#!/bin/bash

# When running with "-v", the test itself runs in a pipeline with tee, and
# without pipefail we get the exit value from tee instead of from the test.
set -o pipefail

# The linuxcnc starter script sometimes tries to display X windows if
# DISPLAY is set.  We never want that while running tests, so unset it.
unset DISPLAY

# Some of our tests emit locale-sensitive strings, so reset the locale
# to a sane default.
export LC_ALL=C
export LANGUAGES=

TOPDIR="$(realpath "$(dirname "$0")/..")"

# $prefix is used in the substitutions of @...@ strings below
# shellcheck disable=SC2034
prefix=@prefix@
# Shellcheck does not know about substitutions
# shellcheck disable=SC2050
if [ "@RUN_IN_PLACE@" = yes ]; then
    . "$TOPDIR/scripts/rip-environment" >&/dev/null
    export HEADERS=@EMC2_HOME@/include
    export LIBDIR=${TOPDIR}/lib
    export REALTIME=realtime
else
    # Set $EMC2_HOME to $prefix for tests that depend on it
    export SYSTEM_BUILD=1
    export EMC2_HOME=@EMC2_HOME@
    export HEADERS=@includedir@/linuxcnc
    export LIBDIR=@EMC2_HOME@/lib
    export LINUXCNC_EMCSH=@WISH@
    export REALTIME=@REALTIME@
    export SUDO=sudo
fi
export PYTHON_CPPFLAGS="@PYTHON_CPPFLAGS@"
export PYTHON_EXTRA_LIBS="@PYTHON_EXTRA_LIBS@"
export PYTHON_EXTRA_LDFLAGS="@PYTHON_EXTRA_LDFLAGS@"
export PYTHON_LIBS="@PYTHON_EXTRA_LIBS@"

RUNTESTS="$(readlink -f "$0")"
export RUNTESTS

NUM=0
FAIL=0; FAIL_NAMES=""
XFAIL=0
SHMERR=0
SKIP=0
VERBOSE=0

clean () {
    find "$*" \( -name "stderr" -or -name "result" \
	-or -name "*.var" -or -name "*.var.bak" \) \
	-print0 | xargs -0 rm -f
}

wait_for_result_close() {
    # Test for the 'result' and 'stderr' files in the current testdir to be
    # closed. The 'checkresult' script cannot be run if these files are still
    # in use and would cause a race condition.
    # This function should be called with the test's directory as CWD.
    presult="$(realpath -e -q "./result")"
    pstderr="$(realpath -e -q "./stderr")"
    if [ -z "$presult" ] || [ -z "$pstderr" ]; then
        echo "Internal error: Missing 'result' or 'stderr' in wait_for_result_close()"
        exit 2
    fi
    timeoutcnt=0
    while true; do
        lsof -- "$presult" > /dev/null 2>&1; resresult=$?
        lsof -- "$pstderr" > /dev/null 2>&1; resstderr=$?
        if [ $resresult -ne 0 ] && [ $resstderr -ne 0 ]; then
            # Neither 'result' nor 'stderr' are open anymore
            break
        fi
        if [ $timeoutcnt -ge 30 ]; then
            if [ $resresult -eq 0 ]; then
                echo "*** Timeout waiting for 'result' file to close"
            fi
            if [ $resstderr -eq 0 ]; then
                echo "*** Timeout waiting for 'stderr' file to close"
            fi
            echo "*** Test results may be invalid when checked."
            return 1
        fi
        sleep 1
        timeoutcnt=$((timeoutcnt + 1))
    done
    return 0
}

run_shell_script () {
    testname=$(basename "$1")
    testdir=$(dirname "$1")

    pushd "$testdir" > /dev/null || exit 2
    if [ $VERBOSE -eq 1 ]; then
        (bash -x "$testname" | tee result) 3>&1 1>&2 2>&3 | tee stderr
    else
        bash -x "$testname" > result 2> stderr
    fi
    exitcode=$?
<<<<<<< HEAD
=======
    wait_for_result_close
>>>>>>> 0eab8f84
    popd > /dev/null || exit 2
    return "$exitcode"
}

run_executable () {
    testname=$(basename "$1")
    testdir=$(dirname "$1")

    pushd "$testdir" > /dev/null || exit 2
    if [ $VERBOSE -eq 1 ]; then
        (./"$testname" | tee result) 3>&1 1>&2 2>&3 | tee stderr
    else
        ./"$testname" > result 2> stderr
    fi
    exitcode=$?
<<<<<<< HEAD
=======
    wait_for_result_close
>>>>>>> 0eab8f84
    popd > /dev/null || exit 2
    return "$exitcode"
}

run_without_overruns () {
    testname=$(basename "$1")
    testdir=$(dirname "$1")
    for i in $(seq 10); do
        if [ "$i" != 1 ]; then echo "--- $testdir: overrun detected in sampler, re-running test" 1>&2 ; fi

        pushd "$testdir" > /dev/null || exit 2
        if [ $VERBOSE -eq 1 ]; then
            (halrun -f "$testname" | tee result) 3>&1 1>&2 2>&3 | tee stderr
        else
            halrun -f "$testname" > result 2> stderr
        fi
        exitcode=$?
<<<<<<< HEAD
=======
        wait_for_result_close
>>>>>>> 0eab8f84
        popd > /dev/null || exit 2

        if ! grep -q '^overrun$' "$testdir/result"; then return "$exitcode"; fi
    done
    echo "--- $testdir: $i overruns detected, giving up" 1>&2
    return 1
}

run_test() {
    testname="$1"
    case "$testname" in
        *.hal) run_without_overruns "$testname" ;;
        *.sh) run_shell_script "$testname" ;;
        *) run_executable "$testname" ;;
    esac
}

SHMEM_KEY=( "0x00000064" "0x48414c32" "0x48484c34" "0x90280a48" "0x130cf406" "0x434c522b" )
SHMEM_USE=( "Emc motion" "Hal"        "UUID"       "Rtapi"      "Hal scope"  "Classicladder" )
test_shmem() {
    # Test if there are any shared memory segments left. These will
    # interfere with performing tests as we cannot be assured of a clean
    # start for each test if a segment exists.
    mapfile -t keys < <(ipcs -m | grep -Ei "^\\s*($(IFS='|'; echo "${SHMEM_KEY[*]}"))" | awk '{print $1}')
    if [ "${#keys[@]}" -gt 0 ]; then
        echo "There are one or more shared memory segments currently allocated."
        echo "This indicates that there is a LinuxCNC instance running or it"
        echo "did not cleanup before exit."
        echo "You should run 'ipcs -m' and look for the following keys to cleanup:"
        for i in "${!SHMEM_KEY[@]}"; do
            for j in "${keys[@]}"; do
                if [ "$j" = "${SHMEM_KEY[$i]}" ]; then
                    echo "${SHMEM_KEY[$i]} - ${SHMEM_USE[$i]} key"
                    break
                fi
            done
        done
        echo
        echo "You should remove the key(s) with 'ipcrm -M <key>' if LinuxCNC is"
        echo "not running and no processes are attached to the segment(s)."
        return 1
    else
        return 0
    fi
}

test_and_remove_shmem() {
    ret=0
    for i in "${!SHMEM_KEY[@]}"; do
        # ipcs returns the following columns:
        #   key shmid owner perms bytes nattch status
        read -r -a SHM < <(ipcs -m | grep -Ei "^\\s*${SHMEM_KEY[$i]}")
        if [ "${#SHM[@]}" -ge 6 ]; then
            echo "*** SHMERR: Shared memory segment ${SHMEM_KEY[$i]} (${SHMEM_USE[$i]} key) was not removed. Removing..."
            ipcrm -M "${SHMEM_KEY[$i]}"
            # Check number of attached processes. It should be zero.
            if [ "${SHM[5]}" -ne 0 ]; then
                echo "*** SHMERR: Shared memory segment ${SHMEM_KEY[$i]} has at least one attached process."
                echo "*** SHMERR: Manual intervention is required to solve the situation."
                return 2
            fi
            ret=1
        fi
    done
    return $ret
}

TMPDIR=$(mktemp -d /tmp/runtest.XXXXXX)
trap 'rm -rf "$TMPDIR"' 0 1 2 3 15


run_tests () {
<<<<<<< HEAD
    if ! test_shmem; then
        exit 1;
    fi

    find "$*" -name test.hal -or -name test.sh -or -name test \
	| sort > "$TMPDIR/alltests"

    while read -r testname; do
	testdir=$(dirname "$testname")
        # check if there's a "musthave" file with prerequisites from config.h
        if [ -e "$testdir/musthave" ] ; then
            # one prerequisite per line
            while IFS= read -r prereq ; do
                if ! grep --quiet --regexp "^#define HAVE_$prereq.*" "$TOPDIR/src/config.h" ; then
                    echo "Skipping test for missing prerequisite \"$prereq\": $testdir" 1>&2
                    SKIP=$((SKIP + 1))
                    continue 3
                fi
            done < "$testdir/musthave"
        fi
        # skip test if there's a "skip" file
	if [ -e "$testdir/skip" ]; then
	    if ! [ -x "$testdir/skip" ] || ! "$testdir/skip"; then
=======
    find $@ -name test.hal -or -name test.sh -or -name test \
	| sort > $TMPDIR/alltests
>>>>>>> 0eab8f84

		echo "Skipping disabled test: $testdir" 1>&2
		SKIP=$((SKIP + 1))
		continue
	    fi
	fi
	if $NOSUDO && [ -e "$testdir/control" ] && \
		grep Restrictions: "$testdir/control" | grep -q sudo; then
	    if ! [ -x "$testdir/skip" ] || ! "$testdir/skip"; then
		echo "Skipping sudo test: $testdir" 1>&2
		SKIP=$((SKIP + 1))
		continue
	    fi
	fi
	NUM=$((NUM + 1))
	TEST_DIR=$(readlink -f "$testdir")
	export TEST_DIR
	echo "Running test: $testdir" 1>&2
        if test -n "$SYSTEM_BUILD"; then
            # Tell `halcompile` where to install comps
            USER_MODULE_DIR=$(readlink -f "$testdir") \
                PATH=$(readlink -f "$testdir"):$PATH \
                run_test "$testname"
        else
            run_test "$testname"
        fi
	exitcode=$?
	if [ "$exitcode" -ne 0 ]; then
	    reason="test run exited with $exitcode"
	else
	    if [ -e "$testdir/checkresult" ]; then
		"$testdir/checkresult" "$testdir/result"
		exitcode=$?
		reason="checkresult exited with $exitcode"
	    elif [ -f "$testdir/expected" ]; then
		cmp -s "$testdir/expected" "$testdir/result"
		exitcode=$?
		reason="result differed from expected"
		if [ "$exitcode" -ne 0 ]; then
		    diff -u "$testdir/expected" "$testdir/result" > "$TMPDIR/diff"
		    SIZE=$(wc -l < "$TMPDIR/diff")
		    if [ "$SIZE" -lt 40 ]; then
			cat "$TMPDIR/diff"
		    else
			OMIT=$((SIZE-40))
			head -40 "$TMPDIR/diff"
			echo "($OMIT more lines omitted)"
		    fi
		fi
	    else
		exitcode=1
		reason="Neither expected nor checkresult existed"
	    fi
	fi
	if [ "$exitcode" -ne 0 ]; then
	    echo "*** $testdir: XFAIL: $reason"
            if test $PRINT = 1; then
                echo "************** result:"
                tail -500 "$testdir/result" | sed 's/^/        /'
                echo "************** stderr:"
                tail -500 "$testdir/stderr" | sed 's/^/        /'
                echo "**************"
            fi
	    if [ -f "$testdir/xfail" ]; then
		XFAIL=$((XFAIL + 1))
		if [ $NOCLEAN -eq 0 ]; then
		    rm -f "$testdir/stderr" "$testdir/result" \
			"$testdir"/*.var "$testdir"/*.var.bak
		fi
	    else
		FAIL=$((FAIL + 1))
		FAIL_NAMES="$FAIL_NAMES"$'\n'"$testdir"
	    fi
            if test $STOP = 1; then
	        break
	    fi
	else
	    if [ -f "$testdir/xfail" ]; then
		echo "*** $testdir: XPASS: Passed, but was expected to fail"
	    else
		if [ $NOCLEAN -eq 0 ]; then
		    rm -f "$testdir/stderr" "$testdir/result" \
			"$testdir"/*.var "$testdir"/*.var.bak
		fi
	    fi
	fi

        if ! test_and_remove_shmem; then
            if [ $? -eq 2 ]; then
                # Cannot remove attached segments. Fail hard.
                exit 1
            fi
            SHMERR=$((SHMERR + 1))
        fi
    done < "$TMPDIR/alltests"

    SUCC=$((NUM-FAIL-XFAIL))
    echo "Runtest: $NUM tests run, $SUCC successful, $FAIL failed + $XFAIL expected, $SKIP skipped, $SHMERR shmem errors"
    if [ "$FAIL" -ne 0 ]; then
	echo "Failed: $FAIL_NAMES"
	exit 1;
    else
	exit 0;
    fi
}

usage () {
    P=${0##*/}
    cat <<EOF
$P: Run HAL test suite items

Usage:
    $P [-n] [-s] [-p] tests
	Run tests.  With '-n', do not remove temporary files for successful
	tests.  With '-s', stop after any failed test.  With '-p', print
        stderr and result files.

    $P -c tests
	Remove temporary files from an earlier test run.

    $P -u
        Only run tests that require normal user access.  Skip tests
        requiring root or sudo.

    $P -v
        Show stdout and stderr (normally it's hidden).
EOF
}

CLEAN_ONLY=0
NOCLEAN=0
NOSUDO=false
STOP=0
PRINT=0
while getopts cnuvsph opt; do
    case "$opt" in
    c) CLEAN_ONLY=1 ;;
    n) NOCLEAN=1 ;;
    u) NOSUDO=true ;;
    v) VERBOSE=1 ;;
    s) STOP=1 ;;
    p) PRINT=1 ;;
    h|?) usage; exit 0 ;;
    *) usage; exit 1 ;;
    esac
done
shift $((OPTIND-1))

if [ $# -eq 0 ]; then
    if [ -f test.hal ] || [ -f test.sh ]; then
        set -- .
    else
        set -- "$TOPDIR/tests"
    fi
fi

if [ $CLEAN_ONLY -eq 1 ]; then
    clean "$@"
else
    run_tests "$@"
fi<|MERGE_RESOLUTION|>--- conflicted
+++ resolved
@@ -102,10 +102,7 @@
         bash -x "$testname" > result 2> stderr
     fi
     exitcode=$?
-<<<<<<< HEAD
-=======
     wait_for_result_close
->>>>>>> 0eab8f84
     popd > /dev/null || exit 2
     return "$exitcode"
 }
@@ -121,10 +118,7 @@
         ./"$testname" > result 2> stderr
     fi
     exitcode=$?
-<<<<<<< HEAD
-=======
     wait_for_result_close
->>>>>>> 0eab8f84
     popd > /dev/null || exit 2
     return "$exitcode"
 }
@@ -142,10 +136,7 @@
             halrun -f "$testname" > result 2> stderr
         fi
         exitcode=$?
-<<<<<<< HEAD
-=======
         wait_for_result_close
->>>>>>> 0eab8f84
         popd > /dev/null || exit 2
 
         if ! grep -q '^overrun$' "$testdir/result"; then return "$exitcode"; fi
@@ -218,12 +209,11 @@
 
 
 run_tests () {
-<<<<<<< HEAD
     if ! test_shmem; then
         exit 1;
     fi
 
-    find "$*" -name test.hal -or -name test.sh -or -name test \
+    find "$@" -name test.hal -or -name test.sh -or -name test \
 	| sort > "$TMPDIR/alltests"
 
     while read -r testname; do
@@ -242,11 +232,6 @@
         # skip test if there's a "skip" file
 	if [ -e "$testdir/skip" ]; then
 	    if ! [ -x "$testdir/skip" ] || ! "$testdir/skip"; then
-=======
-    find $@ -name test.hal -or -name test.sh -or -name test \
-	| sort > $TMPDIR/alltests
->>>>>>> 0eab8f84
-
 		echo "Skipping disabled test: $testdir" 1>&2
 		SKIP=$((SKIP + 1))
 		continue
