
//
//    Copyright (C) 2007-2008 Sebastian Kuzminsky
//
//    This program is free software; you can redistribute it and/or modify
//    it under the terms of the GNU General Public License as published by
//    the Free Software Foundation; either version 2 of the License, or
//    (at your option) any later version.
//
//    This program is distributed in the hope that it will be useful,
//    but WITHOUT ANY WARRANTY; without even the implied warranty of
//    MERCHANTABILITY or FITNESS FOR A PARTICULAR PURPOSE.  See the
//    GNU General Public License for more details.
//
//    You should have received a copy of the GNU General Public License
//    along with this program; if not, write to the Free Software
//    Foundation, Inc., 51 Franklin St, Fifth Floor, Boston, MA  02110-1301 USA
//

#include <linux/slab.h>

#include "rtapi.h"
#include "rtapi_string.h"
#include "rtapi_math.h"

#include "hal.h"

#include "hal/drivers/mesa-hostmot2/hostmot2.h"




int debug_pin_descriptors = 0;
RTAPI_MP_INT(debug_pin_descriptors, "Developer/debug use only!  Enable debug logging of the HostMot2\nPin Descriptors.");




// FIXME: the static automatic string makes this function non-reentrant
static const char* hm2_get_pin_secondary_name(hm2_pin_t *pin) {
    static char unknown[100];
    int sec_pin = pin->sec_pin & 0x7F;  // turn off the "pin is an output" bit

    switch (pin->sec_tag) {

        case HM2_GTAG_MUXED_ENCODER:
            switch (sec_pin) {
                case 1: return "Muxed A";
                case 2: return "Muxed B";
                case 3: return "Muxed Index";
                case 4: return "Muxed IndexMask";
            }
            break;

        case HM2_GTAG_MUXED_ENCODER_SEL:
            switch (sec_pin) {
                case 1: return "Mux Select 0";
                case 2: return "Mux Select 1";
            }
            break;

        case HM2_GTAG_ENCODER:
            switch (sec_pin) {
                case 1: return "A";
                case 2: return "B";
                case 3: return "Index";
                case 4: return "IndexMask";
                case 5: return "Probe";
            }
            break;
            
        case HM2_GTAG_RESOLVER:
            switch (sec_pin) {
                case 1: return "NC";
                case 2: return "REFPDM+";
                case 3: return "REFPDM-";
                case 4: return "AMUX0";
                case 5: return "AMUX1";
                case 6: return "AMUX2";
                case 7: return "SPICS";
                case 8: return "SPICLK";
                case 9: return "SPIDO0";
                case 10: return "SPIDO1";
            }
            break;

        case HM2_GTAG_PWMGEN:
            // FIXME: these depend on the pwmgen mode
            switch (sec_pin) {
                case 1: return "Out0 (PWM or Up)";
                case 2: return "Out1 (Dir or Down)";
                case 3: return "Not-Enable";
            }
            break;

        case HM2_GTAG_TPPWM:
            switch (sec_pin) {
                case 1: return "PWM A";
                case 2: return "PWM B";
                case 3: return "PWM C";
                case 4: return "PWM /A";
                case 5: return "PWM /B";
                case 6: return "PWM /C";
                case 7: return "Enable";
                case 8: return "Fault";
            }
            break;

        case HM2_GTAG_STEPGEN:
            // FIXME: these depend on the stepgen mode
            switch (sec_pin) {
                case 1: return "Step";
                case 2: return "Direction";
                case 3: return "(unused)";
                case 4: return "(unused)";
                case 5: return "(unused)";
                case 6: return "(unused)";
            }
            break;

        case HM2_GTAG_SMARTSERIAL:
            if (pin->sec_pin & 0x80){ // Output pin codes
                switch (sec_pin) {
                    case 0x1: return "TxData0";
                    case 0x2: return "TxData1";
                    case 0x3: return "TxData2";
                    case 0x4: return "TxData3";
                    case 0x5: return "TxData4";
                    case 0x6: return "TxData5";
                    case 0x7: return "TxData6";
                    case 0x8: return "TxData7";
                    case 0x11: return "TxEn0  ";
                    case 0x12: return "TxEn1  ";
                    case 0x13: return "TxEn2  ";
                    case 0x14: return "TxEn3  ";
                    case 0x15: return "TxEn4  ";
                    case 0x16: return "TxEn5  ";
                    case 0x17: return "TxEn6  ";
                    case 0x18: return "TxEn7  ";
                }
                break;
            }else{ // INput Pin Codes
                switch (sec_pin) {
                    case 0x1: return "RxData0";
                    case 0x2: return "RxData1";
                    case 0x3: return "RxData2";
                    case 0x4: return "RxData3";
                    case 0x5: return "RxData4";
                    case 0x6: return "RxData5";
                    case 0x7: return "RxData6";
                    case 0x8: return "RxData7";
                }
                break;
            }
        case HM2_GTAG_BSPI:
            switch (sec_pin) {
                case 0x1: return "/Frame";
                case 0x2: return "Serial Out";
                case 0x3: return "Clock";
                case 0x4: return "Serial In";
                case 0x5: return "CS0";
                case 0x6: return "CS1";
                case 0x7: return "CS2";
                case 0x8: return "CS3";
                case 0x9: return "CS4";
                case 0xA: return "CS5";
                case 0xB: return "CS6";
                case 0xC: return "CS7";
            }
            break;
    }
    rtapi_snprintf(unknown, sizeof(unknown), "unknown-pin-%d", sec_pin & 0x7F);
    return unknown;
}




static void hm2_print_pin_descriptors(hostmot2_t *hm2) {
    int i;

    HM2_PRINT("%d HM2 Pin Descriptors:\n", hm2->num_pins);

    for (i = 0; i < hm2->num_pins; i ++) {
        HM2_PRINT("    pin %d:\n", i);
        HM2_PRINT(
            "        Primary Tag: 0x%02X (%s)\n",
            hm2->pin[i].primary_tag,
            hm2_get_general_function_name(hm2->pin[i].primary_tag)
        );
        if (hm2->pin[i].sec_tag != 0) {
            HM2_PRINT(
                "        Secondary Tag: 0x%02X (%s)\n",
                hm2->pin[i].sec_tag,
                hm2_get_general_function_name(hm2->pin[i].sec_tag)
            );
            HM2_PRINT("        Secondary Unit: 0x%02X\n", hm2->pin[i].sec_unit);
            HM2_PRINT(
                "        Secondary Pin: 0x%02X (%s, %s)\n",
                hm2->pin[i].sec_pin,
                hm2_get_pin_secondary_name(&hm2->pin[i]),
                ((hm2->pin[i].sec_pin & 0x80) ? "Output" : "Input")
            );
        }
    }
}




int hm2_read_pin_descriptors(hostmot2_t *hm2) {
    int i;
    int addr;

    const u8 DB25[] = {1,14,2,15,3,16,4,17,5,6,7,8,9,10,11,12,13};
    
    hm2->num_pins = hm2->idrom.io_width;
    hm2->pin = kmalloc(sizeof(hm2_pin_t) * hm2->num_pins, GFP_KERNEL);
    if (hm2->pin == NULL) {
        HM2_ERR("out of memory!\n");
        return -ENOMEM;
    }

    addr = hm2->idrom_offset + hm2->idrom.offset_to_pin_desc;
    for (i = 0; i < hm2->num_pins; i ++) {
        hm2_pin_t *pin = &(hm2->pin[i]);
        u32 d;

        if (!hm2->llio->read(hm2->llio, addr, &d, sizeof(u32))) {
            HM2_ERR("error reading Pin Descriptor %d (at 0x%04x)\n", i, addr); 
            return -EIO;
        }

        pin->sec_pin     = (d >>  0) & 0x000000FF;
        pin->sec_tag     = (d >>  8) & 0x000000FF;
        pin->sec_unit    = (d >> 16) & 0x000000FF;
        pin->primary_tag = (d >> 24) & 0x000000FF;

        if (pin->primary_tag == 0) {
            // oops, found the Zero sentinel before the promised number of pins
            HM2_ERR(
                "pin %d primary tag is 0 (end-of-list sentinel), expected %d!\n",
                i,
                hm2->num_pins
            );
            return -EINVAL;
        }

        if (pin->primary_tag != HM2_GTAG_IOPORT) {
            HM2_ERR(
                "pin %d primary tag is %d (%s), not IOPort!\n",
                i,
                pin->primary_tag,
                hm2_get_general_function_name(pin->primary_tag)
            );
            return -EINVAL;
        }

        pin->gtag = pin->primary_tag;
        
        pin->port_num = i / hm2->idrom.port_width;
        
        if ((pin->port_num < 0 ) 
            || (pin->port_num >= hm2->llio->num_ioport_connectors)){
            HM2_ERR("hm2_read_pin_descriptors: Calculated port number (%d) is "
                    "invalid\n", pin->port_pin );
            return -EINVAL;
        }
        
        pin->bit_num = i % hm2->idrom.port_width;
        
        if ((pin->bit_num < 0 ) || (pin->bit_num > 31)){
            HM2_ERR("hm2_read_pin_descriptors: Calculated bit number (%d) is "
                    "invalid\n", pin->bit_num );
            return -EINVAL;
        }
        switch (hm2->idrom.port_width) {
            case 24:   /* standard 50 pin 24 I/O cards, just the odd pins */
                pin->port_pin = ((i % 24) * 2) + 1;
                break;
            case 17:    /* 25 pin 17 I/O parallel port type cards funny DB25 order */
                pin->port_pin = DB25[i % 17];
                break;
            case 32:      /* 5I21 punt on this for now */
                pin->port_pin = i + 1;
                break;
            default:
                HM2_ERR("hm2_print_pin_usage: invalid port width %d\n", hm2->idrom.port_width);
        }
        
        addr += 4;
    }

    if (debug_pin_descriptors) {
        hm2_print_pin_descriptors(hm2);
    }

    return 0;
}




void hm2_set_pin_source(hostmot2_t *hm2, int pin_number, int source) {
    
    if ((pin_number < 0) 
        || (pin_number >= hm2->num_pins)
        || (hm2->ioport.num_instances <= 0)) {
        HM2_ERR("hm2_set_pin_source: invalid pin number %d\n", pin_number);
        return;
    }
    {
        hm2_pin_t *pin = &(hm2->pin[pin_number]);
        if (source == HM2_PIN_SOURCE_IS_PRIMARY) {
            hm2->ioport.alt_source_reg[pin->port_num] &= ~(1 << pin->bit_num);
            pin->gtag = pin->primary_tag;
        } else if (source == HM2_PIN_SOURCE_IS_SECONDARY) {
            hm2->ioport.alt_source_reg[pin->port_num] |= (1 << pin->bit_num);
            pin->gtag = pin->sec_tag;
        } else {
            HM2_ERR("hm2_set_pin_source: invalid pin source 0x%08X\n", source);
            return;
        }
    }
}




void hm2_set_pin_direction(hostmot2_t *hm2, int pin_number, int direction) {

    if ((pin_number < 0) 
        || (pin_number >= hm2->num_pins)
        || (hm2->ioport.num_instances <= 0)) {
        HM2_ERR("hm2_set_pin_direction: invalid pin number %d\n", pin_number);
        return;
    }

    if ((direction != HM2_PIN_DIR_IS_INPUT) && (direction != HM2_PIN_DIR_IS_OUTPUT)) {
        HM2_ERR("hm2_set_pin_direction: invalid pin direction 0x%08X\n", direction);
        return;
    }

    hm2->pin[pin_number].direction = direction;
}




void hm2_print_pin_usage(hostmot2_t *hm2) {
    int i;

    HM2_PRINT("%d I/O Pins used:\n", hm2->num_pins);

    for (i = 0; i < hm2->num_pins; i ++) {
        
        hm2_pin_t *pin = &(hm2->pin[i]);
        
        if (pin->gtag == pin->sec_tag) {
            if(pin->sec_unit & 0x80)
                HM2_PRINT(
                    "    IO Pin %03d (%s-%02d): %s (all), pin %s (%s)\n",
                    i,
                    hm2->llio->ioport_connector_name[pin->port_num],
                    pin->port_pin,
                    hm2_get_general_function_name(pin->gtag),
                    hm2_get_pin_secondary_name(&hm2->pin[i]),
                    ((pin->sec_pin & 0x80) ? "Output" : "Input")
                );
            else
                HM2_PRINT(
                    "    IO Pin %03d (%s-%02d): %s #%d, pin %s (%s)\n",
                    i,
                    hm2->llio->ioport_connector_name[pin->port_num],
                    pin->port_pin,
                    hm2_get_general_function_name(pin->gtag),
                    pin->sec_unit,
                    hm2_get_pin_secondary_name(pin),
                    ((pin->sec_pin & 0x80) ? "Output" : "Input")
                );
        } else {
            HM2_PRINT(
                "    IO Pin %03d (%s-%02d): %s\n",
                i,
                hm2->llio->ioport_connector_name[pin->port_num],
                pin->port_pin,
                hm2_get_general_function_name(pin->gtag)
            );
        }
    }
}




// all pins whose secondary_tag == gtag and whose
// secondary_unit < num_instances get their source set to secondary and
// their pin direction updated to match
static void hm2_pins_allocate_all(hostmot2_t *hm2, int gtag, int num_instances) {
    int i;

    for (i = 0; i < hm2->num_pins; i ++) {
        if ((hm2->pin[i].sec_tag == gtag)
            && ((hm2->pin[i].sec_unit < num_instances)
                || ((hm2->pin[i].sec_unit & 0x80) && (num_instances > 0)))
        ) {
            hm2_set_pin_source(hm2, i, HM2_PIN_SOURCE_IS_SECONDARY);
            if (hm2->pin[i].sec_pin & 0x80){
                hm2_set_pin_direction(hm2, i, HM2_PIN_DIR_IS_OUTPUT);
            }
        }
    }
}




// sets up all the IOPort instances, return 0 on success, -errno on failure
void hm2_configure_pins(hostmot2_t *hm2) {
    int i;

    // 
    // the bits in the alt_source register of the ioport function say
    // whether *output* data comes from the primary source (ioport
    // function) (0) or the secondary source (1)
    // 
    // the bits in the data direction register say whether the pins are
    // inputs (0) or outputs (1)
    // 
    // if a pin is marked as an input in the ddr, it can be used for its
    // function (encoder, say) *and* as a digital input pin without
    // conflict
    // 
    // Each function instance that is not disabled by the relevant
    // num_<functions> modparam has all its pins marked 1 in the alt_source
    // register.  The driver uses this to to keep track of which pins are
    // "allocated" to functions and which pins are available for use as
    // gpios.
    // 

    // everything defaults to GPIO input...
    for (i = 0; i < hm2->num_pins; i ++) {
        hm2_set_pin_source(hm2, i, HM2_PIN_SOURCE_IS_PRIMARY);
        hm2_set_pin_direction(hm2, i, HM2_PIN_DIR_IS_INPUT);
    }


    //
    // ... then modules get to take what they want
    //

    // stepgen is special, it wants to think about what pins it takes
    hm2_stepgen_allocate_pins(hm2);

    // encoder and pwmgen just get all their enabled instances' pins
    hm2_pins_allocate_all(hm2, HM2_GTAG_ENCODER, hm2->encoder.num_instances);
    hm2_pins_allocate_all(hm2, HM2_GTAG_RESOLVER, hm2->resolver.num_instances);
    hm2_pins_allocate_all(hm2, HM2_GTAG_PWMGEN,  hm2->pwmgen.num_instances);
    hm2_pins_allocate_all(hm2, HM2_GTAG_TPPWM,  hm2->tp_pwmgen.num_instances);
<<<<<<< HEAD
    hm2_pins_allocate_all(hm2, HM2_GTAG_BSPI,  hm2->bspi.num_instances);
    // sserial.num_instances counts active insts, so use config.num_sserial
    hm2_pins_allocate_all(hm2, HM2_GTAG_SMARTSERIAL,  hm2->config.num_sserials);
=======
    hm2_pins_allocate_all(hm2, HM2_GTAG_SMARTSERIAL,  hm2->sserial.num_instances);
>>>>>>> ec7a4b42
    // muxed encoder gets the sel pins
    hm2_pins_allocate_all(hm2, HM2_GTAG_MUXED_ENCODER_SEL, hm2->encoder.num_instances);
    // and about half as many I/Os as you'd expect
    hm2_pins_allocate_all(hm2, HM2_GTAG_MUXED_ENCODER, (hm2->encoder.num_instances+1)/2);
}

<|MERGE_RESOLUTION|>--- conflicted
+++ resolved
@@ -457,13 +457,8 @@
     hm2_pins_allocate_all(hm2, HM2_GTAG_RESOLVER, hm2->resolver.num_instances);
     hm2_pins_allocate_all(hm2, HM2_GTAG_PWMGEN,  hm2->pwmgen.num_instances);
     hm2_pins_allocate_all(hm2, HM2_GTAG_TPPWM,  hm2->tp_pwmgen.num_instances);
-<<<<<<< HEAD
     hm2_pins_allocate_all(hm2, HM2_GTAG_BSPI,  hm2->bspi.num_instances);
-    // sserial.num_instances counts active insts, so use config.num_sserial
-    hm2_pins_allocate_all(hm2, HM2_GTAG_SMARTSERIAL,  hm2->config.num_sserials);
-=======
     hm2_pins_allocate_all(hm2, HM2_GTAG_SMARTSERIAL,  hm2->sserial.num_instances);
->>>>>>> ec7a4b42
     // muxed encoder gets the sel pins
     hm2_pins_allocate_all(hm2, HM2_GTAG_MUXED_ENCODER_SEL, hm2->encoder.num_instances);
     // and about half as many I/Os as you'd expect
