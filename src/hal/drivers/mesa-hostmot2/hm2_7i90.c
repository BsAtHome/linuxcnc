
//
//    Copyright (C) 2013-2014 Kim Kirwan and Sebastian Kuzminsky
//
//    This program is free software; you can redistribute it and/or modify
//    it under the terms of the GNU General Public License as published by
//    the Free Software Foundation; either version 2 of the License, or
//    (at your option) any later version.
//
//    This program is distributed in the hope that it will be useful,
//    but WITHOUT ANY WARRANTY; without even the implied warranty of
//    MERCHANTABILITY or FITNESS FOR A PARTICULAR PURPOSE.  See the
//    GNU General Public License for more details.
//
//    You should have received a copy of the GNU General Public License
//    along with this program; if not, write to the Free Software
//    Foundation, Inc., 51 Franklin St, Fifth Floor, Boston, MA  02110-1301 USA
//


#include <rtapi_io.h>

#include "rtapi.h"
#include "rtapi_app.h"
#include "rtapi_math.h"
#include "rtapi_string.h"

#include "hal.h"

#include "hal/drivers/mesa-hostmot2/bitfile.h"
#include "hal/drivers/mesa-hostmot2/hostmot2-lowlevel.h"
#include "hal/drivers/mesa-hostmot2/hm2_7i90.h"


static int comp_id;

#ifdef MODULE_INFO
MODULE_INFO(linuxcnc, "component:hm2_7i90:LinuxCNC HAL driver for the Mesa Electronics 7i90 EPP Anything IO board with HostMot2 firmware.");
MODULE_INFO(linuxcnc, "license:GPL");
#endif // MODULE_INFO

MODULE_LICENSE("GPL");

static int ioaddr[HM2_7I90_MAX_BOARDS] = { 0, [1 ... (HM2_7I90_MAX_BOARDS-1)] = -1 };
RTAPI_MP_ARRAY_INT(ioaddr, HM2_7I90_MAX_BOARDS, "base address of the parallel port(s) (see hm2_7i90(9) manpage)");

static int ioaddr_hi[HM2_7I90_MAX_BOARDS] = { [0 ... (HM2_7I90_MAX_BOARDS-1)] = 0 };
RTAPI_MP_ARRAY_INT(ioaddr_hi, HM2_7I90_MAX_BOARDS, "secondary address of the parallel port(s) (see hm2_7i90(9) manpage)");

static int epp_wide[HM2_7I90_MAX_BOARDS] = { [0 ... (HM2_7I90_MAX_BOARDS-1)] = 1 };
RTAPI_MP_ARRAY_INT(epp_wide, HM2_7I90_MAX_BOARDS, "set to 0 to disable wide EPP mode (see (hm2_7i90(9) manpage)");

int debug_epp = 0;
RTAPI_MP_INT(debug_epp, "Developer/debug use only!  Enable debug logging of most EPP\ntransfers.");

static char *config[HM2_7I90_MAX_BOARDS];
RTAPI_MP_ARRAY_STRING(config, HM2_7I90_MAX_BOARDS, "config string(s) for the 7i90 board(s) (see hostmot2(9) manpage)");

//
// this data structure keeps track of all the 7i90 boards found
//

static hm2_7i90_t board[HM2_7I90_MAX_BOARDS];
static int num_boards;




//
// EPP I/O code
//

static inline void hm2_7i90_epp_addr8(rtapi_u8 addr, hm2_7i90_t *board) {
    outb(addr, board->port.base + HM2_7I90_EPP_ADDRESS_OFFSET);
    LL_PRINT_IF(debug_epp, "selected address 0x%02X\n", addr);
}

static inline void hm2_7i90_epp_addr16(rtapi_u16 addr, hm2_7i90_t *board) {
    outb((addr & 0x00FF), board->port.base + HM2_7I90_EPP_ADDRESS_OFFSET);
    outb((addr >> 8),     board->port.base + HM2_7I90_EPP_ADDRESS_OFFSET);
    LL_PRINT_IF(debug_epp, "selected address 0x%04X\n", addr);
}

static inline void hm2_7i90_epp_write(int w, hm2_7i90_t *board) {
    outb(w, board->port.base + HM2_7I90_EPP_DATA_OFFSET);
    LL_PRINT_IF(debug_epp, "wrote data 0x%02X\n", w);
}

static inline int hm2_7i90_epp_read(hm2_7i90_t *board) {
    int val;
    val = inb(board->port.base + HM2_7I90_EPP_DATA_OFFSET);
    LL_PRINT_IF(debug_epp, "read data 0x%02X\n", val);
    return val;
}

static inline rtapi_u32 hm2_7i90_epp_read32(hm2_7i90_t *board) {
    uint32_t data;

    if (board->epp_wide) {
        data = inl(board->port.base + HM2_7I90_EPP_DATA_OFFSET);
        LL_PRINT_IF(debug_epp, "read data 0x%08X\n", data);
    } else {
        uint8_t a, b, c, d;
        a = hm2_7i90_epp_read(board);
        b = hm2_7i90_epp_read(board);
        c = hm2_7i90_epp_read(board);
        d = hm2_7i90_epp_read(board);
        data = a + (b<<8) + (c<<16) + (d<<24);
    }

    return data;
}

static inline void hm2_7i90_epp_write32(uint32_t w, hm2_7i90_t *board) {
    if (board->epp_wide) {
        outl(w, board->port.base + HM2_7I90_EPP_DATA_OFFSET);
        LL_PRINT_IF(debug_epp, "wrote data 0x%08X\n", w);
    } else {
        hm2_7i90_epp_write((w) & 0xFF, board);
        hm2_7i90_epp_write((w >>  8) & 0xFF, board);
        hm2_7i90_epp_write((w >> 16) & 0xFF, board);
        hm2_7i90_epp_write((w >> 24) & 0xFF, board);
    }
}

static inline uint8_t hm2_7i90_epp_read_status(hm2_7i90_t *board) {
    uint8_t val;
    val = inb(board->port.base + HM2_7I90_EPP_STATUS_OFFSET);
    LL_PRINT_IF(debug_epp, "read status 0x%02X\n", val);
    return val;
}

static inline void hm2_7i90_epp_write_status(uint8_t status_byte, hm2_7i90_t *board) {
    outb(status_byte, board->port.base + HM2_7I90_EPP_STATUS_OFFSET);
    LL_PRINT_IF(debug_epp, "wrote status 0x%02X\n", status_byte);
}

static inline void hm2_7i90_epp_write_control(uint8_t control_byte, hm2_7i90_t *board) {
    outb(control_byte, board->port.base + HM2_7I90_EPP_CONTROL_OFFSET);
    LL_PRINT_IF(debug_epp, "wrote control 0x%02X\n", control_byte);
}

// returns TRUE if there's a timeout
static inline int hm2_7i90_epp_check_for_timeout(hm2_7i90_t *board) {
    return (hm2_7i90_epp_read_status(board) & 0x01);
}

static int hm2_7i90_epp_clear_timeout(hm2_7i90_t *board) {
    uint8_t status;

    if (!hm2_7i90_epp_check_for_timeout(board)) {
        return 1;
    }

    /* To clear timeout some chips require double read */
    (void)hm2_7i90_epp_read_status(board);

    // read in the actual status register
    status = hm2_7i90_epp_read_status(board);

    hm2_7i90_epp_write_status(status | 0x01, board);  // Some reset by writing 1
    hm2_7i90_epp_write_status(status & 0xFE, board);  // Others by writing 0

    if (hm2_7i90_epp_check_for_timeout(board)) {
        LL_PRINT("failed to clear EPP Timeout!\n");
        return 0;  // fail
    }
    return 1;  // success
}


//
// misc generic helper functions
//

// FIXME: this is bogus
static void hm2_7i90_nanosleep(unsigned long int nanoseconds) {
    long int max_ns_delay;

    max_ns_delay = rtapi_delay_max();

    while (nanoseconds > max_ns_delay) {
        rtapi_delay(max_ns_delay);
        nanoseconds -= max_ns_delay;
    }

    rtapi_delay(nanoseconds);
}




//
// these are the low-level i/o functions exported to the hostmot2 driver
//

int hm2_7i90_read(hm2_lowlevel_io_t *this, rtapi_u32 addr, void *buffer, int size) {
    int bytes_remaining = size;
    hm2_7i90_t *board = this->private;

    hm2_7i90_epp_addr16(addr | HM2_7I90_ADDR_AUTOINCREMENT, board);

    for (; bytes_remaining > 3; bytes_remaining -= 4) {
        *((rtapi_u32*)buffer) = hm2_7i90_epp_read32(board);
        buffer += 4;
    }

    for ( ; bytes_remaining > 0; bytes_remaining --) {
        *((rtapi_u8*)buffer) = hm2_7i90_epp_read(board);
        buffer ++;
    }

    if (hm2_7i90_epp_check_for_timeout(board)) {
        THIS_PRINT("EPP timeout on data cycle of read(addr=0x%04x, size=%d)\n", addr, size);
        (*this->io_error) = 1;
        this->needs_reset = 1;
        hm2_7i90_epp_clear_timeout(board);
        return 0;  // fail
    }

    return 1;  // success
}




int hm2_7i90_write(hm2_lowlevel_io_t *this, rtapi_u32 addr, const void *buffer, int size) {
    int bytes_remaining = size;
    hm2_7i90_t *board = this->private;

    hm2_7i90_epp_addr16(addr | HM2_7I90_ADDR_AUTOINCREMENT, board);

    for (; bytes_remaining > 3; bytes_remaining -= 4) {
        hm2_7i90_epp_write32(*((rtapi_u32*)buffer), board);
        buffer += 4;
    }

    for ( ; bytes_remaining > 0; bytes_remaining --) {
        hm2_7i90_epp_write(*((rtapi_u8*)buffer), board);
        buffer ++;
    }

    if (hm2_7i90_epp_check_for_timeout(board)) {
        THIS_PRINT("EPP timeout on data cycle of write(addr=0x%04x, size=%d)\n", addr, size);
        (*this->io_error) = 1;
        this->needs_reset = 1;
        hm2_7i90_epp_clear_timeout(board);
        return 0;
    }

    return 1;
}




int hm2_7i90_program_fpga(hm2_lowlevel_io_t *this, const bitfile_t *bitfile) {
    int orig_debug_epp = debug_epp;  // we turn off EPP debugging for this part...
    hm2_7i90_t *board = this->private;
    int64_t start_time, end_time;
    int i;
    const rtapi_u8 *firmware = bitfile->e.data;


    //
    // send the firmware
    //

    debug_epp = 0;
    start_time = rtapi_get_time();

    // select the CPLD's data address
    hm2_7i90_epp_addr8(0, board);

    for (i = 0; i < bitfile->e.size; i ++, firmware ++) {
        hm2_7i90_epp_write(bitfile_reverse_bits(*firmware), board);
    }

    end_time = rtapi_get_time();
    debug_epp = orig_debug_epp;


    // see if it worked
    if (hm2_7i90_epp_check_for_timeout(board)) {
        THIS_PRINT("EPP Timeout while sending firmware!\n");
        return -EIO;
    }


    //
    // brag about how fast it was
    //

    {
        uint32_t duration_ns;

        duration_ns = (uint32_t)(end_time - start_time);

        if (duration_ns != 0) {
            THIS_INFO(
                "%d bytes of firmware sent (%u KB/s)\n",
                bitfile->e.size,
                (uint32_t)(((double)bitfile->e.size / ((double)duration_ns / (double)(1000 * 1000 * 1000))) / 1024)
            );
        }
    }


    return 0;
}




// return 0 if the board has been reset, -errno if not
int hm2_7i90_reset(hm2_lowlevel_io_t *this) {
    hm2_7i90_t *board = this->private;
    uint8_t byte;


    //
    // this resets the FPGA *only* if it's currently configured with the
    // HostMot2 or GPIO firmware
    //

    hm2_7i90_epp_addr16(0x7F7F, board);
    hm2_7i90_epp_write(0x5A, board);
    hm2_7i90_epp_addr16(0x7F7F, board);
    hm2_7i90_epp_write(0x5A, board);


    //
    // this code resets the FPGA *only* if the CPLD is in charge of the
    // parallel port
    //

    // select the control register
    hm2_7i90_epp_addr8(1, board);

    // bring the Spartan3's PROG_B line low for 1 us (the specs require 300-500 ns or longer)
    hm2_7i90_epp_write(0x00, board);
    hm2_7i90_nanosleep(1000);

    // bring the Spartan3's PROG_B line high and wait for 2 ms before sending firmware (required by spec)
    hm2_7i90_epp_write(0x01, board);
    hm2_7i90_nanosleep(2 * 1000 * 1000);

    // make sure the FPGA is not asserting its /DONE bit
    byte = hm2_7i90_epp_read(board);
    if ((byte & 0x01) != 0) {
        LL_PRINT("/DONE is not low after CPLD reset!\n");
        return -EIO;
    }

    return 0;
}




//
// setup and cleanup code
//


static void hm2_7i90_cleanup(void) {
    int i;

    // NOTE: hal_malloc() doesnt have a matching free

    for (i = 0; i < num_boards; i ++) {
        hm2_lowlevel_io_t *this = &board[i].llio;
        THIS_PRINT("releasing board\n");
        hm2_unregister(this);
        hal_parport_release(&board[i].port);
    }
}


static int hm2_7i90_setup(void) {
    int i;

    LL_PRINT("loading HostMot2 Mesa 7i90 driver version %s\n", HM2_7I90_VERSION);

    // zero the board structs
    memset(board, 0, HM2_7I90_MAX_BOARDS * sizeof(hm2_7i90_t));
    num_boards = 0;

    for (i = 0; i < HM2_7I90_MAX_BOARDS; i ++) {
        if (ioaddr[i] < 0) break;

        hm2_lowlevel_io_t *this;
        int r;

        board[i].epp_wide = epp_wide[i];

        //
        // claim the I/O regions for the parport
        //

        r = hal_parport_get(comp_id, &board[i].port,
                ioaddr[i], ioaddr_hi[i], PARPORT_MODE_EPP);
        if(r < 0)
            return r;

        // set up the parport for EPP
        if(board[i].port.base_hi) {
            outb(0x94, board[i].port.base_hi + HM2_7I90_ECP_CONTROL_HIGH_OFFSET); // select EPP mode in ECR
        }

        //
        // when we get here, the parallel port is in epp mode and ready to go
        //

        // select the device and tell it to make itself ready for io
        hm2_7i90_epp_write_control(0x04, &board[i]);  // set control lines and input mode
        hm2_7i90_epp_clear_timeout(&board[i]);

        rtapi_snprintf(board[i].llio.name, sizeof(board[i].llio.name), "%s.%d", HM2_LLIO_NAME, i);
        board[i].llio.comp_id = comp_id;

        board[i].llio.read = hm2_7i90_read;
        board[i].llio.write = hm2_7i90_write;
        board[i].llio.program_fpga = hm2_7i90_program_fpga;
        board[i].llio.reset = hm2_7i90_reset;

        board[i].llio.num_ioport_connectors = 3;
        board[i].llio.pins_per_connector = 24;
        board[i].llio.ioport_connector_name[0] = "P1";
        board[i].llio.ioport_connector_name[1] = "P2";
        board[i].llio.ioport_connector_name[2] = "P3";
        board[i].llio.num_leds = 2;
        board[i].llio.private = &board[i];

        this = &board[i].llio;




        //  select CPLD data register
        hm2_7i90_epp_addr8(0, &board[i]);

        if (hm2_7i90_epp_read(&board[i]) & 0x01) {
            board[i].llio.fpga_part_number = "3s400tq144";
        } else {
            board[i].llio.fpga_part_number = "3s200tq144";
        }
        THIS_DBG("detected FPGA '%s'\n", board[i].llio.fpga_part_number);


        r = hm2_register(&board[i].llio, config[i]);
        if (r != 0) {
            hal_parport_release(&board[i].port);
<<<<<<< HEAD
            THIS_ERR(
                "board at (ioaddr=0x%04X, ioaddr_hi=0x%04X, epp_wide %s) not found!\n",
                board[i].port.base,
                board[i].port.base_hi,
                (board[i].epp_wide ? "ON" : "OFF"));
=======
            if (flag && i > 0){
            // we found a board, and were guessing addresses so failing here is OK
                return 0;
            } else {
                THIS_ERR(
                    "board at (ioaddr=0x%04X, ioaddr_hi=0x%04X, epp_wide %s) not found!\n",
                    board[i].port.base,
                    board[i].port.base_hi,
                    (board[i].epp_wide ? "ON" : "OFF"));
>>>>>>> 6a1265c3
                return r;
        }

        THIS_PRINT(
            "board at (ioaddr=0x%04X, ioaddr_hi=0x%04X, epp_wide %s) found\n",
            board[i].port.base,
            board[i].port.base_hi,
            (board[i].epp_wide ? "ON" : "OFF")
        );

        num_boards ++;
    }

    return 0;
}


int rtapi_app_main(void) {
    int r = 0;

    comp_id = hal_init(HM2_LLIO_NAME);
    if (comp_id < 0) return comp_id;

    r = hm2_7i90_setup();
    if (r) {
        hm2_7i90_cleanup();
        hal_exit(comp_id);
    } else {
        hal_ready(comp_id);
    }

    return r;
}


void rtapi_app_exit(void) {
    hm2_7i90_cleanup();
    hal_exit(comp_id);
    LL_PRINT("driver unloaded\n");
}
<|MERGE_RESOLUTION|>--- conflicted
+++ resolved
@@ -451,13 +451,6 @@
         r = hm2_register(&board[i].llio, config[i]);
         if (r != 0) {
             hal_parport_release(&board[i].port);
-<<<<<<< HEAD
-            THIS_ERR(
-                "board at (ioaddr=0x%04X, ioaddr_hi=0x%04X, epp_wide %s) not found!\n",
-                board[i].port.base,
-                board[i].port.base_hi,
-                (board[i].epp_wide ? "ON" : "OFF"));
-=======
             if (flag && i > 0){
             // we found a board, and were guessing addresses so failing here is OK
                 return 0;
@@ -467,7 +460,6 @@
                     board[i].port.base,
                     board[i].port.base_hi,
                     (board[i].epp_wide ? "ON" : "OFF"));
->>>>>>> 6a1265c3
                 return r;
         }
 
