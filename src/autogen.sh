#!/bin/sh
rm -rf autom4te.cache
AUTOGEN_TARGET=${AUTOGEN_TARGET-configure:config.h.in}
set -e
case :$AUTOGEN_TARGET: in
*:configure:*)
    automake_libdir=$(automake --print-libdir)
<<<<<<< HEAD
    [ -e config.guess ] || cp "$automake_libdir/config.guess" .
    [ -e config.sub ] || cp "$automake_libdir/config.sub" .
    [ -e install-sh ] || cp "$automake_libdir/install-sh" .
=======
    [ -e config.guess ] || cp "$automake_libdir"/config.guess .
    [ -e config.sub ] || cp "$automake_libdir"/config.sub .
    [ -e install-sh ] || cp "$automake_libdir"/install-sh .
>>>>>>> ed230385
    aclocal --force
    autoconf
    # autoconf only updates the timestamp if the output actually changed.
    # The target's timestamp must be updated or make is confused
    touch configure
    ;;
esac
case :$AUTOGEN_TARGET: in
*:config.h.in:*)
    autoheader
    # autoheader only updates the timestamp if the output actually changed.
    # The target's timestamp must be updated or make is confused
    touch config.h.in
    ;;
esac<|MERGE_RESOLUTION|>--- conflicted
+++ resolved
@@ -5,15 +5,9 @@
 case :$AUTOGEN_TARGET: in
 *:configure:*)
     automake_libdir=$(automake --print-libdir)
-<<<<<<< HEAD
-    [ -e config.guess ] || cp "$automake_libdir/config.guess" .
-    [ -e config.sub ] || cp "$automake_libdir/config.sub" .
-    [ -e install-sh ] || cp "$automake_libdir/install-sh" .
-=======
     [ -e config.guess ] || cp "$automake_libdir"/config.guess .
     [ -e config.sub ] || cp "$automake_libdir"/config.sub .
     [ -e install-sh ] || cp "$automake_libdir"/install-sh .
->>>>>>> ed230385
     aclocal --force
     autoconf
     # autoconf only updates the timestamp if the output actually changed.
