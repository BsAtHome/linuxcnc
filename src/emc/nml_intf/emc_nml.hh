/********************************************************************
* Description: emc_nml.hh
*   Declarations for EMC NML vocabulary
*
*   Derived from a work by Fred Proctor & Will Shackleford
*
* Author:
* License: GPL Version 2
* System: Linux
*
* Copyright (c) 2004 All rights reserved.
*
* Last change:
********************************************************************/
#ifndef EMC_NML_HH
#define EMC_NML_HH
#include "linuxcnc.h"
#include "emc.hh"
#include "rcs.hh"
#include "cmd_msg.hh"
#include "stat_msg.hh"
#include "emcpos.h"
#include "modal_state.hh"
#include "canon.hh"		// CANON_TOOL_TABLE, CANON_UNITS
#include "rs274ngc.hh"		// ACTIVE_G_CODES, etc

// ------------------
// CLASS DECLARATIONS
// ------------------

// declarations for EMC general classes

/**
 * Send a textual error message to the operator.
 * The message is put in the errlog buffer to be read by the GUI.
 * This allows the controller a generic way to send error messages to
 * the operator.
 */
class EMC_OPERATOR_ERROR:public RCS_CMD_MSG {
  public:
    EMC_OPERATOR_ERROR():RCS_CMD_MSG(EMC_OPERATOR_ERROR_TYPE,
				     sizeof(EMC_OPERATOR_ERROR)) {
    };

    // For internal NML/CMS use only.
    void update(CMS * cms);
    char error[LINELEN];
};

/**
 * Send a textual information message to the operator.
 * This is similar to EMC_OPERATOR_ERROR message except that the messages are
 * sent in situations not necessarily considered to be errors.
 */
class EMC_OPERATOR_TEXT:public RCS_CMD_MSG {
  public:
    EMC_OPERATOR_TEXT():RCS_CMD_MSG(EMC_OPERATOR_TEXT_TYPE,
				    sizeof(EMC_OPERATOR_TEXT)) {
    };

    // For internal NML/CMS use only.
    void update(CMS * cms);
    char text[LINELEN];
};

/**
 * Send the URL or filename of a document to display.
 * This message is placed in the errlog buffer  to be read by the GUI.
 * If the GUI is capable of doing so it will show the operator a
 * previously created document, using the URL or filename provided.
 * This message is placed in the errlog channel to be read by the GUI.
 * This provides a general means of reporting an error from within the
 * controller without having to program the GUI to recognize each error type.
 */
class EMC_OPERATOR_DISPLAY:public RCS_CMD_MSG {
  public:
    EMC_OPERATOR_DISPLAY():RCS_CMD_MSG(EMC_OPERATOR_DISPLAY_TYPE,
				       sizeof(EMC_OPERATOR_DISPLAY)) {
    };

    // For internal NML/CMS use only.
    void update(CMS * cms);
    char display[LINELEN];
};

#define EMC_SYSTEM_CMD_LEN 256
/*
  execute a system command
*/
class EMC_SYSTEM_CMD:public RCS_CMD_MSG {
  public:
    EMC_SYSTEM_CMD():RCS_CMD_MSG(EMC_SYSTEM_CMD_TYPE,
				 sizeof(EMC_SYSTEM_CMD)) {
    };

    // For internal NML/CMS use only.
    void update(CMS * cms);

    char string[EMC_SYSTEM_CMD_LEN];
};

class EMC_NULL:public RCS_CMD_MSG {
  public:
    EMC_NULL():RCS_CMD_MSG(EMC_NULL_TYPE, sizeof(EMC_NULL)) {
    };

    // For internal NML/CMS use only.
    void update(CMS * cms);
};

class EMC_SET_DEBUG:public RCS_CMD_MSG {
  public:
    EMC_SET_DEBUG():RCS_CMD_MSG(EMC_SET_DEBUG_TYPE, sizeof(EMC_SET_DEBUG)) {
    };

    // For internal NML/CMS use only.
    void update(CMS * cms);

    int debug;
};


/*
 * EMC_JOG_CMD_MSG class.
 */
class EMC_JOG_CMD_MSG:public RCS_CMD_MSG {
  public:
    EMC_JOG_CMD_MSG(NMLTYPE t, size_t s):RCS_CMD_MSG(t, s) {
    };

    // For internal NML/CMS use only.
    void update(CMS * cms);

    // joint_or_axis == joint_number          for joint jogs (jjogmode==1)
    // joint_or_axis == 0 for X, 1 for Y,...  for axis  jogs (jjogmode==0)
    int joint_or_axis;
};

// AXIS status base class
class EMC_AXIS_STAT_MSG:public RCS_STAT_MSG {
  public:
    EMC_AXIS_STAT_MSG(NMLTYPE t, size_t s):RCS_STAT_MSG(t, s) {
    };

    // For internal NML/CMS use only.
    void update(CMS * cms);

    int axis;
};

class EMC_AXIS_STAT:public EMC_AXIS_STAT_MSG {
  public:
    EMC_AXIS_STAT();

    // For internal NML/CMS use only.
    void update(CMS * cms);

    double minPositionLimit;
    double maxPositionLimit;
    double velocity;		// current velocity
};

// declarations for EMC_JOINT classes

/*
 * JOINT command base class.
 * This is the base class for all commands that operate on a single joint.
 * The joint parameter specifies which joint the command affects.
 * These commands are sent to the emcCommand buffer to be read by the
 * TASK program that will then pass along corresponding messages to the
 * motion system.
 */
class EMC_JOINT_CMD_MSG:public RCS_CMD_MSG {
  public:
    EMC_JOINT_CMD_MSG(NMLTYPE t, size_t s):RCS_CMD_MSG(t, s) {
    };

    // For internal NML/CMS use only.
    void update(CMS * cms);

    int joint;
};

/**
 * Set the Axis backlash.
 * This command sets the backlash value.
 */
class EMC_JOINT_SET_BACKLASH:public EMC_JOINT_CMD_MSG {
  public:
    EMC_JOINT_SET_BACKLASH():EMC_JOINT_CMD_MSG(EMC_JOINT_SET_BACKLASH_TYPE,
					     sizeof(EMC_JOINT_SET_BACKLASH))
    {
    };

    // For internal NML/CMS use only.
    void update(CMS * cms);

    double backlash;
};

class EMC_JOINT_SET_MIN_POSITION_LIMIT:public EMC_JOINT_CMD_MSG {
  public:
    EMC_JOINT_SET_MIN_POSITION_LIMIT():EMC_JOINT_CMD_MSG
	(EMC_JOINT_SET_MIN_POSITION_LIMIT_TYPE,
	 sizeof(EMC_JOINT_SET_MIN_POSITION_LIMIT)) {
    };

    // For internal NML/CMS use only.
    void update(CMS * cms);

    double limit;
};

class EMC_JOINT_SET_MAX_POSITION_LIMIT:public EMC_JOINT_CMD_MSG {
  public:
    EMC_JOINT_SET_MAX_POSITION_LIMIT():EMC_JOINT_CMD_MSG
	(EMC_JOINT_SET_MAX_POSITION_LIMIT_TYPE,
	 sizeof(EMC_JOINT_SET_MAX_POSITION_LIMIT)) {
    };

    // For internal NML/CMS use only.
    void update(CMS * cms);

    double limit;
};

class EMC_JOINT_SET_FERROR:public EMC_JOINT_CMD_MSG {
  public:
    EMC_JOINT_SET_FERROR():EMC_JOINT_CMD_MSG(EMC_JOINT_SET_FERROR_TYPE,
					   sizeof(EMC_JOINT_SET_FERROR)) {
    };

    // For internal NML/CMS use only.
    void update(CMS * cms);

    double ferror;
};

class EMC_JOINT_SET_MIN_FERROR:public EMC_JOINT_CMD_MSG {
  public:
    EMC_JOINT_SET_MIN_FERROR():EMC_JOINT_CMD_MSG
	(EMC_JOINT_SET_MIN_FERROR_TYPE, sizeof(EMC_JOINT_SET_MIN_FERROR)) {
    };

    // For internal NML/CMS use only.
    void update(CMS * cms);

    double ferror;
};

class EMC_JOINT_SET_HOMING_PARAMS:public EMC_JOINT_CMD_MSG {
  public:
    EMC_JOINT_SET_HOMING_PARAMS():EMC_JOINT_CMD_MSG
	(EMC_JOINT_SET_HOMING_PARAMS_TYPE,
	 sizeof(EMC_JOINT_SET_HOMING_PARAMS)) {
    };

    // For internal NML/CMS use only.
    void update(CMS * cms);

    double home;
    double offset;
    double home_final_vel;
    double search_vel;
    double latch_vel;
    int use_index;
    int encoder_does_not_reset;
    int ignore_limits;
    int is_shared;
    int home_sequence;
    int volatile_home;
    int locking_indexer;
    int absolute_encoder;
};

class EMC_JOINT_HALT:public EMC_JOINT_CMD_MSG {
  public:
    EMC_JOINT_HALT():EMC_JOINT_CMD_MSG(EMC_JOINT_HALT_TYPE,
				     sizeof(EMC_JOINT_HALT)) {
    };

    // For internal NML/CMS use only.
    void update(CMS * cms);
};

class EMC_JOINT_HOME:public EMC_JOINT_CMD_MSG {
  public:
    EMC_JOINT_HOME():EMC_JOINT_CMD_MSG(EMC_JOINT_HOME_TYPE,
				     sizeof(EMC_JOINT_HOME)) {
    };

    // For internal NML/CMS use only.
    void update(CMS * cms);
};

class EMC_JOINT_UNHOME:public EMC_JOINT_CMD_MSG {
  public:
    EMC_JOINT_UNHOME():EMC_JOINT_CMD_MSG(EMC_JOINT_UNHOME_TYPE,
				     sizeof(EMC_JOINT_UNHOME)) {
    };

    // For internal NML/CMS use only.
    void update(CMS * cms);
};

class EMC_JOG_CONT:public EMC_JOG_CMD_MSG {
  public:
    EMC_JOG_CONT():EMC_JOG_CMD_MSG(EMC_JOG_CONT_TYPE,
				    sizeof(EMC_JOG_CONT)) {
    };

    // For internal NML/CMS use only.
    void update(CMS * cms);

    double vel;
    int jjogmode; // 1==> joint jog, 0==> axis jog
};

class EMC_JOG_INCR:public EMC_JOG_CMD_MSG {
  public:
    EMC_JOG_INCR():EMC_JOG_CMD_MSG(EMC_JOG_INCR_TYPE,
					 sizeof(EMC_JOG_INCR)) {
    };

    // For internal NML/CMS use only.
    void update(CMS * cms);

    double incr;
    double vel;
    int jjogmode; // 1==> joint jog, 0==> axis jog
};

class EMC_JOG_ABS:public EMC_JOG_CMD_MSG {
  public:
    EMC_JOG_ABS():EMC_JOG_CMD_MSG(EMC_JOG_ABS_TYPE,
					sizeof(EMC_JOG_ABS)) {
    };

    // For internal NML/CMS use only.
    void update(CMS * cms);

    double pos;
    double vel;
    int jjogmode; // 1==> joint jog, 0==> axis jog
};

class EMC_JOG_STOP:public EMC_JOG_CMD_MSG {
  public:
    EMC_JOG_STOP():EMC_JOG_CMD_MSG(EMC_JOG_STOP_TYPE,
				    sizeof(EMC_JOG_STOP)) {
    };

    // For internal NML/CMS use only.
    void update(CMS * cms);

    int jjogmode; // 1==> joint jog, 0==> axis jog
};

class EMC_JOINT_OVERRIDE_LIMITS:public EMC_JOINT_CMD_MSG {
  public:
    EMC_JOINT_OVERRIDE_LIMITS():EMC_JOINT_CMD_MSG
	(EMC_JOINT_OVERRIDE_LIMITS_TYPE, sizeof(EMC_JOINT_OVERRIDE_LIMITS)) {
    };

    // For internal NML/CMS use only.
    void update(CMS * cms);
};

class EMC_JOINT_LOAD_COMP:public EMC_JOINT_CMD_MSG {
  public:
    EMC_JOINT_LOAD_COMP():EMC_JOINT_CMD_MSG(EMC_JOINT_LOAD_COMP_TYPE,
					  sizeof(EMC_JOINT_LOAD_COMP)) {
    };

    // For internal NML/CMS use only.
    void update(CMS * cms);

    char file[LINELEN];
    int type; // type of the comp file. type==0 means nom, forw, rev triplets
              // type != 0 means nom, forw_trim, rev_trim triplets
};


// JOINT status base class
class EMC_JOINT_STAT_MSG:public RCS_STAT_MSG {
  public:
    EMC_JOINT_STAT_MSG(NMLTYPE t, size_t s):RCS_STAT_MSG(t, s) {
    };

    // For internal NML/CMS use only.
    void update(CMS * cms);

    int joint;
};

class EMC_JOINT_STAT:public EMC_JOINT_STAT_MSG {
  public:
    EMC_JOINT_STAT();

    // For internal NML/CMS use only.
    void update(CMS * cms);

    // configuration parameters
    unsigned char jointType;	// EMC_JOINT_LINEAR, EMC_JOINT_ANGULAR
    double units;		// units per mm, deg for linear, angular
    double backlash;
    double minPositionLimit;
    double maxPositionLimit;
    double maxFerror;
    double minFerror;

    // dynamic status
    double ferrorCurrent;	// current following error
    double ferrorHighMark;	// magnitude of max following error
    /*! \todo FIXME - is this really position, or the DAC output? */
    double output;		// commanded output position
    double input;		// current input position
    double velocity;		// current velocity
    unsigned char inpos;	// non-zero means in position
    unsigned char homing;	// non-zero means homing
    unsigned char homed;	// non-zero means has been homed
    unsigned char fault;	// non-zero means axis amp fault
    unsigned char enabled;	// non-zero means enabled
    unsigned char minSoftLimit;	// non-zero means min soft limit exceeded
    unsigned char maxSoftLimit;	// non-zero means max soft limit exceeded
    unsigned char minHardLimit;	// non-zero means min hard limit exceeded
    unsigned char maxHardLimit;	// non-zero means max hard limit exceeded
    unsigned char overrideLimits; // non-zero means limits are overridden
};

// declarations for EMC_TRAJ classes

// EMC_TRAJ command base class
class EMC_TRAJ_CMD_MSG:public RCS_CMD_MSG {
  public:
    EMC_TRAJ_CMD_MSG(NMLTYPE t, size_t s): RCS_CMD_MSG(t, s),tag(){
    };

    //NOTE this does NOT have a corresponding CMS update. This only works
    //because motion commands don't actually go through NML.
    StateTag tag;
    // For internal NML/CMS use only.
    void update(CMS * cms);
};

class EMC_TRAJ_SET_MODE:public EMC_TRAJ_CMD_MSG {
  public:
    EMC_TRAJ_SET_MODE():EMC_TRAJ_CMD_MSG(EMC_TRAJ_SET_MODE_TYPE,
					 sizeof(EMC_TRAJ_SET_MODE)) {
    };

    // For internal NML/CMS use only.
    void update(CMS * cms);

    EMC_TRAJ_MODE mode;
};

class EMC_TRAJ_SET_VELOCITY:public EMC_TRAJ_CMD_MSG {
  public:
    EMC_TRAJ_SET_VELOCITY():EMC_TRAJ_CMD_MSG(EMC_TRAJ_SET_VELOCITY_TYPE,
					     sizeof(EMC_TRAJ_SET_VELOCITY))
    {
    };

    // For internal NML/CMS use only.
    void update(CMS * cms);

    double velocity;
    double ini_maxvel;
};

class EMC_TRAJ_SET_ACCELERATION:public EMC_TRAJ_CMD_MSG {
  public:
    EMC_TRAJ_SET_ACCELERATION():EMC_TRAJ_CMD_MSG
	(EMC_TRAJ_SET_ACCELERATION_TYPE,
	 sizeof(EMC_TRAJ_SET_ACCELERATION)) {
    };

    // For internal NML/CMS use only.
    void update(CMS * cms);

    double acceleration;
};

class EMC_TRAJ_SET_MAX_VELOCITY:public EMC_TRAJ_CMD_MSG {
  public:
    EMC_TRAJ_SET_MAX_VELOCITY():EMC_TRAJ_CMD_MSG
	(EMC_TRAJ_SET_MAX_VELOCITY_TYPE,
	 sizeof(EMC_TRAJ_SET_MAX_VELOCITY)) {
    };

    // For internal NML/CMS use only.
    void update(CMS * cms);

    double velocity;
};

class EMC_TRAJ_SET_SCALE:public EMC_TRAJ_CMD_MSG {
  public:
    EMC_TRAJ_SET_SCALE():EMC_TRAJ_CMD_MSG(EMC_TRAJ_SET_SCALE_TYPE,
					  sizeof(EMC_TRAJ_SET_SCALE)) {
    };

    // For internal NML/CMS use only.
    void update(CMS * cms);

    double scale;
};

class EMC_TRAJ_SET_RAPID_SCALE:public EMC_TRAJ_CMD_MSG {
  public:
    EMC_TRAJ_SET_RAPID_SCALE():EMC_TRAJ_CMD_MSG(EMC_TRAJ_SET_RAPID_SCALE_TYPE,
					  sizeof(EMC_TRAJ_SET_RAPID_SCALE)) {
    };

    // For internal NML/CMS use only.
    void update(CMS * cms);

    double scale;
};

class EMC_TRAJ_SET_SPINDLE_SCALE:public EMC_TRAJ_CMD_MSG {
  public:
    EMC_TRAJ_SET_SPINDLE_SCALE():EMC_TRAJ_CMD_MSG(EMC_TRAJ_SET_SPINDLE_SCALE_TYPE,
					  sizeof(EMC_TRAJ_SET_SPINDLE_SCALE)) {
    };

    // For internal NML/CMS use only.
    void update(CMS * cms);
    int spindle;
    double scale;
};

class EMC_TRAJ_SET_FO_ENABLE:public EMC_TRAJ_CMD_MSG {
  public:
    EMC_TRAJ_SET_FO_ENABLE():EMC_TRAJ_CMD_MSG(EMC_TRAJ_SET_FO_ENABLE_TYPE,
					  sizeof(EMC_TRAJ_SET_FO_ENABLE)) {
    };

    // For internal NML/CMS use only.
    void update(CMS * cms);

    unsigned char mode; //mode=0, override off (will work with 100% FO), mode != 0, override on, user can change FO
};

class EMC_TRAJ_SET_SO_ENABLE:public EMC_TRAJ_CMD_MSG {
  public:
    EMC_TRAJ_SET_SO_ENABLE():EMC_TRAJ_CMD_MSG(EMC_TRAJ_SET_SO_ENABLE_TYPE,
					  sizeof(EMC_TRAJ_SET_SO_ENABLE)) {
    };

    // For internal NML/CMS use only.
    void update(CMS * cms);

    int spindle;
    unsigned char mode; //mode=0, override off (will work with 100% SO), mode != 0, override on, user can change SO
};

class EMC_TRAJ_SET_FH_ENABLE:public EMC_TRAJ_CMD_MSG {
  public:
    EMC_TRAJ_SET_FH_ENABLE():EMC_TRAJ_CMD_MSG(EMC_TRAJ_SET_FH_ENABLE_TYPE,
					  sizeof(EMC_TRAJ_SET_FH_ENABLE)) {
    };

    // For internal NML/CMS use only.
    void update(CMS * cms);

    unsigned char mode; //mode=0, override off (feedhold is disabled), mode != 0, override on, user can use feedhold
};

class EMC_TRAJ_ABORT:public EMC_TRAJ_CMD_MSG {
  public:
    EMC_TRAJ_ABORT():EMC_TRAJ_CMD_MSG(EMC_TRAJ_ABORT_TYPE,
				      sizeof(EMC_TRAJ_ABORT)) {
    };

    // For internal NML/CMS use only.
    void update(CMS * cms);
};

class EMC_TRAJ_PAUSE:public EMC_TRAJ_CMD_MSG {
  public:
    EMC_TRAJ_PAUSE():EMC_TRAJ_CMD_MSG(EMC_TRAJ_PAUSE_TYPE,
				      sizeof(EMC_TRAJ_PAUSE)) {
    };

    // For internal NML/CMS use only.
    void update(CMS * cms);
};

class EMC_TRAJ_RESUME:public EMC_TRAJ_CMD_MSG {
  public:
    EMC_TRAJ_RESUME():EMC_TRAJ_CMD_MSG(EMC_TRAJ_RESUME_TYPE,
				       sizeof(EMC_TRAJ_RESUME)) {
    };

    // For internal NML/CMS use only.
    void update(CMS * cms);
};

class EMC_TRAJ_DELAY:public EMC_TRAJ_CMD_MSG {
  public:
    EMC_TRAJ_DELAY():EMC_TRAJ_CMD_MSG(EMC_TRAJ_DELAY_TYPE,
				      sizeof(EMC_TRAJ_DELAY)) {
    };

    // For internal NML/CMS use only.
    void update(CMS * cms);

    double delay;		// delay in seconds
};

class EMC_TRAJ_LINEAR_MOVE:public EMC_TRAJ_CMD_MSG {
  public:
    EMC_TRAJ_LINEAR_MOVE():EMC_TRAJ_CMD_MSG(EMC_TRAJ_LINEAR_MOVE_TYPE,
					    sizeof(EMC_TRAJ_LINEAR_MOVE)) {
    };

    // For internal NML/CMS use only.
    void update(CMS * cms);

    int type;
    EmcPose end;		// end point
    double vel, ini_maxvel, acc;
    int feed_mode;
    int indexer_jnum;
};

class EMC_TRAJ_CIRCULAR_MOVE:public EMC_TRAJ_CMD_MSG {
  public:
    EMC_TRAJ_CIRCULAR_MOVE():EMC_TRAJ_CMD_MSG(EMC_TRAJ_CIRCULAR_MOVE_TYPE,
					      sizeof
					      (EMC_TRAJ_CIRCULAR_MOVE)) {
    };

    // For internal NML/CMS use only.
    void update(CMS * cms);

    EmcPose end;
    PM_CARTESIAN center;
    PM_CARTESIAN normal;
    int turn;
    int type;
    double vel, ini_maxvel, acc;
    int feed_mode;
};

class EMC_TRAJ_SET_TERM_COND:public EMC_TRAJ_CMD_MSG {
  public:
    EMC_TRAJ_SET_TERM_COND():EMC_TRAJ_CMD_MSG(EMC_TRAJ_SET_TERM_COND_TYPE,
					      sizeof
					      (EMC_TRAJ_SET_TERM_COND)) {
    };

    // For internal NML/CMS use only.
    void update(CMS * cms);

    int cond;
    double tolerance; // used to set the precision/tolerance of path deviation 
		      // during CONTINUOUS motion mode. 
};

class EMC_TRAJ_SET_SPINDLESYNC:public EMC_TRAJ_CMD_MSG {
    public:
        EMC_TRAJ_SET_SPINDLESYNC():EMC_TRAJ_CMD_MSG(EMC_TRAJ_SET_SPINDLESYNC_TYPE,
                sizeof(EMC_TRAJ_SET_SPINDLESYNC)) {
        };

        void update(CMS * cms);

        int spindle;
        double feed_per_revolution;
	bool velocity_mode; 
};

class EMC_TRAJ_SET_OFFSET:public EMC_TRAJ_CMD_MSG {
  public:
    EMC_TRAJ_SET_OFFSET():EMC_TRAJ_CMD_MSG(EMC_TRAJ_SET_OFFSET_TYPE,
					   sizeof(EMC_TRAJ_SET_OFFSET)) {
    };

    // For internal NML/CMS use only.
    void update(CMS * cms);

    EmcPose offset;
};

class EMC_TRAJ_SET_G5X:public EMC_TRAJ_CMD_MSG {
  public:
    EMC_TRAJ_SET_G5X():EMC_TRAJ_CMD_MSG(EMC_TRAJ_SET_G5X_TYPE,
					   sizeof(EMC_TRAJ_SET_G5X)) {
    };

    // For internal NML/CMS use only.
    void update(CMS * cms);
    int g5x_index;
    EmcPose origin;
};

class EMC_TRAJ_SET_G92:public EMC_TRAJ_CMD_MSG {
  public:
    EMC_TRAJ_SET_G92():EMC_TRAJ_CMD_MSG(EMC_TRAJ_SET_G92_TYPE,
					   sizeof(EMC_TRAJ_SET_G92)) {
    };

    // For internal NML/CMS use only.
    void update(CMS * cms);

    EmcPose origin;
};

class EMC_TRAJ_SET_ROTATION:public EMC_TRAJ_CMD_MSG {
  public:
    EMC_TRAJ_SET_ROTATION():EMC_TRAJ_CMD_MSG(EMC_TRAJ_SET_ROTATION_TYPE,
					   sizeof(EMC_TRAJ_SET_ROTATION)) {
    };

    // For internal NML/CMS use only.
    void update(CMS * cms);

    double rotation;
};

class EMC_TRAJ_CLEAR_PROBE_TRIPPED_FLAG:public EMC_TRAJ_CMD_MSG {
  public:
    EMC_TRAJ_CLEAR_PROBE_TRIPPED_FLAG():EMC_TRAJ_CMD_MSG
	(EMC_TRAJ_CLEAR_PROBE_TRIPPED_FLAG_TYPE,
	 sizeof(EMC_TRAJ_CLEAR_PROBE_TRIPPED_FLAG)) {
    };

    // For internal NML/CMS use only.
    void update(CMS * cms);
};

class EMC_TRAJ_SET_TELEOP_ENABLE:public EMC_TRAJ_CMD_MSG {
  public:
    EMC_TRAJ_SET_TELEOP_ENABLE():EMC_TRAJ_CMD_MSG
	(EMC_TRAJ_SET_TELEOP_ENABLE_TYPE,
	 sizeof(EMC_TRAJ_SET_TELEOP_ENABLE)) {
    };

    // For internal NML/CMS use only.
    void update(CMS * cms);

    int enable;
};

class EMC_TRAJ_PROBE:public EMC_TRAJ_CMD_MSG {
  public:
    EMC_TRAJ_PROBE():EMC_TRAJ_CMD_MSG(EMC_TRAJ_PROBE_TYPE,
				      sizeof(EMC_TRAJ_PROBE)) {
    };

    // For internal NML/CMS use only.
    void update(CMS * cms);

    EmcPose pos;
    int type;
    double vel, ini_maxvel, acc;
    unsigned char probe_type;
};

class EMC_TRAJ_RIGID_TAP:public EMC_TRAJ_CMD_MSG {
  public:
    EMC_TRAJ_RIGID_TAP():EMC_TRAJ_CMD_MSG(EMC_TRAJ_RIGID_TAP_TYPE,
				      sizeof(EMC_TRAJ_RIGID_TAP)) {
    };

    // For internal NML/CMS use only.
    void update(CMS * cms);

    EmcPose pos;
    double vel, ini_maxvel, acc, scale;
};

// EMC_TRAJ status base class
class EMC_TRAJ_STAT_MSG:public RCS_STAT_MSG {
  public:
    EMC_TRAJ_STAT_MSG(NMLTYPE t, size_t s):RCS_STAT_MSG(t, s) {
    };

    // For internal NML/CMS use only.
    void update(CMS * cms);
};

class EMC_TRAJ_STAT:public EMC_TRAJ_STAT_MSG {
  public:
    EMC_TRAJ_STAT();

    // For internal NML/CMS use only.
    void update(CMS * cms);

    double linearUnits;		// units per mm
    double angularUnits;	// units per degree
    double cycleTime;		// cycle time, in seconds
    int joints;			// maximum joint number
    int spindles;			// maximum spindle number
    int axis_mask;		// mask of axes actually present
    EMC_TRAJ_MODE mode;	// EMC_TRAJ_MODE::FREE,
    // EMC_TRAJ_MODE::COORD
    bool enabled;		// non-zero means enabled

    bool inpos;			// non-zero means in position
    int queue;			// number of pending motions, counting
    // current
    int activeQueue;		// number of motions blending
    bool queueFull;		// non-zero means can't accept another motion
    int id;			// id of the currently executing motion
    bool paused;			// non-zero means motion paused
    double scale;		// velocity scale factor
    double rapid_scale;		// rapid scale factor
    //double spindle_scale;	// moved to EMC_SPINDLE_STAT

    EmcPose position;		// current commanded position
    EmcPose actualPosition;	// current actual position, from forward kins
    double velocity;		// system velocity, for subsequent motions
    double acceleration;	// system acceleration, for subsequent
    // motions
    double maxVelocity;		// max system velocity
    double maxAcceleration;	// system acceleration

    EmcPose probedPosition;	// last position where probe was tripped.
    bool probe_tripped;		// Has the probe been tripped since the last
    // clear.
    bool probing;		// Are we currently looking for a probe
    // signal.
    int probeval;		// Current value of probe input.
    int kinematics_type;	// identity=1,serial=2,parallel=3,custom=4
    int motion_type;
    double distance_to_go;         // in current move
    EmcPose dtg;
    double current_vel;         // in current move
    bool feed_override_enabled;
    //bool spindle_override_enabled; moved to SPINDLE_STAT
    bool adaptive_feed_enabled;
    bool feed_hold_enabled;
    StateTag tag;
};

// emc_MOTION is aggregate of all EMC motion-related status classes

// EMC_MOTION command base class
class EMC_MOTION_CMD_MSG:public RCS_CMD_MSG {
  public:
    EMC_MOTION_CMD_MSG(NMLTYPE t, size_t s):RCS_CMD_MSG(t, s) {
    };

    // For internal NML/CMS use only.
    void update(CMS * cms);
};

class EMC_MOTION_SET_AOUT:public EMC_MOTION_CMD_MSG {
  public:
    EMC_MOTION_SET_AOUT():EMC_MOTION_CMD_MSG(EMC_MOTION_SET_AOUT_TYPE,
					     sizeof(EMC_MOTION_SET_AOUT)) {
    };

    // For internal NML/CMS use only.
    void update(CMS * cms);

    unsigned char index;	// which to set
    double start;		// value at start
    double end;			// value at end
    unsigned char now;		// whether command is immediate or synched with motion
};

class EMC_MOTION_SET_DOUT:public EMC_MOTION_CMD_MSG {
  public:
    EMC_MOTION_SET_DOUT():EMC_MOTION_CMD_MSG(EMC_MOTION_SET_DOUT_TYPE,
					     sizeof(EMC_MOTION_SET_DOUT)) {
    };

    // For internal NML/CMS use only.
    void update(CMS * cms);

    unsigned char index;	// which to set
    unsigned char start;	// binary value at start
    unsigned char end;		// binary value at end
    unsigned char now;		// whether command is immediate or synched with motion
};

class EMC_MOTION_ADAPTIVE:public EMC_MOTION_CMD_MSG {
  public:
    EMC_MOTION_ADAPTIVE():EMC_MOTION_CMD_MSG(EMC_MOTION_ADAPTIVE_TYPE,
					     sizeof(EMC_MOTION_ADAPTIVE)) {
    };

    // For internal NML/CMS use only.
    void update(CMS * cms);

    unsigned char status;		// status=0 stop; status=1 start.
};

// EMC_MOTION status base class
class EMC_MOTION_STAT_MSG:public RCS_STAT_MSG {
  public:
    EMC_MOTION_STAT_MSG(NMLTYPE t, size_t s):RCS_STAT_MSG(t, s) {
    };
};


// EMC_SPINDLE status base class
class EMC_SPINDLE_STAT_MSG:public RCS_STAT_MSG {
  public:
    EMC_SPINDLE_STAT_MSG(NMLTYPE t, size_t s):RCS_STAT_MSG(t, s) {
    };

    // For internal NML/CMS use only.
    void update(CMS * cms);
};

class EMC_SPINDLE_STAT:public EMC_SPINDLE_STAT_MSG {
  public:
    EMC_SPINDLE_STAT();

    // For internal NML/CMS use only.
    void update(CMS * cms);

    double speed;		// spindle speed in RPMs
    double spindle_scale;	// spindle over-ride
    double css_maximum;
    double css_factor;  // CSS Status
    int state;
    int direction;		// 0 stopped, 1 forward, -1 reverse
    int brake;			// 0 released, 1 engaged
    int increasing;		// 1 increasing, -1 decreasing, 0 neither
    int enabled;		// non-zero means enabled
    int orient_state;
    int orient_fault;
    bool spindle_override_enabled;
    bool homed;
};

class EMC_MOTION_STAT:public EMC_MOTION_STAT_MSG {
  public:
    EMC_MOTION_STAT();

    // For internal NML/CMS use only.
    void update(CMS * cms);

    // aggregate of motion-related status classes
    EMC_TRAJ_STAT traj;
    EMC_JOINT_STAT joint[EMCMOT_MAX_JOINTS];
    EMC_AXIS_STAT axis[EMCMOT_MAX_AXIS];
    EMC_SPINDLE_STAT spindle[EMCMOT_MAX_SPINDLES];

    int synch_di[EMCMOT_MAX_DIO];  // motion inputs queried by interp
    int synch_do[EMCMOT_MAX_DIO];  // motion outputs queried by interp
    double analog_input[EMCMOT_MAX_AIO]; //motion analog inputs queried by interp
    double analog_output[EMCMOT_MAX_AIO]; //motion analog outputs queried by interp
    int misc_error[EMCMOT_MAX_MISC_ERROR];
    int debug;			// copy of EMC_DEBUG global
    int on_soft_limit;
    int external_offsets_applied;
    EmcPose eoffset_pose;
    int numExtraJoints;
    bool jogging_active;
};

// declarations for EMC_TASK classes

// EMC_TASK command base class
class EMC_TASK_CMD_MSG:public RCS_CMD_MSG {
  public:
    EMC_TASK_CMD_MSG(NMLTYPE t, size_t s):RCS_CMD_MSG(t, s) {
    };

    // For internal NML/CMS use only.
    void update(CMS * cms);
};

class EMC_TASK_ABORT:public EMC_TASK_CMD_MSG {
  public:
    EMC_TASK_ABORT():EMC_TASK_CMD_MSG(EMC_TASK_ABORT_TYPE,
				      sizeof(EMC_TASK_ABORT)) {
    };

    // For internal NML/CMS use only.
    void update(CMS * cms);
};

class EMC_TASK_SET_MODE:public EMC_TASK_CMD_MSG {
  public:
    EMC_TASK_SET_MODE():EMC_TASK_CMD_MSG(EMC_TASK_SET_MODE_TYPE,
					 sizeof(EMC_TASK_SET_MODE)) {
    };

    // For internal NML/CMS use only.
    void update(CMS * cms);

    EMC_TASK_MODE mode;
};

class EMC_TASK_SET_STATE:public EMC_TASK_CMD_MSG {
  public:
    EMC_TASK_SET_STATE():EMC_TASK_CMD_MSG(EMC_TASK_SET_STATE_TYPE,
					  sizeof(EMC_TASK_SET_STATE)) {
    };

    // For internal NML/CMS use only.
    void update(CMS * cms);

    EMC_TASK_STATE state;
};

class EMC_TASK_PLAN_OPEN:public EMC_TASK_CMD_MSG {
  public:
    EMC_TASK_PLAN_OPEN():EMC_TASK_CMD_MSG(EMC_TASK_PLAN_OPEN_TYPE,
					  sizeof(EMC_TASK_PLAN_OPEN)) {
    };

    // For internal NML/CMS use only.
    void update(CMS * cms);

    char file[LINELEN];
};

class EMC_TASK_PLAN_RUN:public EMC_TASK_CMD_MSG {
  public:
    EMC_TASK_PLAN_RUN():EMC_TASK_CMD_MSG(EMC_TASK_PLAN_RUN_TYPE,
					 sizeof(EMC_TASK_PLAN_RUN)) {
    };

    // For internal NML/CMS use only.
    void update(CMS * cms);

    int line;			// line to run from; 0 or 1 means from start,
    // negative means run through to verify
};

class EMC_TASK_PLAN_EXECUTE:public EMC_TASK_CMD_MSG {
  public:
    EMC_TASK_PLAN_EXECUTE():EMC_TASK_CMD_MSG(EMC_TASK_PLAN_EXECUTE_TYPE,
					     sizeof(EMC_TASK_PLAN_EXECUTE))
    {
    };

    // For internal NML/CMS use only.
    void update(CMS * cms);

    char command[LINELEN];
};

class EMC_TASK_PLAN_PAUSE:public EMC_TASK_CMD_MSG {
  public:
    EMC_TASK_PLAN_PAUSE():EMC_TASK_CMD_MSG(EMC_TASK_PLAN_PAUSE_TYPE,
					   sizeof(EMC_TASK_PLAN_PAUSE)) {
    };

    // For internal NML/CMS use only.
    void update(CMS * cms);
};

class EMC_TASK_PLAN_REVERSE:public EMC_TASK_CMD_MSG {
  public:
    EMC_TASK_PLAN_REVERSE():EMC_TASK_CMD_MSG(EMC_TASK_PLAN_REVERSE_TYPE,
					   sizeof(EMC_TASK_PLAN_REVERSE)) {
    };

};

class EMC_TASK_PLAN_FORWARD:public EMC_TASK_CMD_MSG {
  public:
    EMC_TASK_PLAN_FORWARD():EMC_TASK_CMD_MSG(EMC_TASK_PLAN_FORWARD_TYPE,
					   sizeof(EMC_TASK_PLAN_FORWARD)) {
    };

};


class EMC_TASK_PLAN_STEP:public EMC_TASK_CMD_MSG {
  public:
    EMC_TASK_PLAN_STEP():EMC_TASK_CMD_MSG(EMC_TASK_PLAN_STEP_TYPE,
					  sizeof(EMC_TASK_PLAN_STEP)) {
    };

    // For internal NML/CMS use only.
    void update(CMS * cms);
};

class EMC_TASK_PLAN_RESUME:public EMC_TASK_CMD_MSG {
  public:
    EMC_TASK_PLAN_RESUME():EMC_TASK_CMD_MSG(EMC_TASK_PLAN_RESUME_TYPE,
					    sizeof(EMC_TASK_PLAN_RESUME)) {
    };

    // For internal NML/CMS use only.
    void update(CMS * cms);
};

class EMC_TASK_PLAN_END:public EMC_TASK_CMD_MSG {
  public:
    EMC_TASK_PLAN_END():EMC_TASK_CMD_MSG(EMC_TASK_PLAN_END_TYPE,
					 sizeof(EMC_TASK_PLAN_END)) {
    };

    // For internal NML/CMS use only.
    void update(CMS * cms);
};

class EMC_TASK_PLAN_CLOSE:public EMC_TASK_CMD_MSG {
  public:
    EMC_TASK_PLAN_CLOSE():EMC_TASK_CMD_MSG(EMC_TASK_PLAN_CLOSE_TYPE,
					   sizeof(EMC_TASK_PLAN_CLOSE)) {
    };

    // For internal NML/CMS use only.
    void update(CMS * cms);
};

class EMC_TASK_PLAN_INIT:public EMC_TASK_CMD_MSG {
  public:
    EMC_TASK_PLAN_INIT():EMC_TASK_CMD_MSG(EMC_TASK_PLAN_INIT_TYPE,
					  sizeof(EMC_TASK_PLAN_INIT)) {
    };

    // For internal NML/CMS use only.
    void update(CMS * cms);
};

class EMC_TASK_PLAN_SYNCH:public EMC_TASK_CMD_MSG {
  public:
    EMC_TASK_PLAN_SYNCH():EMC_TASK_CMD_MSG(EMC_TASK_PLAN_SYNCH_TYPE,
					   sizeof(EMC_TASK_PLAN_SYNCH)) {
    };

    // For internal NML/CMS use only.
    void update(CMS * cms);
};

class EMC_TASK_PLAN_SET_OPTIONAL_STOP:public EMC_TASK_CMD_MSG {
  public:
    EMC_TASK_PLAN_SET_OPTIONAL_STOP():EMC_TASK_CMD_MSG(EMC_TASK_PLAN_SET_OPTIONAL_STOP_TYPE,
					   sizeof(EMC_TASK_PLAN_SET_OPTIONAL_STOP)) {
    };

    // For internal NML/CMS use only.
    void update(CMS * cms);
    
    bool state; //state == ON, optional stop is on (e.g. we stop on any stops)
};

class EMC_TASK_PLAN_SET_BLOCK_DELETE:public EMC_TASK_CMD_MSG {
  public:
    EMC_TASK_PLAN_SET_BLOCK_DELETE():EMC_TASK_CMD_MSG(EMC_TASK_PLAN_SET_BLOCK_DELETE_TYPE,
					   sizeof(EMC_TASK_PLAN_SET_BLOCK_DELETE)) {
    };

    // For internal NML/CMS use only.
    void update(CMS * cms);
    
    bool state; //state == ON, block delete is on, we ignore lines starting with "/"
};

class EMC_TASK_PLAN_OPTIONAL_STOP:public EMC_TASK_CMD_MSG {
  public:
    EMC_TASK_PLAN_OPTIONAL_STOP():EMC_TASK_CMD_MSG(EMC_TASK_PLAN_OPTIONAL_STOP_TYPE,
					   sizeof(EMC_TASK_PLAN_OPTIONAL_STOP)) {
    };

    // For internal NML/CMS use only.
    void update(CMS * cms);
    
};


// EMC_TASK status base class
class EMC_TASK_STAT_MSG:public RCS_STAT_MSG {
  public:
    EMC_TASK_STAT_MSG(NMLTYPE t, size_t s):RCS_STAT_MSG(t, s) {
	heartbeat = 0;
    };

    // For internal NML/CMS use only.
    void update(CMS * cms);

    uint32_t heartbeat;
};

class EMC_TASK_STAT:public EMC_TASK_STAT_MSG {
  public:
    EMC_TASK_STAT();

    // For internal NML/CMS use only.
    void update(CMS * cms);

    EMC_TASK_MODE mode;	// EMC_TASK_MODE::MANUAL, etc.
    EMC_TASK_STATE state;	// EMC_TASK_STATE::ESTOP, etc.

    EMC_TASK_EXEC execState;	// EMC_DONE,WAITING_FOR_MOTION, etc.
    EMC_TASK_INTERP interpState;	// EMC_IDLE,READING,PAUSED,WAITING
    int callLevel;              // current subroutine level - 0 if not in a subroutine, > 0 otherwise
    int motionLine;		// line motion is executing-- may lag
    int currentLine;		// line currently executing
    int readLine;		// line interpreter has read to
    bool optional_stop_state;	// state of optional stop (== ON means we stop on M1)
    bool block_delete_state;	// state of block delete (== ON means we ignore lines starting with "/")
    bool input_timeout;		// has a timeout happened on digital input
    char file[LINELEN];
    char command[LINELEN];
    char ini_filename[LINELEN];
    EmcPose g5x_offset;		// in user units, currently active
    int g5x_index;              // index of active g5x system
    EmcPose g92_offset;		// in user units, currently active
    double rotation_xy;
    EmcPose toolOffset;		// tool offset, in general pose form
    int activeGCodes[ACTIVE_G_CODES];
    int activeMCodes[ACTIVE_M_CODES];
    double activeSettings[ACTIVE_SETTINGS];
    CANON_UNITS programUnits;	// CANON_UNITS_INCHES, MM, CM

    int interpreter_errcode;	// return value from rs274ngc function 
    // (only useful for new interpreter.)
    int task_paused;		// non-zero means task is paused
    double delayLeft;           // delay time left of G4, M66..
    int queuedMDIcommands;      // current length of MDI input queue
};

// declarations for EMC_TOOL classes

// EMC_TOOL command base class
class EMC_TOOL_CMD_MSG:public RCS_CMD_MSG {
  public:
    EMC_TOOL_CMD_MSG(NMLTYPE t, size_t s):RCS_CMD_MSG(t, s) {
    };

    // For internal NML/CMS use only.
    void update(CMS * cms);
};

class EMC_TOOL_HALT:public EMC_TOOL_CMD_MSG {
  public:
    EMC_TOOL_HALT():EMC_TOOL_CMD_MSG(EMC_TOOL_HALT_TYPE,
				     sizeof(EMC_TOOL_HALT)) {
    };

    // For internal NML/CMS use only.
    void update(CMS * cms);
};

class EMC_TOOL_ABORT:public EMC_TOOL_CMD_MSG {
  public:
    EMC_TOOL_ABORT():EMC_TOOL_CMD_MSG(EMC_TOOL_ABORT_TYPE,
				      sizeof(EMC_TOOL_ABORT)) {
    };

    // For internal NML/CMS use only.
    void update(CMS * cms);
    int reason;		//  convey reason for abort to iocontrol
};

class EMC_TOOL_PREPARE:public EMC_TOOL_CMD_MSG {
  public:
    EMC_TOOL_PREPARE():EMC_TOOL_CMD_MSG(EMC_TOOL_PREPARE_TYPE,
					sizeof(EMC_TOOL_PREPARE)) {
    };

    // For internal NML/CMS use only.
    void update(CMS * cms);
    int tool;
};

class EMC_TOOL_LOAD:public EMC_TOOL_CMD_MSG {
  public:
    EMC_TOOL_LOAD():EMC_TOOL_CMD_MSG(EMC_TOOL_LOAD_TYPE,
				     sizeof(EMC_TOOL_LOAD)) {
    };

    // For internal NML/CMS use only.
    void update(CMS * cms);
};

class EMC_TOOL_UNLOAD:public EMC_TOOL_CMD_MSG {
  public:
    EMC_TOOL_UNLOAD():EMC_TOOL_CMD_MSG(EMC_TOOL_UNLOAD_TYPE,
				       sizeof(EMC_TOOL_UNLOAD)) {
    };

    // For internal NML/CMS use only.
    void update(CMS * cms);
};

class EMC_TOOL_LOAD_TOOL_TABLE:public EMC_TOOL_CMD_MSG {
  public:
    EMC_TOOL_LOAD_TOOL_TABLE():EMC_TOOL_CMD_MSG
	(EMC_TOOL_LOAD_TOOL_TABLE_TYPE, sizeof(EMC_TOOL_LOAD_TOOL_TABLE)) {
    };

    // For internal NML/CMS use only.
    void update(CMS * cms);

    char file[LINELEN];		// name of tool table, empty means default
};

class EMC_TOOL_SET_OFFSET:public EMC_TOOL_CMD_MSG {
  public:
    EMC_TOOL_SET_OFFSET():EMC_TOOL_CMD_MSG(EMC_TOOL_SET_OFFSET_TYPE,
					   sizeof(EMC_TOOL_SET_OFFSET)) {
    };

    // For internal NML/CMS use only.
    void update(CMS * cms);

    int pocket;
    int toolno;
    EmcPose offset;
    double diameter;
    double frontangle;
    double backangle;
    int    orientation;
};

class EMC_TOOL_SET_NUMBER:public EMC_TOOL_CMD_MSG {
  public:
    EMC_TOOL_SET_NUMBER():EMC_TOOL_CMD_MSG(EMC_TOOL_SET_NUMBER_TYPE,
					   sizeof(EMC_TOOL_SET_NUMBER)) {
    };

    // For internal NML/CMS use only.
    void update(CMS * cms);

    int tool; //number to use for currently loaded tool
};

class EMC_TOOL_START_CHANGE:public EMC_TOOL_CMD_MSG {
  public:
    EMC_TOOL_START_CHANGE():EMC_TOOL_CMD_MSG(EMC_TOOL_START_CHANGE_TYPE,
					     sizeof(EMC_TOOL_START_CHANGE)) {
    };

    // For internal NML/CMS use only.
    void update(CMS * cms);
};

// EMC_TOOL status base class
class EMC_TOOL_STAT_MSG:public RCS_STAT_MSG {
  public:
    EMC_TOOL_STAT_MSG(NMLTYPE t, size_t s):RCS_STAT_MSG(t, s) {
    };

    // For internal NML/CMS use only.
    void update(CMS * cms);
};

class EMC_TOOL_STAT:public EMC_TOOL_STAT_MSG {
  public:
    EMC_TOOL_STAT();

    // For internal NML/CMS use only.
    void update(CMS * cms);
    EMC_TOOL_STAT operator =(EMC_TOOL_STAT s);	// need this for [] members

    int pocketPrepped;		// idx ready for loading from
    int toolInSpindle;		// tool loaded, 0 is no tool
    int toolFromPocket;     // tool was loaded from this pocket
#ifdef TOOL_NML //{
    CANON_TOOL_TABLE toolTable[CANON_POCKETS_MAX];
#else //}{
    CANON_TOOL_TABLE toolTableCurrent; //current tool data
#endif //}

};

// EMC_AUX type declarations

// EMC_AUX command base class
class EMC_AUX_CMD_MSG:public RCS_CMD_MSG {
  public:
    EMC_AUX_CMD_MSG(NMLTYPE t, size_t s):RCS_CMD_MSG(t, s) {
    };

    // For internal NML/CMS use only.
    void update(CMS * cms);
};

<<<<<<< HEAD
=======
class EMC_AUX_ESTOP_ON:public EMC_AUX_CMD_MSG {
  public:
    EMC_AUX_ESTOP_ON():EMC_AUX_CMD_MSG(EMC_AUX_ESTOP_ON_TYPE,
				       sizeof(EMC_AUX_ESTOP_ON)) {
    };

    // For internal NML/CMS use only.
    void update(CMS * cms);
};

class EMC_AUX_ESTOP_OFF:public EMC_AUX_CMD_MSG {
  public:
    EMC_AUX_ESTOP_OFF():EMC_AUX_CMD_MSG(EMC_AUX_ESTOP_OFF_TYPE,
					sizeof(EMC_AUX_ESTOP_OFF)) {
    };

    // For internal NML/CMS use only.
    void update(CMS * cms);
};

>>>>>>> d97c765f
class EMC_AUX_INPUT_WAIT:public EMC_AUX_CMD_MSG {
  public:
    EMC_AUX_INPUT_WAIT():EMC_AUX_CMD_MSG(EMC_AUX_INPUT_WAIT_TYPE,
					sizeof(EMC_AUX_INPUT_WAIT)) {
    };

    // For internal NML/CMS use only.
    void update(CMS * cms);

    int index;			// input channel to wait for
    int input_type;		// DIGITAL or ANALOG
    int wait_type;		// 0 - immediate, 1- rise, 2 - fall, 3 - be high, 4 - be low
    double timeout;		// timeout for waiting
};


// EMC_AUX status base class
class EMC_AUX_STAT_MSG:public RCS_STAT_MSG {
  public:
    EMC_AUX_STAT_MSG(NMLTYPE t, size_t s):RCS_STAT_MSG(t, s) {
    };

    // For internal NML/CMS use only.
    void update(CMS * cms);
};

class EMC_AUX_STAT:public EMC_AUX_STAT_MSG {
  public:
    EMC_AUX_STAT();

    // For internal NML/CMS use only.
    void update(CMS * cms);

    int estop;			// non-zero means estopped
};

// EMC_SPINDLE type declarations

// EMC_SPINDLE command base class
class EMC_SPINDLE_CMD_MSG:public RCS_CMD_MSG {
  public:
    EMC_SPINDLE_CMD_MSG(NMLTYPE t, size_t s):RCS_CMD_MSG(t, s) {
    };

    // For internal NML/CMS use only.
    void update(CMS * cms);

    int spindle;
};

class EMC_SPINDLE_SPEED:public EMC_SPINDLE_CMD_MSG {
  public:
    EMC_SPINDLE_SPEED():EMC_SPINDLE_CMD_MSG(EMC_SPINDLE_SPEED_TYPE,
					    sizeof(EMC_SPINDLE_SPEED)) {
    };

    // For internal NML/CMS use only.
    void update(CMS * cms);

    int spindle;
    double speed;   // commanded speed in RPMs or maximum speed for CSS
    double factor;  // Zero for constant RPM.  numerator of speed for CSS
    double xoffset; // X axis offset compared to center of rotation, for CSS
};

class EMC_SPINDLE_ORIENT:public EMC_SPINDLE_CMD_MSG {
  public:
    EMC_SPINDLE_ORIENT():EMC_SPINDLE_CMD_MSG(EMC_SPINDLE_ORIENT_TYPE,
					    sizeof(EMC_SPINDLE_ORIENT)) {
    };

    // For internal NML/CMS use only.
    void update(CMS * cms);

    int spindle;
    double orientation;   // desired spindle position
    int    mode;   
};

class EMC_SPINDLE_WAIT_ORIENT_COMPLETE:public EMC_SPINDLE_CMD_MSG {
  public:
    EMC_SPINDLE_WAIT_ORIENT_COMPLETE():EMC_SPINDLE_CMD_MSG(EMC_SPINDLE_WAIT_ORIENT_COMPLETE_TYPE,
					    sizeof(EMC_SPINDLE_WAIT_ORIENT_COMPLETE)) {
    };

    // For internal NML/CMS use only.
    void update(CMS * cms);

    int spindle;
    double timeout;   // how long to wait until spindle orient completes; > 0
};


class EMC_SPINDLE_ON:public EMC_SPINDLE_CMD_MSG {
  public:
    EMC_SPINDLE_ON():EMC_SPINDLE_CMD_MSG(EMC_SPINDLE_ON_TYPE,
					 sizeof(EMC_SPINDLE_ON)),
	speed(0), factor(0), xoffset(0), wait_for_spindle_at_speed(1)  {
    };

    // For internal NML/CMS use only.
    void update(CMS * cms);

    int spindle;    // the spindle to be turned on
    double speed;   // commanded speed in RPMs or maximum speed for CSS
    double factor;  // Zero for constant RPM.  numerator of speed for CSS
    double xoffset; // X axis offset compared to center of rotation, for CSS
    int wait_for_spindle_at_speed;
};

class EMC_SPINDLE_OFF:public EMC_SPINDLE_CMD_MSG {
  public:
    EMC_SPINDLE_OFF():EMC_SPINDLE_CMD_MSG(EMC_SPINDLE_OFF_TYPE,
					  sizeof(EMC_SPINDLE_OFF)) {
    };

    // For internal NML/CMS use only.
    void update(CMS * cms);

    int spindle;    // the spindle to be turned off
};

class EMC_SPINDLE_INCREASE:public EMC_SPINDLE_CMD_MSG {
  public:
    EMC_SPINDLE_INCREASE():EMC_SPINDLE_CMD_MSG(EMC_SPINDLE_INCREASE_TYPE,
					       sizeof
					       (EMC_SPINDLE_INCREASE)) {
    };

    // For internal NML/CMS use only.
    void update(CMS * cms);
    int spindle;        // the spindle to be increased
    double speed;		// commanded speed in RPMs
};

class EMC_SPINDLE_DECREASE:public EMC_SPINDLE_CMD_MSG {
  public:
    EMC_SPINDLE_DECREASE():EMC_SPINDLE_CMD_MSG(EMC_SPINDLE_DECREASE_TYPE,
					       sizeof
					       (EMC_SPINDLE_DECREASE)) {
    };

    // For internal NML/CMS use only.
    void update(CMS * cms);

    int spindle;        // the spindle to be decreased
    double speed;		// commanded speed in RPMs
};

class EMC_SPINDLE_CONSTANT:public EMC_SPINDLE_CMD_MSG {
  public:
    EMC_SPINDLE_CONSTANT():EMC_SPINDLE_CMD_MSG(EMC_SPINDLE_CONSTANT_TYPE,
					       sizeof
					       (EMC_SPINDLE_CONSTANT)) {
    };

    // For internal NML/CMS use only.
    void update(CMS * cms);

    int spindle;        // the spindle to be constanted?
    double speed;		// commanded speed in RPMs
};

class EMC_SPINDLE_BRAKE_RELEASE:public EMC_SPINDLE_CMD_MSG {
  public:
    EMC_SPINDLE_BRAKE_RELEASE():EMC_SPINDLE_CMD_MSG
	(EMC_SPINDLE_BRAKE_RELEASE_TYPE,
	 sizeof(EMC_SPINDLE_BRAKE_RELEASE)) {
    };

    // For internal NML/CMS use only.
    void update(CMS * cms);

    int spindle;
};

class EMC_SPINDLE_BRAKE_ENGAGE:public EMC_SPINDLE_CMD_MSG {
  public:
    EMC_SPINDLE_BRAKE_ENGAGE():EMC_SPINDLE_CMD_MSG
	(EMC_SPINDLE_BRAKE_ENGAGE_TYPE, sizeof(EMC_SPINDLE_BRAKE_ENGAGE)) {
    };

    // For internal NML/CMS use only.
    void update(CMS * cms);

    int spindle;
};

// EMC_COOLANT type declarations

// EMC_COOLANT command base class
class EMC_COOLANT_CMD_MSG:public RCS_CMD_MSG {
  public:
    EMC_COOLANT_CMD_MSG(NMLTYPE t, size_t s):RCS_CMD_MSG(t, s) {
    };

    // For internal NML/CMS use only.
    void update(CMS * cms);
};

class EMC_COOLANT_MIST_ON:public EMC_COOLANT_CMD_MSG {
  public:
    EMC_COOLANT_MIST_ON():EMC_COOLANT_CMD_MSG(EMC_COOLANT_MIST_ON_TYPE,
					      sizeof(EMC_COOLANT_MIST_ON))
    {
    };

    // For internal NML/CMS use only.
    void update(CMS * cms);
};

class EMC_COOLANT_MIST_OFF:public EMC_COOLANT_CMD_MSG {
  public:
    EMC_COOLANT_MIST_OFF():EMC_COOLANT_CMD_MSG(EMC_COOLANT_MIST_OFF_TYPE,
					       sizeof
					       (EMC_COOLANT_MIST_OFF)) {
    };

    // For internal NML/CMS use only.
    void update(CMS * cms);
};

class EMC_COOLANT_FLOOD_ON:public EMC_COOLANT_CMD_MSG {
  public:
    EMC_COOLANT_FLOOD_ON():EMC_COOLANT_CMD_MSG(EMC_COOLANT_FLOOD_ON_TYPE,
					       sizeof
					       (EMC_COOLANT_FLOOD_ON)) {
    };

    // For internal NML/CMS use only.
    void update(CMS * cms);
};

class EMC_COOLANT_FLOOD_OFF:public EMC_COOLANT_CMD_MSG {
  public:
    EMC_COOLANT_FLOOD_OFF():EMC_COOLANT_CMD_MSG(EMC_COOLANT_FLOOD_OFF_TYPE,
						sizeof
						(EMC_COOLANT_FLOOD_OFF)) {
    };

    // For internal NML/CMS use only.
    void update(CMS * cms);
};

// EMC_COOLANT status base class
class EMC_COOLANT_STAT_MSG:public RCS_STAT_MSG {
  public:
    EMC_COOLANT_STAT_MSG(NMLTYPE t, size_t s):RCS_STAT_MSG(t, s) {
    };

    // For internal NML/CMS use only.
    void update(CMS * cms);
};

class EMC_COOLANT_STAT:public EMC_COOLANT_STAT_MSG {
  public:
    EMC_COOLANT_STAT();

    // For internal NML/CMS use only.
    void update(CMS * cms);

    int mist;			// 0 off, 1 on
    int flood;			// 0 off, 1 on
};

// EMC_IO is aggregate of all EMC IO-related status classes

// EMC_IO command base class
class EMC_IO_CMD_MSG:public RCS_CMD_MSG {
  public:
    EMC_IO_CMD_MSG(NMLTYPE t, size_t s):RCS_CMD_MSG(t, s) {
    };

    // For internal NML/CMS use only.
    void update(CMS * cms);
};

// EMC_IO status base class
class EMC_IO_STAT_MSG:public RCS_STAT_MSG {
  public:
    EMC_IO_STAT_MSG(NMLTYPE t, size_t s):RCS_STAT_MSG(t, s) {
    };
};

class EMC_IO_STAT:public EMC_IO_STAT_MSG {
  public:
    EMC_IO_STAT():EMC_IO_STAT_MSG(EMC_IO_STAT_TYPE, sizeof(EMC_IO_STAT)) {
    };

    // For internal NML/CMS use only.
    void update(CMS * cms);

    // top-level stuff
    double cycleTime;
    int debug;			// copy of EMC_DEBUG global
    int reason;			// to communicate abort/fault cause
    int fault;                  //  0 on success, 1 on fault during M6
    // aggregate of IO-related status classes
    EMC_TOOL_STAT tool;
    EMC_COOLANT_STAT coolant;
    EMC_AUX_STAT aux;

};

// EMC is aggregate of EMC_TASK, EMC_TRAJ, EMC_IO, etc.

// EMC command base class
class EMC_CMD_MSG:public RCS_CMD_MSG {
  public:
    EMC_CMD_MSG(NMLTYPE t, size_t s):RCS_CMD_MSG(t, s) {
    };

    // For internal NML/CMS use only.
    void update(CMS * cms);
};

// EMC status base class

class EMC_STAT_MSG:public RCS_STAT_MSG {
  public:
    EMC_STAT_MSG(NMLTYPE t, size_t s):RCS_STAT_MSG(t, s) {
    };

    // For internal NML/CMS use only.
    void update(CMS * cms);
};

class EMC_STAT:public EMC_STAT_MSG {
  public:
    EMC_STAT();

    // For internal NML/CMS use only.
    void update(CMS * cms);

    // the top-level EMC_TASK status class
    EMC_TASK_STAT task;

    // subordinate status classes
    EMC_MOTION_STAT motion;
    EMC_IO_STAT io;

    int debug;			// copy of EMC_DEBUG global
};

/*
   Declarations of EMC status class implementations, for major subsystems.
   These are defined in the appropriate main() files, and referenced
   by code in other files to get EMC status.
   */


#endif<|MERGE_RESOLUTION|>--- conflicted
+++ resolved
@@ -1373,29 +1373,6 @@
     void update(CMS * cms);
 };
 
-<<<<<<< HEAD
-=======
-class EMC_AUX_ESTOP_ON:public EMC_AUX_CMD_MSG {
-  public:
-    EMC_AUX_ESTOP_ON():EMC_AUX_CMD_MSG(EMC_AUX_ESTOP_ON_TYPE,
-				       sizeof(EMC_AUX_ESTOP_ON)) {
-    };
-
-    // For internal NML/CMS use only.
-    void update(CMS * cms);
-};
-
-class EMC_AUX_ESTOP_OFF:public EMC_AUX_CMD_MSG {
-  public:
-    EMC_AUX_ESTOP_OFF():EMC_AUX_CMD_MSG(EMC_AUX_ESTOP_OFF_TYPE,
-					sizeof(EMC_AUX_ESTOP_OFF)) {
-    };
-
-    // For internal NML/CMS use only.
-    void update(CMS * cms);
-};
-
->>>>>>> d97c765f
 class EMC_AUX_INPUT_WAIT:public EMC_AUX_CMD_MSG {
   public:
     EMC_AUX_INPUT_WAIT():EMC_AUX_CMD_MSG(EMC_AUX_INPUT_WAIT_TYPE,
