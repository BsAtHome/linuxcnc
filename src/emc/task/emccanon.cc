/********************************************************************
* Description: emccanon.cc
*   Canonical definitions for 3-axis NC application
*
*   Derived from a work by Fred Proctor & Will Shackleford
*
* Author:
* License: GPL Version 2
* System: Linux
*    
* Copyright (c) 2004 All rights reserved.
********************************************************************/
/*

  Notes:

  Units
  -----
  Values are stored internally as mm and degree units, e.g, program
  offsets, end point, tool length offset.  These are "internal
  units". "External units" are the units used by the EMC motion planner.
  All lengths and units output by the interpreter are converted to
  internal units here, using FROM_PROG_LEN,ANG, and then
  TO_EXT_LEN(),ANG are called to convert these to external units.

  Tool Length Offsets
  -------------------
  The interpreter does not subtract off tool length offsets. It calls
  USE_TOOL_LENGTH_OFFSETS(length), which we record here and apply to
  all appropriate values subsequently.
  */

#include "config.h"
#include <stdio.h>
#include <stdarg.h>
#include <math.h>
#include <string.h>		// strncpy()
#include <ctype.h>		// isspace()
#include "emc.hh"		// EMC NML
#include "emc_nml.hh"
#include "canon.hh"
#include "canon_position.hh"		// data type for a machine position
#include "interpl.hh"		// interp_list
#include "emcglb.h"		// TRAJ_MAX_VELOCITY

//#define EMCCANON_DEBUG

//Simple compile-time debug macro
#ifdef EMCCANON_DEBUG
#define canon_debug(...) printf(__VA_ARGS__)
#else
#define canon_debug(...)
#endif

/*
  Origin offsets, length units, and active plane are all maintained
  here in this file. Controller runs in absolute mode, and does not
  have plane select concept.

  programOrigin is stored in mm always, and converted when set or read.
  When it's applied to positions, convert positions to mm units first
  and then add programOrigin.

  Units are then converted from mm to external units, as reported by
  the GET_EXTERNAL_LENGTH_UNITS() function.
  */

static CanonConfig_t canon;

static int debug_velacc = 0;
static const double tiny = 1e-7;

#ifndef MIN
#define MIN(a,b) ((a)<(b)?(a):(b))
#endif

#ifndef MIN3
#define MIN3(a,b,c) (MIN(MIN((a),(b)),(c)))
#endif

#ifndef MAX
#define MAX(a,b) ((a)>(b)?(a):(b))
#endif

#ifndef MAX3
#define MAX3(a,b,c) (MAX(MAX((a),(b)),(c)))
#endif

#ifndef MAX4
#define MAX4(a,b,c,d) (MAX(MAX((a),(b)),MAX((c),(d))))
#endif

#ifndef MAX9
#define MAX9(a,b,c,d,e,f,g,h,i) (MAX3((MAX3(a,b,c)),(MAX3(d,e,f)),(MAX3(g,h,i))))
#endif

/* macros for converting internal (mm/deg) units to external units */
#define TO_EXT_LEN(mm) ((mm) * GET_EXTERNAL_LENGTH_UNITS())
#define TO_EXT_ANG(deg) ((deg) * GET_EXTERNAL_ANGLE_UNITS())

/* macros for converting external units to internal (mm/deg) units */
#define FROM_EXT_LEN(ext) ((ext) / GET_EXTERNAL_LENGTH_UNITS())
#define FROM_EXT_ANG(ext) ((ext) / GET_EXTERNAL_ANGLE_UNITS())

/* macros for converting internal (mm/deg) units to program units */
#define TO_PROG_LEN(mm) ((mm) / (canon.lengthUnits == CANON_UNITS_INCHES ? 25.4 : canon.lengthUnits == CANON_UNITS_CM ? 10.0 : 1.0))
#define TO_PROG_ANG(deg) (deg)

/* macros for converting program units to internal (mm/deg) units */
#define FROM_PROG_LEN(prog) ((prog) * (canon.lengthUnits == CANON_UNITS_INCHES ? 25.4 : canon.lengthUnits == CANON_UNITS_CM ? 10.0 : 1.0))
#define FROM_PROG_ANG(prog) (prog)

/* Certain axes are periodic.  Hardcode this for now */
#define IS_PERIODIC(axisnum) \
    ((axisnum) == 3 || (axisnum) == 4 || (axisnum) == 5)

// this doesn't quite work yet: disable
#undef IS_PERIODIC
#define IS_PERIODIC(axisnum) (0)

#define AXIS_PERIOD(axisnum) (IS_PERIODIC(axisnum) ? 360 : 0)

//KLUDGE kinematic data struct (instead of returning a single float value)
//FIXME This should really be refactored into a more general structure, but this
//means tearing up the getStraightXXX functions, which probably means
//converting to canon_position operators
struct VelData {
    double tmax;
    double vel;
    double dtot;
};

struct AccelData{
    double tmax;
    double acc;
    double dtot;
};

static PM_QUATERNION quat(1, 0, 0, 0);

static void flush_segments(void);

/*
  These decls were from the old 3-axis canon.hh, and refer functions
  defined here that are used for convenience but no longer have decls
  in the 6-axis canon.hh. So, we declare them here now.
*/
extern void CANON_ERROR(const char *fmt, ...) __attribute__((format(printf,1,2)));

#ifndef D2R
#define D2R(r) ((r)*M_PI/180.0)
#endif

static void rotate(double &x, double &y, double theta) {
    double xx, yy;
    double t = D2R(theta);
    xx = x, yy = y;
    x = xx * cos(t) - yy * sin(t); 
    y = xx * sin(t) + yy * cos(t);
}


/**
 * Implementation of planar rotation for a 3D vector.
 * This is basically a shortcut for "rotate" when the values are stored in a
 * cartesian vector.
 * The use of static "xy_rotation" is ugly here, but is at least consistent.
 */
static void to_rotated(PM_CARTESIAN &vec) {
    rotate(vec.x,vec.y,canon.xy_rotation);
}
#if 0
static void from_rotated(PM_CARTESIAN &vec) {
    rotate(vec.x,vec.y,-canon.xy_rotation);
}
#endif
static void rotate_and_offset(CANON_POSITION & pos) {

    pos += canon.g92Offset;

    rotate(pos.x, pos.y, canon.xy_rotation);

    pos += canon.g5xOffset;

    pos += canon.toolOffset;
}

static void rotate_and_offset_xyz(PM_CARTESIAN & xyz) {

    xyz += canon.g92Offset.xyz();

    rotate(xyz.x, xyz.y, canon.xy_rotation);

    xyz += canon.g5xOffset.xyz();

    xyz += PM_CARTESIAN(canon.toolOffset.tran.x,
			canon.toolOffset.tran.y,
			canon.toolOffset.tran.z);
}

static CANON_POSITION unoffset_and_unrotate_pos(const CANON_POSITION pos) {
    CANON_POSITION res;

    res = pos;

    res -= canon.toolOffset;
    
    res -= canon.g5xOffset;

    rotate(res.x, res.y, -canon.xy_rotation);

    res -= canon.g92Offset;

    return res;
}

static void rotate_and_offset_pos(double &x, double &y, double &z, double &a, double &b, double &c, double &u, double &v, double &w) {
    x += canon.g92Offset.x;
    y += canon.g92Offset.y;
    z += canon.g92Offset.z;
    a += canon.g92Offset.a;
    b += canon.g92Offset.b;
    c += canon.g92Offset.c;
    u += canon.g92Offset.u;
    v += canon.g92Offset.v;
    w += canon.g92Offset.w;

    rotate(x, y, canon.xy_rotation);

    x += canon.g5xOffset.x;
    y += canon.g5xOffset.y;
    z += canon.g5xOffset.z;
    a += canon.g5xOffset.a;
    b += canon.g5xOffset.b;
    c += canon.g5xOffset.c;
    u += canon.g5xOffset.u;
    v += canon.g5xOffset.v;
    w += canon.g5xOffset.w;

    x += canon.toolOffset.tran.x;
    y += canon.toolOffset.tran.y;
    z += canon.toolOffset.tran.z;
    a += canon.toolOffset.a;
    b += canon.toolOffset.b;
    c += canon.toolOffset.c;
    u += canon.toolOffset.u;
    v += canon.toolOffset.v;
    w += canon.toolOffset.w;
}


static CANON_POSITION unoffset_and_unrotate_pos(const EmcPose pos) {
    CANON_POSITION res(pos);
    return unoffset_and_unrotate_pos(res);
}

static void from_prog(double &x, double &y, double &z, double &a, double &b, double &c, double &u, double &v, double &w) {
    x = FROM_PROG_LEN(x);
    y = FROM_PROG_LEN(y);
    z = FROM_PROG_LEN(z);
    a = FROM_PROG_ANG(a);
    b = FROM_PROG_ANG(b);
    c = FROM_PROG_ANG(c);
    u = FROM_PROG_LEN(u);
    v = FROM_PROG_LEN(v);
    w = FROM_PROG_LEN(w);
}

static void from_prog(CANON_POSITION &pos) {
    pos.x = FROM_PROG_LEN(pos.x);
    pos.y = FROM_PROG_LEN(pos.y);
    pos.z = FROM_PROG_LEN(pos.z);
    pos.a = FROM_PROG_ANG(pos.a);
    pos.b = FROM_PROG_ANG(pos.b);
    pos.c = FROM_PROG_ANG(pos.c);
    pos.u = FROM_PROG_LEN(pos.u);
    pos.v = FROM_PROG_LEN(pos.v);
    pos.w = FROM_PROG_LEN(pos.w);
}

static void from_prog_len(PM_CARTESIAN &vec) {
    vec.x = FROM_PROG_LEN(vec.x);
    vec.y = FROM_PROG_LEN(vec.y);
    vec.z = FROM_PROG_LEN(vec.z);
}
#if 0
static void to_ext(double &x, double &y, double &z, double &a, double &b, double &c, double &u, double &v, double &w) {
    x = TO_EXT_LEN(x);
    y = TO_EXT_LEN(y);
    z = TO_EXT_LEN(z);
    a = TO_EXT_ANG(a);
    b = TO_EXT_ANG(b);
    c = TO_EXT_ANG(c);
    u = TO_EXT_LEN(u);
    v = TO_EXT_LEN(v);
    w = TO_EXT_LEN(w);
}

static void to_ext(CANON_POSITION & pos) {
    pos.x=TO_EXT_LEN(pos.x);
    pos.y=TO_EXT_LEN(pos.y);
    pos.z=TO_EXT_LEN(pos.z);
    pos.a=TO_EXT_ANG(pos.a);
    pos.b=TO_EXT_ANG(pos.b);
    pos.c=TO_EXT_ANG(pos.c);
    pos.u=TO_EXT_LEN(pos.u);
    pos.v=TO_EXT_LEN(pos.v);
    pos.w=TO_EXT_LEN(pos.w);
}
#endif

static PM_CARTESIAN to_ext_len(const PM_CARTESIAN & pos) {
    PM_CARTESIAN ret;
    ret.x = TO_EXT_LEN(pos.x);
    ret.y = TO_EXT_LEN(pos.y);
    ret.z = TO_EXT_LEN(pos.z);
    return ret;
}

static EmcPose to_ext_pose(double x, double y, double z, double a, double b, double c, double u, double v, double w) {
    EmcPose result;
    result.tran.x = TO_EXT_LEN(x);
    result.tran.y = TO_EXT_LEN(y);
    result.tran.z = TO_EXT_LEN(z);
    result.a = TO_EXT_ANG(a);
    result.b = TO_EXT_ANG(b);
    result.c = TO_EXT_ANG(c);
    result.u = TO_EXT_LEN(u);
    result.v = TO_EXT_LEN(v);
    result.w = TO_EXT_LEN(w);
    return result;
}

static EmcPose to_ext_pose(const CANON_POSITION & pos) {
    EmcPose result;
    result.tran.x = TO_EXT_LEN(pos.x);
    result.tran.y = TO_EXT_LEN(pos.y);
    result.tran.z = TO_EXT_LEN(pos.z);
    result.a = TO_EXT_ANG(pos.a);
    result.b = TO_EXT_ANG(pos.b);
    result.c = TO_EXT_ANG(pos.c);
    result.u = TO_EXT_LEN(pos.u);
    result.v = TO_EXT_LEN(pos.v);
    result.w = TO_EXT_LEN(pos.w);
    return result;
}

static void to_prog(CANON_POSITION &e) {
    e.x = TO_PROG_LEN(e.x);
    e.y = TO_PROG_LEN(e.y);
    e.z = TO_PROG_LEN(e.z);
    e.a = TO_PROG_ANG(e.a);
    e.b = TO_PROG_ANG(e.b);
    e.c = TO_PROG_ANG(e.c);
    e.u = TO_PROG_LEN(e.u);
    e.v = TO_PROG_LEN(e.v);
    e.w = TO_PROG_LEN(e.w);
}

static int axis_valid(int n) {
    return emcStatus->motion.traj.axis_mask & (1<<n);
}

static void canonUpdateEndPoint(double x, double y, double z, 
                                double a, double b, double c,
                                double u, double v, double w)
{
    canon.endPoint.x = x;
    canon.endPoint.y = y;
    canon.endPoint.z = z;

    canon.endPoint.a = a;
    canon.endPoint.b = b;
    canon.endPoint.c = c;

    canon.endPoint.u = u;
    canon.endPoint.v = v;
    canon.endPoint.w = w;
}

static void canonUpdateEndPoint(const CANON_POSITION & pos)
{
    canon.endPoint = pos;
}

/* External call to update the canon end point.
   Called by emctask during skipping of lines (run-from-line) */
void CANON_UPDATE_END_POINT(double x, double y, double z, 
			    double a, double b, double c, 
			    double u, double v, double w)
{
    canonUpdateEndPoint(FROM_PROG_LEN(x),FROM_PROG_LEN(y),FROM_PROG_LEN(z),
    			FROM_PROG_ANG(a),FROM_PROG_ANG(b),FROM_PROG_ANG(c),
			FROM_PROG_LEN(u),FROM_PROG_LEN(v),FROM_PROG_LEN(w));
}

static double toExtVel(double vel) {
    if (canon.cartesian_move && !canon.angular_move) {
	return TO_EXT_LEN(vel);
    } else if (!canon.cartesian_move && canon.angular_move) {
	return TO_EXT_ANG(vel);
    } else if (canon.cartesian_move && canon.angular_move) {
	return TO_EXT_LEN(vel);
    } else { //seems this case was forgotten, neither linear, neither angular move (we are only sending vel)
	return TO_EXT_LEN(vel);
    }	
}

static double toExtAcc(double acc) { return toExtVel(acc); }

static void send_g5x_msg(int index) {
    flush_segments();

    /* append it to interp list so it gets updated at the right time, not at
       read-ahead time */
    EMC_TRAJ_SET_G5X set_g5x_msg;

    set_g5x_msg.g5x_index = index;

    set_g5x_msg.origin = to_ext_pose(canon.g5xOffset);

    if(canon.css_maximum) {
        SET_SPINDLE_SPEED(canon.spindleSpeed);
    }
    interp_list.append(set_g5x_msg);
}

static void send_g92_msg(void) {
    flush_segments();

    /* append it to interp list so it gets updated at the right time, not at
       read-ahead time */
    EMC_TRAJ_SET_G92 set_g92_msg;

    set_g92_msg.origin = to_ext_pose(canon.g92Offset);

    if(canon.css_maximum) {
        SET_SPINDLE_SPEED(canon.spindleSpeed);
    }
    interp_list.append(set_g92_msg);
}

void SET_XY_ROTATION(double t) {
    EMC_TRAJ_SET_ROTATION sr;
    sr.rotation = t;
    interp_list.append(sr);

    canon.xy_rotation = t;
}

void SET_G5X_OFFSET(int index,
                    double x, double y, double z,
                    double a, double b, double c,
                    double u, double v, double w)
{
    CANON_POSITION pos(x,y,z,a,b,c,u,v,w);
    from_prog(pos);
    /* convert to mm units */
    canon.g5xOffset = pos;

    send_g5x_msg(index);
}

void SET_G92_OFFSET(double x, double y, double z,
                    double a, double b, double c,
                    double u, double v, double w) {
    /* convert to mm units */
    CANON_POSITION pos(x,y,z,a,b,c,u,v,w);
    from_prog(pos);

    canon.g92Offset = pos;

    send_g92_msg();
}

void USE_LENGTH_UNITS(CANON_UNITS in_unit)
{
    canon.lengthUnits = in_unit;

    emcStatus->task.programUnits = in_unit;
}

/* Free Space Motion */
void SET_TRAVERSE_RATE(double rate)
{
    // nothing need be done here
}

void SET_FEED_MODE(int mode) {
    flush_segments();
    canon.feed_mode = mode;
    if(canon.feed_mode == 0) STOP_SPEED_FEED_SYNCH();
}

void SET_FEED_RATE(double rate)
{

    if(canon.feed_mode) {
	START_SPEED_FEED_SYNCH(rate, 1);
	canon.linearFeedRate = rate;
    } else {
	/* convert from /min to /sec */
	rate /= 60.0;


	/* convert to traj units (mm & deg) if needed */
	double newLinearFeedRate = FROM_PROG_LEN(rate),
	       newAngularFeedRate = FROM_PROG_ANG(rate);

	if(newLinearFeedRate != canon.linearFeedRate
		|| newAngularFeedRate != canon.angularFeedRate)
	    flush_segments();

	canon.linearFeedRate = newLinearFeedRate;
	canon.angularFeedRate = newAngularFeedRate;
    }
}

void SET_FEED_REFERENCE(CANON_FEED_REFERENCE reference)
{
    // nothing need be done here
}

/**
 * Get the limiting acceleration for a displacement from the current position to the given position.
 * returns a single acceleration that is the minimum of all axis accelerations.
 */
static AccelData getStraightAcceleration(double x, double y, double z,
                               double a, double b, double c,
                               double u, double v, double w)
{
    double dx, dy, dz, du, dv, dw, da, db, dc;
    double tx, ty, tz, tu, tv, tw, ta, tb, tc;
    AccelData out;

    out.acc = 0.0; // if a move to nowhere
    out.tmax = 0.0;
    out.dtot = 0.0;

    // Compute absolute travel distance for each axis:
    dx = fabs(x - canon.endPoint.x);
    dy = fabs(y - canon.endPoint.y);
    dz = fabs(z - canon.endPoint.z);
    da = fabs(a - canon.endPoint.a);
    db = fabs(b - canon.endPoint.b);
    dc = fabs(c - canon.endPoint.c);
    du = fabs(u - canon.endPoint.u);
    dv = fabs(v - canon.endPoint.v);
    dw = fabs(w - canon.endPoint.w);

    if(!axis_valid(0) || dx < tiny) dx = 0.0;
    if(!axis_valid(1) || dy < tiny) dy = 0.0;
    if(!axis_valid(2) || dz < tiny) dz = 0.0;
    if(!axis_valid(3) || da < tiny) da = 0.0;
    if(!axis_valid(4) || db < tiny) db = 0.0;
    if(!axis_valid(5) || dc < tiny) dc = 0.0;
    if(!axis_valid(6) || du < tiny) du = 0.0;
    if(!axis_valid(7) || dv < tiny) dv = 0.0;
    if(!axis_valid(8) || dw < tiny) dw = 0.0;

    if(debug_velacc) 
        printf("getStraightAcceleration dx %g dy %g dz %g da %g db %g dc %g du %g dv %g dw %g ", 
               dx, dy, dz, da, db, dc, du, dv, dw);

    // Figure out what kind of move we're making.  This is used to determine
    // the units of vel/acc.
    if (dx <= 0.0 && dy <= 0.0 && dz <= 0.0 &&
        du <= 0.0 && dv <= 0.0 && dw <= 0.0) {
	canon.cartesian_move = 0;
    } else {
	canon.cartesian_move = 1;
    }
    if (da <= 0.0 && db <= 0.0 && dc <= 0.0) {
	canon.angular_move = 0;
    } else {
	canon.angular_move = 1;
    }

    // Pure linear move:
    if (canon.cartesian_move && !canon.angular_move) {
	tx = dx? (dx / FROM_EXT_LEN(emcAxisGetMaxAcceleration(0))): 0.0;
	ty = dy? (dy / FROM_EXT_LEN(emcAxisGetMaxAcceleration(1))): 0.0;
	tz = dz? (dz / FROM_EXT_LEN(emcAxisGetMaxAcceleration(2))): 0.0;
	tu = du? (du / FROM_EXT_LEN(emcAxisGetMaxAcceleration(6))): 0.0;
	tv = dv? (dv / FROM_EXT_LEN(emcAxisGetMaxAcceleration(7))): 0.0;
	tw = dw? (dw / FROM_EXT_LEN(emcAxisGetMaxAcceleration(8))): 0.0;
        out.tmax = MAX3(tx, ty ,tz);
        out.tmax = MAX4(tu, tv, tw, out.tmax);

        if(dx || dy || dz)
            out.dtot = sqrt(dx * dx + dy * dy + dz * dz);
        else
            out.dtot = sqrt(du * du + dv * dv + dw * dw);
        
	if (out.tmax > 0.0) {
	    out.acc = out.dtot / out.tmax;
	}
    }
    // Pure angular move:
    else if (!canon.cartesian_move && canon.angular_move) {
	ta = da? (da / FROM_EXT_ANG(emcAxisGetMaxAcceleration(3))): 0.0;
	tb = db? (db / FROM_EXT_ANG(emcAxisGetMaxAcceleration(4))): 0.0;
	tc = dc? (dc / FROM_EXT_ANG(emcAxisGetMaxAcceleration(5))): 0.0;
        out.tmax = MAX3(ta, tb, tc);

	out.dtot = sqrt(da * da + db * db + dc * dc);
	if (out.tmax > 0.0) {
	    out.acc = out.dtot / out.tmax;
	}
    }
    // Combination angular and linear move:
    else if (canon.cartesian_move && canon.angular_move) {
	tx = dx? (dx / FROM_EXT_LEN(emcAxisGetMaxAcceleration(0))): 0.0;
	ty = dy? (dy / FROM_EXT_LEN(emcAxisGetMaxAcceleration(1))): 0.0;
	tz = dz? (dz / FROM_EXT_LEN(emcAxisGetMaxAcceleration(2))): 0.0;
	ta = da? (da / FROM_EXT_ANG(emcAxisGetMaxAcceleration(3))): 0.0;
	tb = db? (db / FROM_EXT_ANG(emcAxisGetMaxAcceleration(4))): 0.0;
	tc = dc? (dc / FROM_EXT_ANG(emcAxisGetMaxAcceleration(5))): 0.0;
	tu = du? (du / FROM_EXT_LEN(emcAxisGetMaxAcceleration(6))): 0.0;
	tv = dv? (dv / FROM_EXT_LEN(emcAxisGetMaxAcceleration(7))): 0.0;
	tw = dw? (dw / FROM_EXT_LEN(emcAxisGetMaxAcceleration(8))): 0.0;
        out.tmax = MAX9(tx, ty, tz,
                    ta, tb, tc,
                    tu, tv, tw);

    if(debug_velacc)
        printf("getStraightAcceleration t^2 tx %g ty %g tz %g ta %g tb %g tc %g tu %g tv %g tw %g\n", 
               tx, ty, tz, ta, tb, tc, tu, tv, tw);
/*  According to NIST IR6556 Section 2.1.2.5 Paragraph A
    a combnation move is handled like a linear move, except
    that the angular axes are allowed sufficient time to
    complete their motion coordinated with the motion of
    the linear axes.
*/
        if(dx || dy || dz)
            out.dtot = sqrt(dx * dx + dy * dy + dz * dz);
        else
            out.dtot = sqrt(du * du + dv * dv + dw * dw);

	if (out.tmax > 0.0) {
	    out.acc = out.dtot / out.tmax;
	}
    }
    if(debug_velacc) 
        printf("cartesian %d ang %d acc %g\n", canon.cartesian_move, canon.angular_move, out.acc);
    return out;
}

static AccelData getStraightAcceleration(CANON_POSITION pos)
{

    return getStraightAcceleration(pos.x,
            pos.y,
            pos.z,
            pos.a,
            pos.b,
            pos.c,
            pos.u,
            pos.v,
            pos.w);
}

static VelData getStraightVelocity(double x, double y, double z,
			   double a, double b, double c,
                           double u, double v, double w)
{
    double dx, dy, dz, da, db, dc, du, dv, dw;
    double tx, ty, tz, ta, tb, tc, tu, tv, tw;
    VelData out;

/* If we get a move to nowhere (!canon.cartesian_move && !canon.angular_move)
   we might as well go there at the canon.linearFeedRate...
*/
    out.vel = canon.linearFeedRate;
    out.tmax = 0;
    out.dtot = 0;

    // Compute absolute travel distance for each axis:
    dx = fabs(x - canon.endPoint.x);
    dy = fabs(y - canon.endPoint.y);
    dz = fabs(z - canon.endPoint.z);
    da = fabs(a - canon.endPoint.a);
    db = fabs(b - canon.endPoint.b);
    dc = fabs(c - canon.endPoint.c);
    du = fabs(u - canon.endPoint.u);
    dv = fabs(v - canon.endPoint.v);
    dw = fabs(w - canon.endPoint.w);

    if(!axis_valid(0) || dx < tiny) dx = 0.0;
    if(!axis_valid(1) || dy < tiny) dy = 0.0;
    if(!axis_valid(2) || dz < tiny) dz = 0.0;
    if(!axis_valid(3) || da < tiny) da = 0.0;
    if(!axis_valid(4) || db < tiny) db = 0.0;
    if(!axis_valid(5) || dc < tiny) dc = 0.0;
    if(!axis_valid(6) || du < tiny) du = 0.0;
    if(!axis_valid(7) || dv < tiny) dv = 0.0;
    if(!axis_valid(8) || dw < tiny) dw = 0.0;

    if(debug_velacc) 
        printf("getStraightVelocity dx %g dy %g dz %g da %g db %g dc %g du %g dv %g dw %g\n",
               dx, dy, dz, da, db, dc, du, dv, dw);

    // Figure out what kind of move we're making:
    if (dx <= 0.0 && dy <= 0.0 && dz <= 0.0 &&
        du <= 0.0 && dv <= 0.0 && dw <= 0.0) {
	canon.cartesian_move = 0;
    } else {
	canon.cartesian_move = 1;
    }
    if (da <= 0.0 && db <= 0.0 && dc <= 0.0) {
	canon.angular_move = 0;
    } else {
	canon.angular_move = 1;
    }

    // Pure linear move:
    if (canon.cartesian_move && !canon.angular_move) {
	tx = dx? fabs(dx / FROM_EXT_LEN(emcAxisGetMaxVelocity(0))): 0.0;
	ty = dy? fabs(dy / FROM_EXT_LEN(emcAxisGetMaxVelocity(1))): 0.0;
	tz = dz? fabs(dz / FROM_EXT_LEN(emcAxisGetMaxVelocity(2))): 0.0;
	tu = du? fabs(du / FROM_EXT_LEN(emcAxisGetMaxVelocity(6))): 0.0;
	tv = dv? fabs(dv / FROM_EXT_LEN(emcAxisGetMaxVelocity(7))): 0.0;
	tw = dw? fabs(dw / FROM_EXT_LEN(emcAxisGetMaxVelocity(8))): 0.0;
        out.tmax = MAX3(tx, ty ,tz);
        out.tmax = MAX4(tu, tv, tw, out.tmax);

        if(dx || dy || dz)
            out.dtot = sqrt(dx * dx + dy * dy + dz * dz);
        else
            out.dtot = sqrt(du * du + dv * dv + dw * dw);

        if (out.tmax <= 0.0) {
            out.vel = canon.linearFeedRate;
        } else {
            out.vel = out.dtot / out.tmax;
        }
    }
    // Pure angular move:
    else if (!canon.cartesian_move && canon.angular_move) {
	ta = da? fabs(da / FROM_EXT_ANG(emcAxisGetMaxVelocity(3))): 0.0;
	tb = db? fabs(db / FROM_EXT_ANG(emcAxisGetMaxVelocity(4))): 0.0;
	tc = dc? fabs(dc / FROM_EXT_ANG(emcAxisGetMaxVelocity(5))): 0.0;
        out.tmax = MAX3(ta, tb, tc);

	out.dtot = sqrt(da * da + db * db + dc * dc);
	if (out.tmax <= 0.0) {
	    out.vel = canon.angularFeedRate;
	} else {
	    out.vel = out.dtot / out.tmax;
	}
    }
    // Combination angular and linear move:
    else if (canon.cartesian_move && canon.angular_move) {
	tx = dx? fabs(dx / FROM_EXT_LEN(emcAxisGetMaxVelocity(0))): 0.0;
	ty = dy? fabs(dy / FROM_EXT_LEN(emcAxisGetMaxVelocity(1))): 0.0;
	tz = dz? fabs(dz / FROM_EXT_LEN(emcAxisGetMaxVelocity(2))): 0.0;
	ta = da? fabs(da / FROM_EXT_ANG(emcAxisGetMaxVelocity(3))): 0.0;
	tb = db? fabs(db / FROM_EXT_ANG(emcAxisGetMaxVelocity(4))): 0.0;
	tc = dc? fabs(dc / FROM_EXT_ANG(emcAxisGetMaxVelocity(5))): 0.0;
	tu = du? fabs(du / FROM_EXT_LEN(emcAxisGetMaxVelocity(6))): 0.0;
	tv = dv? fabs(dv / FROM_EXT_LEN(emcAxisGetMaxVelocity(7))): 0.0;
	tw = dw? fabs(dw / FROM_EXT_LEN(emcAxisGetMaxVelocity(8))): 0.0;
        out.tmax = MAX9(tx, ty, tz,
                    ta, tb, tc,
                    tu, tv, tw);

        if(debug_velacc)
            printf("getStraightVelocity times tx %g ty %g tz %g ta %g tb %g tc %g tu %g tv %g tw %g\n",
                    tx, ty, tz, ta, tb, tc, tu, tv, tw);

/*  According to NIST IR6556 Section 2.1.2.5 Paragraph A
    a combnation move is handled like a linear move, except
    that the angular axes are allowed sufficient time to
    complete their motion coordinated with the motion of
    the linear axes.
*/
        if(dx || dy || dz)
            out.dtot = sqrt(dx * dx + dy * dy + dz * dz);
        else
            out.dtot = sqrt(du * du + dv * dv + dw * dw);

        if (out.tmax <= 0.0) {
            out.vel = canon.linearFeedRate;
        } else {
            out.vel = out.dtot / out.tmax;
        }
    }
    if(debug_velacc) 
        printf("cartesian %d ang %d vel %g\n", canon.cartesian_move, canon.angular_move, out.vel);
    return out;
}

static VelData getStraightVelocity(CANON_POSITION pos)
{

    return getStraightVelocity(pos.x,
            pos.y,
            pos.z,
            pos.a,
            pos.b,
            pos.c,
            pos.u,
            pos.v,
            pos.w);
}

#include <vector>
struct pt { double x, y, z, a, b, c, u, v, w; int line_no;};

static std::vector<struct pt> chained_points;

static void flush_segments(void) {
    if(chained_points.empty()) return;

    struct pt &pos = chained_points.back();

    double x = pos.x, y = pos.y, z = pos.z;
    double a = pos.a, b = pos.b, c = pos.c;
    double u = pos.u, v = pos.v, w = pos.w;
    
    int line_no = pos.line_no;

#ifdef SHOW_JOINED_SEGMENTS
    for(unsigned int i=0; i != chained_points.size(); i++) { printf("."); }
    printf("\n");
#endif

    VelData linedata = getStraightVelocity(x, y, z, a, b, c, u, v, w);
    double vel = linedata.vel;

    if (canon.cartesian_move && !canon.angular_move) {
        if (vel > canon.linearFeedRate) {
            vel = canon.linearFeedRate;
        }
    } else if (!canon.cartesian_move && canon.angular_move) {
        if (vel > canon.angularFeedRate) {
            vel = canon.angularFeedRate;
        }
    } else if (canon.cartesian_move && canon.angular_move) {
        if (vel > canon.linearFeedRate) {
            vel = canon.linearFeedRate;
        }
    }


    EMC_TRAJ_LINEAR_MOVE linearMoveMsg;
    linearMoveMsg.feed_mode = canon.feed_mode;

    // now x, y, z, and b are in absolute mm or degree units
    linearMoveMsg.end.tran.x = TO_EXT_LEN(x);
    linearMoveMsg.end.tran.y = TO_EXT_LEN(y);
    linearMoveMsg.end.tran.z = TO_EXT_LEN(z);

    linearMoveMsg.end.u = TO_EXT_LEN(u);
    linearMoveMsg.end.v = TO_EXT_LEN(v);
    linearMoveMsg.end.w = TO_EXT_LEN(w);

    // fill in the orientation
    linearMoveMsg.end.a = TO_EXT_ANG(a);
    linearMoveMsg.end.b = TO_EXT_ANG(b);
    linearMoveMsg.end.c = TO_EXT_ANG(c);

    linearMoveMsg.vel = toExtVel(vel);
    linearMoveMsg.ini_maxvel = toExtVel(linedata.vel);
    AccelData lineaccdata = getStraightAcceleration(x, y, z, a, b, c, u, v, w);
    double acc = lineaccdata.acc;
    linearMoveMsg.acc = toExtAcc(acc);

    linearMoveMsg.type = EMC_MOTION_TYPE_FEED;
    linearMoveMsg.indexrotary = -1;
    if ((vel && acc) || canon.synched) {
        interp_list.set_line_number(line_no);
        interp_list.append(linearMoveMsg);
    }
    canonUpdateEndPoint(x, y, z, a, b, c, u, v, w);

    chained_points.clear();
}

static void get_last_pos(double &lx, double &ly, double &lz) {
    if(chained_points.empty()) {
        lx = canon.endPoint.x;
        ly = canon.endPoint.y;
        lz = canon.endPoint.z;
    } else {
        struct pt &pos = chained_points.back();
        lx = pos.x;
        ly = pos.y;
        lz = pos.z;
    }
}

static bool
linkable(double x, double y, double z, 
         double a, double b, double c, 
         double u, double v, double w) {
    struct pt &pos = chained_points.back();
    if(canon.motionMode != CANON_CONTINUOUS || canon.naivecamTolerance == 0)
        return false;
    //FIXME make this length controlled elsewhere?
    if(chained_points.size() > 100) return false;

    //If ABCUVW motion, then the tangent calculation fails?
    // TODO is there a fundamental reason that we can't handle 9D motion here?
    if(a != pos.a) return false;
    if(b != pos.b) return false;
    if(c != pos.c) return false;
    if(u != pos.u) return false;
    if(v != pos.v) return false;
    if(w != pos.w) return false;

    if(x==canon.endPoint.x && y==canon.endPoint.y && z==canon.endPoint.z) return false;
    
    for(std::vector<struct pt>::iterator it = chained_points.begin();
            it != chained_points.end(); it++) {
        PM_CARTESIAN M(x-canon.endPoint.x, y-canon.endPoint.y, z-canon.endPoint.z),
                     B(canon.endPoint.x, canon.endPoint.y, canon.endPoint.z),
                     P(it->x, it->y, it->z);
        double t0 = dot(M, P-B) / dot(M, M);
        if(t0 < 0) t0 = 0;
        if(t0 > 1) t0 = 1;

        double D = mag(P - (B + t0 * M));
        if(D > canon.naivecamTolerance) return false;
    }
    return true;
}

static void
see_segment(int line_number,
	    double x, double y, double z, 
            double a, double b, double c,
            double u, double v, double w) {
    bool changed_abc = (a != canon.endPoint.a)
        || (b != canon.endPoint.b)
        || (c != canon.endPoint.c);

    bool changed_uvw = (u != canon.endPoint.u)
        || (v != canon.endPoint.v)
        || (w != canon.endPoint.w);

    if(!chained_points.empty() && !linkable(x, y, z, a, b, c, u, v, w)) {
        flush_segments();
    }
    pt pos = {x, y, z, a, b, c, u, v, w, line_number};
    chained_points.push_back(pos);
    if(changed_abc || changed_uvw) {
        flush_segments();
    }
}

void FINISH() {
    flush_segments();
}

void STRAIGHT_TRAVERSE(int line_number,
                       double x, double y, double z,
		       double a, double b, double c,
                       double u, double v, double w)
{
    double vel, acc;

    flush_segments();

    EMC_TRAJ_LINEAR_MOVE linearMoveMsg;

    linearMoveMsg.feed_mode = 0;
    if (canon.rotary_unlock_for_traverse != -1)
        linearMoveMsg.type = EMC_MOTION_TYPE_INDEXROTARY;
    else
        linearMoveMsg.type = EMC_MOTION_TYPE_TRAVERSE;

    from_prog(x,y,z,a,b,c,u,v,w);
    rotate_and_offset_pos(x,y,z,a,b,c,u,v,w);

    VelData veldata = getStraightVelocity(x, y, z, a, b, c, u, v, w);
    AccelData accdata = getStraightAcceleration(x, y, z, a, b, c, u, v, w);

    vel = veldata.vel;
    acc = accdata.acc;

    linearMoveMsg.end = to_ext_pose(x,y,z,a,b,c,u,v,w);
    linearMoveMsg.vel = linearMoveMsg.ini_maxvel = toExtVel(vel);
    linearMoveMsg.acc = toExtAcc(acc);
    linearMoveMsg.indexrotary = canon.rotary_unlock_for_traverse;

    int old_feed_mode = canon.feed_mode;
    if(canon.feed_mode)
	STOP_SPEED_FEED_SYNCH();

    if(vel && acc)  {
        interp_list.set_line_number(line_number);
        interp_list.append(linearMoveMsg);
    }

    if(old_feed_mode)
	START_SPEED_FEED_SYNCH(canon.linearFeedRate, 1);

    canonUpdateEndPoint(x, y, z, a, b, c, u, v, w);
}

void STRAIGHT_FEED(int line_number,
                   double x, double y, double z, 
                   double a, double b, double c,
                   double u, double v, double w)
{
    EMC_TRAJ_LINEAR_MOVE linearMoveMsg;
    linearMoveMsg.feed_mode = canon.feed_mode;

    from_prog(x,y,z,a,b,c,u,v,w);
    rotate_and_offset_pos(x,y,z,a,b,c,u,v,w);
    see_segment(line_number, x, y, z, a, b, c, u, v, w);
}


void RIGID_TAP(int line_number, double x, double y, double z)
{
    double ini_maxvel,acc;
    EMC_TRAJ_RIGID_TAP rigidTapMsg;
    double unused=0;

    from_prog(x,y,z,unused,unused,unused,unused,unused,unused);
    rotate_and_offset_pos(x,y,z,unused,unused,unused,unused,unused,unused);

    VelData veldata = getStraightVelocity(x, y, z, 
                              canon.endPoint.a, canon.endPoint.b, canon.endPoint.c, 
                              canon.endPoint.u, canon.endPoint.v, canon.endPoint.w);
    ini_maxvel = veldata.vel;
    
    AccelData accdata = getStraightAcceleration(x, y, z, 
                                  canon.endPoint.a, canon.endPoint.b, canon.endPoint.c,
                                  canon.endPoint.u, canon.endPoint.v, canon.endPoint.w);
    acc = accdata.acc;
    
    rigidTapMsg.pos = to_ext_pose(x,y,z,
                                 canon.endPoint.a, canon.endPoint.b, canon.endPoint.c,
                                 canon.endPoint.u, canon.endPoint.v, canon.endPoint.w);

    rigidTapMsg.vel = toExtVel(ini_maxvel);
    rigidTapMsg.ini_maxvel = toExtVel(ini_maxvel);
    rigidTapMsg.acc = toExtAcc(acc);

    flush_segments();

    if(ini_maxvel && acc)  {
        interp_list.set_line_number(line_number);
        interp_list.append(rigidTapMsg);
    }

    // don't move the endpoint because after this move, we are back where we started
}


/*
  STRAIGHT_PROBE is exactly the same as STRAIGHT_FEED, except that it
  uses a probe message instead of a linear move message.
*/

void STRAIGHT_PROBE(int line_number,
                    double x, double y, double z, 
                    double a, double b, double c,
                    double u, double v, double w,
                    unsigned char probe_type)
{
    double ini_maxvel, vel, acc;
    EMC_TRAJ_PROBE probeMsg;

    from_prog(x,y,z,a,b,c,u,v,w);
    rotate_and_offset_pos(x,y,z,a,b,c,u,v,w);

    flush_segments();

    VelData veldata = getStraightVelocity(x, y, z, a, b, c, u, v, w);
    ini_maxvel = vel = veldata.vel;

    if (canon.cartesian_move && !canon.angular_move) {
	if (vel > canon.linearFeedRate) {
	    vel = canon.linearFeedRate;
	}
    } else if (!canon.cartesian_move && canon.angular_move) {
	if (vel > canon.angularFeedRate) {
	    vel = canon.angularFeedRate;
	}
    } else if (canon.cartesian_move && canon.angular_move) {
	if (vel > canon.linearFeedRate) {
	    vel = canon.linearFeedRate;
	}
    }

    AccelData accdata = getStraightAcceleration(x, y, z, a, b, c, u, v, w);
    acc = accdata.acc;

    probeMsg.vel = toExtVel(vel);
    probeMsg.ini_maxvel = toExtVel(ini_maxvel);
    probeMsg.acc = toExtAcc(acc);

    probeMsg.type = EMC_MOTION_TYPE_PROBING;
    probeMsg.probe_type = probe_type;

    probeMsg.pos = to_ext_pose(x,y,z,a,b,c,u,v,w);

    if(vel && acc)  {
        interp_list.set_line_number(line_number);
        interp_list.append(probeMsg);
    }
    canonUpdateEndPoint(x, y, z, a, b, c, u, v, w);
}

/* Machining Attributes */

void SET_MOTION_CONTROL_MODE(CANON_MOTION_MODE mode, double tolerance)
{
    EMC_TRAJ_SET_TERM_COND setTermCondMsg;

    flush_segments();

    canon.motionMode = mode;
    canon.motionTolerance =  FROM_PROG_LEN(tolerance);

    switch (mode) {
    case CANON_CONTINUOUS:
        setTermCondMsg.cond = EMC_TRAJ_TERM_COND_BLEND;
        setTermCondMsg.tolerance = TO_EXT_LEN(canon.motionTolerance);
        break;
    case CANON_EXACT_PATH:
        setTermCondMsg.cond = EMC_TRAJ_TERM_COND_EXACT;
        break;

    case CANON_EXACT_STOP:
    default:
        setTermCondMsg.cond = EMC_TRAJ_TERM_COND_STOP;
        break;
    }

    interp_list.append(setTermCondMsg);
}

void SET_NAIVECAM_TOLERANCE(double tolerance)
{
    canon.naivecamTolerance =  FROM_PROG_LEN(tolerance);
}

void SELECT_PLANE(CANON_PLANE in_plane)
{
    canon.activePlane = in_plane;
}

void SET_CUTTER_RADIUS_COMPENSATION(double radius)
{
    // nothing need be done here
}

void START_CUTTER_RADIUS_COMPENSATION(int side)
{
    // nothing need be done here
}

void STOP_CUTTER_RADIUS_COMPENSATION()
{
    // nothing need be done here
}



void START_SPEED_FEED_SYNCH(double feed_per_revolution, bool velocity_mode)
{
    flush_segments();
    EMC_TRAJ_SET_SPINDLESYNC spindlesyncMsg;
    spindlesyncMsg.feed_per_revolution = TO_EXT_LEN(FROM_PROG_LEN(feed_per_revolution));
    spindlesyncMsg.velocity_mode = velocity_mode;
    interp_list.append(spindlesyncMsg);
    canon.synched = 1;
}

void STOP_SPEED_FEED_SYNCH()
{
    flush_segments();
    EMC_TRAJ_SET_SPINDLESYNC spindlesyncMsg;
    spindlesyncMsg.feed_per_revolution = 0.0;
    spindlesyncMsg.velocity_mode = false;
    interp_list.append(spindlesyncMsg);
    canon.synched = 0;
}

/* Machining Functions */
static double chord_deviation(double sx, double sy, double ex, double ey, double cx, double cy, int rotation, double &mx, double &my) {
    double th1 = atan2(sy-cy, sx-cx),
           th2 = atan2(ey-cy, ex-cx),
           r = hypot(sy-cy, sx-cx),
           dth = th2 - th1;

    if(rotation < 0) {
        if(dth >= -1e-5) th2 -= 2*M_PI;
        // in the edge case where atan2 gives you -pi and pi, a second iteration is needed
        // to get these in the right order
        dth = th2 - th1;
        if(dth >= -1e-5) th2 -= 2*M_PI;
    } else {
        if(dth <= 1e-5) th2 += 2*M_PI;
        dth = th2 - th1;
        if(dth <= 1e-5) th2 += 2*M_PI;
    }

    double included = fabs(th2 - th1);
    double mid = (th2 + th1) / 2;
    mx = cx + r * cos(mid);
    my = cy + r * sin(mid);
    double dev = r * (1 - cos(included/2));
    return dev;
}

/* Spline and NURBS additional functions; */

static double max(double a, double b) {
    if(a < b) return b;
    return a;
}
static void unit(double *x, double *y) {
    double h = hypot(*x, *y);
    if(h != 0) { *x/=h; *y/=h; }
}

static void
arc(int lineno, double x0, double y0, double x1, double y1, double dx, double dy) {
    double small = 0.000001;
    double x = x1-x0, y=y1-y0;
    double den = 2 * (y*dx - x*dy);
    CANON_POSITION p = unoffset_and_unrotate_pos(canon.endPoint);
    to_prog(p);
    if (fabs(den) > small) {
        double r = -(x*x+y*y)/den;
        double i = dy*r, j = -dx*r;
        double cx = x0+i, cy=y0+j;
        ARC_FEED(lineno, x1, y1, cx, cy, r<0 ? 1 : -1,
                 p.z, p.a, p.b, p.c, p.u, p.v, p.w);
    } else { 
        STRAIGHT_FEED(lineno, x1, y1, p.z, p.a, p.b, p.c, p.u, p.v, p.w);
    }
}

static int
biarc(int lineno, double p0x, double p0y, double tsx, double tsy,
      double p4x, double p4y, double tex, double tey, double r=1.0) {
    unit(&tsx, &tsy);
    unit(&tex, &tey);

    double vx = p0x - p4x, vy = p0y - p4y;
    double c = vx*vx + vy*vy;
    double b = 2 * (vx * (r*tsx + tex) + vy * (r*tsy + tey));
    double a = 2 * r * (tsx * tex + tsy * tey - 1);

    double discr = b*b - 4*a*c;
    if(discr < 0) return 0;

    double disq = sqrt(discr);
    double beta1 = (-b-disq) / 2 / a;
    double beta2 = (-b+disq) / 2 / a;

    if(beta1 > 0 && beta2 > 0)
      return 0;
    double beta = max(beta1, beta2);
    double alpha = beta * r;
    double ab = alpha + beta;
    double p1x = p0x + alpha * tsx, p1y = p0y + alpha * tsy,
         p3x = p4x - beta * tex, p3y = p4y - beta * tey,
         p2x = (p1x*beta + p3x*alpha) / ab,
         p2y = (p1y*beta + p3y*alpha) / ab;
    double tmx = p3x-p2x, tmy = p3y-p2y;
    unit(&tmx, &tmy);

    arc(lineno, p0x, p0y, p2x, p2y, tsx, tsy);
    arc(lineno, p2x, p2y, p4x, p4y, tmx, tmy);
    return 1;
}


/* Canon calls */

void NURBS_FEED(int lineno, std::vector<CONTROL_POINT> nurbs_control_points, unsigned int k) {
    flush_segments();

    unsigned int n = nurbs_control_points.size() - 1;
    double umax = n - k + 2;
    unsigned int div = nurbs_control_points.size()*4;
    std::vector<unsigned int> knot_vector = knot_vector_creator(n, k);	
    PLANE_POINT P0, P0T, P1, P1T;

    P0 = nurbs_point(0,k,nurbs_control_points,knot_vector);
    P0T = nurbs_tangent(0, k, nurbs_control_points, knot_vector);

    for(unsigned int i=1; i<=div; i++) {
	double u = umax * i / div;
        P1 = nurbs_point(u,k,nurbs_control_points,knot_vector);
	P1T = nurbs_tangent(u,k,nurbs_control_points,knot_vector);
        biarc(lineno, P0.X,P0.Y, P0T.X,P0T.Y, P1.X,P1.Y, P1T.X,P1T.Y);
        P0 = P1;
        P0T = P1T;
    }
    knot_vector.clear();
}


/**
 * Simple circular shift function for PM_CARTESIAN type.
 * Cycle around axes without changing the individual values. A circshift of -1
 * makes the X value become the new Y, Y become the Z, and Z become the new X.
 */
static PM_CARTESIAN circshift(PM_CARTESIAN & vec, int steps)
{
    int X=0,Y=1,Z=2;

    int s = 3;
    // Use mod to cycle indices around by steps
    X = (X + steps + s) % s;
    Y = (Y + steps + s) % s;
    Z = (Z + steps + s) % s;
    return PM_CARTESIAN(vec[X],vec[Y],vec[Z]);
}

#if 0
static CANON_POSITION get_axis_max_velocity()
{
    CANON_POSITION maxvel;
    maxvel.x = axis_valid(0) ? FROM_EXT_LEN(emcAxisGetMaxVelocity(0)) : 0.0;
    maxvel.y = axis_valid(1) ? FROM_EXT_LEN(emcAxisGetMaxVelocity(1)) : 0.0;
    maxvel.z = axis_valid(2) ? FROM_EXT_LEN(emcAxisGetMaxVelocity(2)) : 0.0;

    maxvel.a = axis_valid(3) ? FROM_EXT_ANG(emcAxisGetMaxVelocity(3)) : 0.0;
    maxvel.b = axis_valid(4) ? FROM_EXT_ANG(emcAxisGetMaxVelocity(4)) : 0.0;
    maxvel.c = axis_valid(5) ? FROM_EXT_ANG(emcAxisGetMaxVelocity(5)) : 0.0;

    maxvel.u = axis_valid(6) ? FROM_EXT_LEN(emcAxisGetMaxVelocity(6)) : 0.0;
    maxvel.v = axis_valid(7) ? FROM_EXT_LEN(emcAxisGetMaxVelocity(7)) : 0.0;
    maxvel.w = axis_valid(8) ? FROM_EXT_LEN(emcAxisGetMaxVelocity(8)) : 0.0;
    return maxvel;
}

static CANON_POSITION get_axis_max_acceleration()
{
    CANON_POSITION maxacc;
    maxacc.x = axis_valid(0) ? FROM_EXT_LEN(emcAxisGetMaxAcceleration(0)) : 0.0;
    maxacc.y = axis_valid(1) ? FROM_EXT_LEN(emcAxisGetMaxAcceleration(1)) : 0.0;
    maxacc.z = axis_valid(2) ? FROM_EXT_LEN(emcAxisGetMaxAcceleration(2)) : 0.0;

    maxacc.a = axis_valid(3) ? FROM_EXT_ANG(emcAxisGetMaxAcceleration(3)) : 0.0;
    maxacc.b = axis_valid(4) ? FROM_EXT_ANG(emcAxisGetMaxAcceleration(4)) : 0.0;
    maxacc.c = axis_valid(5) ? FROM_EXT_ANG(emcAxisGetMaxAcceleration(5)) : 0.0;

    maxacc.u = axis_valid(6) ? FROM_EXT_LEN(emcAxisGetMaxAcceleration(6)) : 0.0;
    maxacc.v = axis_valid(7) ? FROM_EXT_LEN(emcAxisGetMaxAcceleration(7)) : 0.0;
    maxacc.w = axis_valid(8) ? FROM_EXT_LEN(emcAxisGetMaxAcceleration(8)) : 0.0;
    return maxacc;
}

static double axis_motion_time(const CANON_POSITION & start, const CANON_POSITION & end)
{

    CANON_POSITION disp = end - start;
    CANON_POSITION times; 
    CANON_POSITION maxvel = get_axis_max_velocity();

    canon_debug(" in axis_motion_time\n");
    // For active axes, find the time required to reach the displacement in each axis
    int ind = 0;
    for (ind = 0; ind < 9; ++ind) {
        double v = maxvel[ind];
        if (v > 0.0) {
            times[ind] = fabs(disp[ind]) / v;
        } else {
            times[ind]=0;
        }
        canon_debug("  ind = %d, maxvel = %f, disp = %f, time = %f\n", ind, v, disp[ind], times[ind]);
    }

    return times.max();
}

// NOTE: not exactly times, comment TODO
static double axis_acc_time(const CANON_POSITION & start, const CANON_POSITION & end)
{

    CANON_POSITION disp = end - start;
    CANON_POSITION times; 
    CANON_POSITION maxacc = get_axis_max_acceleration();

    for (int i = 0; i < 9; ++i) {
        double a = maxacc[i];
        if (a > 0.0) {
            times[i] = fabs(disp[i]) / a;
        } else {
            times[i]=0;
        }
    }

    return times.max();
}
#endif

void ARC_FEED(int line_number,
              double first_end, double second_end,
	      double first_axis, double second_axis, int rotation,
	      double axis_end_point, 
              double a, double b, double c,
              double u, double v, double w)
{

    EMC_TRAJ_CIRCULAR_MOVE circularMoveMsg;
    EMC_TRAJ_LINEAR_MOVE linearMoveMsg;

    canon_debug("line = %d\n", line_number);
    canon_debug("first_end = %f, second_end = %f\n", first_end,second_end);

    if( canon.activePlane == CANON_PLANE_XY && canon.motionMode == CANON_CONTINUOUS) {
        double mx, my;
        double lx, ly, lz;
        double unused;

        get_last_pos(lx, ly, lz);

        double fe=FROM_PROG_LEN(first_end), se=FROM_PROG_LEN(second_end), ae=FROM_PROG_LEN(axis_end_point);
        double fa=FROM_PROG_LEN(first_axis), sa=FROM_PROG_LEN(second_axis);
        rotate_and_offset_pos(fe, se, ae, unused, unused, unused, unused, unused, unused);
        rotate_and_offset_pos(fa, sa, unused, unused, unused, unused, unused, unused, unused);
        if (chord_deviation(lx, ly, fe, se, fa, sa, rotation, mx, my) < canon.naivecamTolerance) {
            a = FROM_PROG_ANG(a);
            b = FROM_PROG_ANG(b);
            c = FROM_PROG_ANG(c);
            u = FROM_PROG_LEN(u);
            v = FROM_PROG_LEN(v);
            w = FROM_PROG_LEN(w);

            rotate_and_offset_pos(unused, unused, unused, a, b, c, u, v, w);
            see_segment(line_number, mx, my,
                        (lz + ae)/2, 
                        (canon.endPoint.a + a)/2, 
                        (canon.endPoint.b + b)/2, 
                        (canon.endPoint.c + c)/2, 
                        (canon.endPoint.u + u)/2, 
                        (canon.endPoint.v + v)/2, 
                        (canon.endPoint.w + w)/2);
            see_segment(line_number, fe, se, ae, a, b, c, u, v, w);
            return;
        }
    }

    linearMoveMsg.feed_mode = canon.feed_mode;
    circularMoveMsg.feed_mode = canon.feed_mode;
    flush_segments();

    // Start by defining 3D points for the motion end and center.
    PM_CARTESIAN end_cart(first_end, second_end, axis_end_point);
    PM_CARTESIAN center_cart(first_axis, second_axis, axis_end_point);
    PM_CARTESIAN normal_cart(0.0,0.0,1.0);
    PM_CARTESIAN plane_x(1.0,0.0,0.0);
    PM_CARTESIAN plane_y(0.0,1.0,0.0);


    canon_debug("start = %f %f %f\n",
            canonEndPoint.x,
            canonEndPoint.y,
            canonEndPoint.z);
    canon_debug("end = %f %f %f\n",
            end_cart.x,
            end_cart.y,
            end_cart.z);
    canon_debug("center = %f %f %f\n",
            center_cart.x,
            center_cart.y,
            center_cart.z);

    // Rearrange the X Y Z coordinates in the correct order based on the active plane (XY, YZ, or XZ)
    // KLUDGE CANON_PLANE is 1-indexed, hence the subtraction here to make a 0-index value
    int shift_ind = 0;
    switch(canon.activePlane) {
        case CANON_PLANE_XY:
            shift_ind = 0;
            break;
        case CANON_PLANE_XZ:
            shift_ind = -2;
            break;
        case CANON_PLANE_YZ:
            shift_ind = -1;
            break;
    }

    canon_debug("active plane is %d, shift_ind is %d\n",canon.activePlane,shift_ind);
    end_cart = circshift(end_cart, shift_ind);
    center_cart = circshift(center_cart, shift_ind);
    normal_cart = circshift(normal_cart, shift_ind);
    plane_x = circshift(plane_x, shift_ind);
    plane_y = circshift(plane_y, shift_ind);

    canon_debug("normal = %f %f %f\n",
            normal_cart.x,
            normal_cart.y,
            normal_cart.z);

    canon_debug("plane_x = %f %f %f\n",
            plane_x.x,
            plane_x.y,
            plane_x.z);

    canon_debug("plane_y = %f %f %f\n",
            plane_y.x,
            plane_y.y,
            plane_y.z);
    // Define end point in PROGRAM units and convert to CANON
    CANON_POSITION endpt(0,0,0,a,b,c,u,v,w);
    from_prog(endpt);

    // Store permuted XYZ end position
    from_prog_len(end_cart);
    endpt.set_xyz(end_cart);

    // Convert to CANON units
    from_prog_len(center_cart);

    // Rotate and offset the new end point to be in the same coordinate system as the current end point
    rotate_and_offset(endpt);
    rotate_and_offset_xyz(center_cart);
    rotate_and_offset_xyz(end_cart);
    // Also rotate the basis vectors
    to_rotated(plane_x);
    to_rotated(plane_y);
    to_rotated(normal_cart);

    canon_debug("end = %f %f %f\n",
            end_cart.x,
            end_cart.y,
            end_cart.z);

    canon_debug("endpt = %f %f %f\n",
            endpt.x,
            endpt.y,
            endpt.z);
    canon_debug("center = %f %f %f\n",
            center_cart.x,
            center_cart.y,
            center_cart.z);

    canon_debug("normal = %f %f %f\n",
            normal_cart.x,
            normal_cart.y,
            normal_cart.z);
    // Note that the "start" point is already rotated and offset

    // Define displacement vectors from center to end and center to start (3D)
    PM_CARTESIAN end_rel = end_cart - center_cart;
    PM_CARTESIAN start_rel = canon.endPoint.xyz() - center_cart;

    // Project each displacement onto the active plane
    double p_end_1 = dot(end_rel,plane_x);
    double p_end_2 = dot(end_rel,plane_y);
    double p_start_1 = dot(start_rel,plane_x);
    double p_start_2 = dot(start_rel,plane_y);

    canon_debug("planar end = %f %f\n", p_end_1, p_end_2);
    canon_debug("planar start = %f %f\n", p_start_1, p_start_2);

    canon_debug("rotation = %d\n",rotation);

    // Use the "X" (1) and Y" (2) components of the planar projections to get
    // the starting and ending angle. Note that atan2 arguments are atan2(Y,X).
    double theta_start = atan2(p_start_2, p_start_1);
    double theta_end= atan2(p_end_2,p_end_1);
    double start_radius = hypot(p_start_1, p_start_2);
    double end_radius = hypot(p_end_1, p_end_2);
    canon_debug("radius = %f\n",start_radius);
    canon_debug("raw values: theta_end = %.17e, theta_start = %.17e\n", theta_end, theta_start);

    // Correct for angle wrap so that theta_end - theta_start > 0
    int is_clockwise = rotation < 0;

    // FIXME should be a constant in canon.hh or elsewhere
    const double min_arc_angle = 1e-12;

    if (is_clockwise) {
        if((theta_end + min_arc_angle) >= theta_start) theta_end -= M_PI * 2.0;
    } else {
        if((theta_end - min_arc_angle) <= theta_start) theta_end += M_PI * 2.0;
    }

    canon_debug("theta_end = %f, theta_start = %f\n", theta_end, theta_start);

    /*
       mapping of rotation to full turns:

       rotation full COUNTERCLOCKWISE turns (- implies clockwise)
       -------- -----
              0 none (linear move)
              1 0
              2 1
             -1 0
             -2 -1 */

    // Compute the number of FULL turns in addition to the principal angle
    int full_turns = 0;
    if (rotation > 1) {
        full_turns = rotation - 1;
    }
    if (rotation < -1) {
        full_turns = rotation + 1;
    }

    double angle = theta_end - theta_start;
    double full_angle = angle + 2.0 * M_PI * (double)full_turns;
    canon_debug("angle = %f\n", angle);
    canon_debug("full turns = %d\n", full_turns);

	canon_debug("full_angle = %.17e\n", full_angle);

    //Use total angle to get spiral properties
    double spiral = end_radius - start_radius;
    double dr = spiral / fabs(full_angle);
    double min_radius = fmin(start_radius, end_radius);
    double effective_radius = sqrt(dr*dr + min_radius*min_radius);

    // KLUDGE: assumes 0,1,2 for X Y Z
    // Find normal axis
    int norm_axis_ind = (2 - shift_ind) % 3;
    // Find maximum velocities and accelerations for planar axes
    int axis1 = (norm_axis_ind + 1) % 3;
    int axis2 = (norm_axis_ind + 2) % 3;

    canon_debug("axis1 = %d, axis2 = %d\n",axis1, axis2);

    // Get planar velocity bounds
    double v1 = FROM_EXT_LEN(emcAxisGetMaxVelocity(axis1));
    double v2 = FROM_EXT_LEN(emcAxisGetMaxVelocity(axis2));

    // Get planar acceleration bounds
    double a1 = FROM_EXT_LEN(emcAxisGetMaxAcceleration(axis1));
    double a2 = FROM_EXT_LEN(emcAxisGetMaxAcceleration(axis2));
    double v_max_axes = MIN(v1, v2);
    double a_max_axes = MIN(a1, a2);

    if(canon.xy_rotation && canon.activePlane != CANON_PLANE_XY) {
        // also consider the third plane's constraint, which may get
        // involved since we're rotated.

        int axis3 = (norm_axis_ind + 3) % 3;
        if (axis_valid(axis3)) {
            double v3 = FROM_EXT_LEN(emcAxisGetMaxVelocity(axis3));
            double a3 = FROM_EXT_LEN(emcAxisGetMaxAcceleration(axis3));
            v_max_axes = MIN(v3, v_max_axes);
            a_max_axes = MIN(a3, a_max_axes);
        }
    }

    //FIXME allow tangential acceleration like in TP
    double a_max_normal = a_max_axes * sqrt(3.0)/2.0;
    canon_debug("a_max_axes = %f\n", a_max_axes);

    // Compute the centripetal acceleration
    double v_max_radial = sqrt(a_max_normal * effective_radius);
    canon_debug("v_max_radial = %f\n", v_max_radial);

    // Restrict our maximum velocity in-plane if need be
    double v_max_planar = MIN(v_max_radial, v_max_axes);
    canon_debug("v_max_planar = %f\n", v_max_planar);

    // Find the equivalent maximum velocity for a linear displacement
    // This accounts for speed restrictions due to helical and other axes
    VelData veldata = getStraightVelocity(endpt);

    // Compute spiral length, first by the minimum circular arc length
    double circular_length = min_radius * fabs(full_angle);
    // Then by linear approximation of the spiral arc length function of angle
    // TODO use quadratic approximation
    double spiral_length = hypot(circular_length, spiral);

    // Compute length along normal axis and total XYZ arc length
    double axis_len = dot(end_cart - canon.endPoint.xyz(), normal_cart);
    double total_xyz_length = hypot(spiral_length, axis_len);

    // Next, compute the minimum time that we must take to complete the segment. 
    // The motion computation gives us min time needed for the helical and auxiliary axes
    double t_max_motion = veldata.tmax;
    // Assumes worst case that velocity can be in any direction in the plane, so
    // we assume tangential velocity is always less than the planar velocity limit.
    // The spiral time is the min time needed to stay under the planar velocity limit.
    double t_max_spiral = spiral_length / v_max_planar;

    // Now, compute actual XYZ max velocity from this min time and the total arc length
    double t_max = fmax(t_max_motion, t_max_spiral);

    double v_max = total_xyz_length / t_max;
    canon_debug("v_max = %f\n", v_max);


//COMPUTE ACCEL
    
    // Use "straight" acceleration measure to compute acceleration bounds due
    // to non-circular components (helical axis, other axes)
    AccelData accdata = getStraightAcceleration(endpt);

    double tt_max_motion = accdata.tmax;
    double tt_max_spiral = spiral_length / a_max_axes;
    double tt_max = fmax(tt_max_motion, tt_max_spiral);

    // a_max could be higher than a_max_axes, but the projection onto the
    // circle plane and helical axis will still be within limits
    double a_max = total_xyz_length / tt_max;

    // Limit velocity by maximum
    double vel = MIN(canon.linearFeedRate, v_max);
    canon_debug("current F = %f\n",currentLinearFeedRate);
    canon_debug("vel = %f\n",vel);

    canon_debug("v_max = %f\n",v_max);
    canon_debug("a_max = %f\n",a_max);

    canon.cartesian_move = 1;

    if (rotation == 0) {
        // linear move
        // FIXME (Rob) Am I missing something? the P word should never be zero,
        // or we wouldn't be calling ARC_FEED
        linearMoveMsg.end = to_ext_pose(endpt);
        linearMoveMsg.type = EMC_MOTION_TYPE_ARC;
        linearMoveMsg.vel = toExtVel(vel);
        linearMoveMsg.ini_maxvel = toExtVel(v_max);
        linearMoveMsg.acc = toExtAcc(a_max);
        linearMoveMsg.indexrotary = -1;
        if(vel && a_max){
            interp_list.set_line_number(line_number);
            interp_list.append(linearMoveMsg);
        }
    } else {
        circularMoveMsg.end = to_ext_pose(endpt);

        // Convert internal center and normal to external units
        circularMoveMsg.center = to_ext_len(center_cart);
        circularMoveMsg.normal = to_ext_len(normal_cart);

        if (rotation > 0)
            circularMoveMsg.turn = rotation - 1;
        else
            // reverse turn
            circularMoveMsg.turn = rotation;

        circularMoveMsg.type = EMC_MOTION_TYPE_ARC;

        circularMoveMsg.vel = toExtVel(vel);
        circularMoveMsg.ini_maxvel = toExtVel(v_max);
        circularMoveMsg.acc = toExtAcc(a_max);

        //FIXME what happens if accel or vel is zero?
        // The end point is still updated, but nothing is added to the interp list
        // seems to be a crude way to indicate a zero length segment?
        if(vel && a_max) {
            interp_list.set_line_number(line_number);
            interp_list.append(circularMoveMsg);
        }
    }
    // update the end point
    canonUpdateEndPoint(endpt);
}


void DWELL(double seconds)
{
    EMC_TRAJ_DELAY delayMsg;

    flush_segments();

    delayMsg.delay = seconds;

    interp_list.append(delayMsg);
}

/* Spindle Functions */
void SPINDLE_RETRACT_TRAVERSE()
{
    /*! \todo FIXME-- unimplemented */
}

void SET_SPINDLE_MODE(double css_max) {
    canon.css_maximum = fabs(css_max);
}

void START_SPINDLE_CLOCKWISE()
{
    EMC_SPINDLE_ON emc_spindle_on_msg;

    flush_segments();
    canon.spindle_dir = 1;

    if(canon.css_maximum) {
	if(canon.lengthUnits == CANON_UNITS_INCHES) 
	    canon.css_numerator = 12 / (2 * M_PI) * canon.spindleSpeed * TO_EXT_LEN(25.4);
	else
	    canon.css_numerator = 1000 / (2 * M_PI) * canon.spindleSpeed * TO_EXT_LEN(1);
	emc_spindle_on_msg.speed = canon.spindle_dir * canon.css_maximum;
	emc_spindle_on_msg.factor = canon.spindle_dir * canon.css_numerator;
	emc_spindle_on_msg.xoffset = TO_EXT_LEN(canon.g5xOffset.x + canon.g92Offset.x + canon.toolOffset.tran.x);
    } else {
	emc_spindle_on_msg.speed = canon.spindle_dir * canon.spindleSpeed;
	canon.css_numerator = 0;
    }
    interp_list.append(emc_spindle_on_msg);
}

void START_SPINDLE_COUNTERCLOCKWISE()
{
    EMC_SPINDLE_ON emc_spindle_on_msg;

    flush_segments();
    canon.spindle_dir = -1;

    if(canon.css_maximum) {
	if(canon.lengthUnits == CANON_UNITS_INCHES) 
	    canon.css_numerator = 12 / (2 * M_PI) * canon.spindleSpeed * TO_EXT_LEN(25.4);
	else
	    canon.css_numerator = 1000 / (2 * M_PI) * canon.spindleSpeed * TO_EXT_LEN(1);
	emc_spindle_on_msg.speed = canon.spindle_dir * canon.css_maximum;
	emc_spindle_on_msg.factor = canon.spindle_dir * canon.css_numerator;
	emc_spindle_on_msg.xoffset = TO_EXT_LEN(canon.g5xOffset.x + canon.g92Offset.x + canon.toolOffset.tran.x);
    } else {
	emc_spindle_on_msg.speed = canon.spindle_dir * canon.spindleSpeed;
	canon.css_numerator = 0;
    }
    interp_list.append(emc_spindle_on_msg);
}

void SET_SPINDLE_SPEED(double r)
{
    // speed is in RPMs everywhere
    canon.spindleSpeed = fabs(r); // interp will never send negative anyway ...

    EMC_SPINDLE_SPEED emc_spindle_speed_msg;

    flush_segments();

    if(canon.css_maximum) {
	if(canon.lengthUnits == CANON_UNITS_INCHES) 
	    canon.css_numerator = 12 / (2 * M_PI) * canon.spindleSpeed * TO_EXT_LEN(25.4);
	else
	    canon.css_numerator = 1000 / (2 * M_PI) * canon.spindleSpeed * TO_EXT_LEN(1);
	emc_spindle_speed_msg.speed = canon.spindle_dir * canon.css_maximum;
	emc_spindle_speed_msg.factor = canon.spindle_dir * canon.css_numerator;
	emc_spindle_speed_msg.xoffset = TO_EXT_LEN(canon.g5xOffset.x + canon.g92Offset.x + canon.toolOffset.tran.x);
    } else {
	emc_spindle_speed_msg.speed = canon.spindle_dir * canon.spindleSpeed;
	canon.css_numerator = 0;
    }
    interp_list.append(emc_spindle_speed_msg);
    
}

void STOP_SPINDLE_TURNING()
{
    EMC_SPINDLE_OFF emc_spindle_off_msg;

    flush_segments();

    interp_list.append(emc_spindle_off_msg);
}

void SPINDLE_RETRACT()
{
    /*! \todo FIXME-- unimplemented */
}

void ORIENT_SPINDLE(double orientation, int mode)
{
    EMC_SPINDLE_ORIENT o;

    flush_segments();
    o.orientation = orientation;
    o.mode = mode;
    interp_list.append(o);
}

void WAIT_SPINDLE_ORIENT_COMPLETE(double timeout)
{
    EMC_SPINDLE_WAIT_ORIENT_COMPLETE o;

    flush_segments();
    o.timeout = timeout;
    interp_list.append(o);
}

void USE_SPINDLE_FORCE(void)
{
    /*! \todo FIXME-- unimplemented */
}

void LOCK_SPINDLE_Z(void)
{
    /*! \todo FIXME-- unimplemented */
}

void USE_NO_SPINDLE_FORCE(void)
{
    /*! \todo FIXME-- unimplemented */
}

/* Tool Functions */

/* this is called with distances in external (machine) units */
void SET_TOOL_TABLE_ENTRY(int pocket, int toolno, EmcPose offset, double diameter,
                          double frontangle, double backangle, int orientation) {
    EMC_TOOL_SET_OFFSET o;
    flush_segments();
    o.pocket = pocket;
    o.toolno = toolno;
    o.offset = offset;
    o.diameter = diameter;
    o.frontangle = frontangle;
    o.backangle = backangle;
    o.orientation = orientation;
    interp_list.append(o);
}

/*
  EMC has no tool length offset. To implement it, we save it here,
  and apply it when necessary
  */
void USE_TOOL_LENGTH_OFFSET(EmcPose offset)
{
    EMC_TRAJ_SET_OFFSET set_offset_msg;

    flush_segments();

    /* convert to mm units for internal canonical use */
    canon.toolOffset.tran.x = FROM_PROG_LEN(offset.tran.x);
    canon.toolOffset.tran.y = FROM_PROG_LEN(offset.tran.y);
    canon.toolOffset.tran.z = FROM_PROG_LEN(offset.tran.z);
    canon.toolOffset.a = FROM_PROG_ANG(offset.a);
    canon.toolOffset.b = FROM_PROG_ANG(offset.b);
    canon.toolOffset.c = FROM_PROG_ANG(offset.c);
    canon.toolOffset.u = FROM_PROG_LEN(offset.u);
    canon.toolOffset.v = FROM_PROG_LEN(offset.v);
    canon.toolOffset.w = FROM_PROG_LEN(offset.w);

    /* append it to interp list so it gets updated at the right time, not at
       read-ahead time */
    set_offset_msg.offset.tran.x = TO_EXT_LEN(canon.toolOffset.tran.x);
    set_offset_msg.offset.tran.y = TO_EXT_LEN(canon.toolOffset.tran.y);
    set_offset_msg.offset.tran.z = TO_EXT_LEN(canon.toolOffset.tran.z);
    set_offset_msg.offset.a = TO_EXT_ANG(canon.toolOffset.a);
    set_offset_msg.offset.b = TO_EXT_ANG(canon.toolOffset.b);
    set_offset_msg.offset.c = TO_EXT_ANG(canon.toolOffset.c);
    set_offset_msg.offset.u = TO_EXT_LEN(canon.toolOffset.u);
    set_offset_msg.offset.v = TO_EXT_LEN(canon.toolOffset.v);
    set_offset_msg.offset.w = TO_EXT_LEN(canon.toolOffset.w);

    if(canon.css_maximum) {
        SET_SPINDLE_SPEED(canon.spindleSpeed);
    }
    interp_list.append(set_offset_msg);
}

/* issued at very start of an M6 command. Notification. */
void START_CHANGE()
{
    EMC_TOOL_START_CHANGE emc_start_change_msg;

    flush_segments();

    interp_list.append(emc_start_change_msg);
}

/* CHANGE_TOOL results from M6 */
void CHANGE_TOOL(int slot)
{
    EMC_TRAJ_LINEAR_MOVE linearMoveMsg;
    linearMoveMsg.feed_mode = canon.feed_mode;
    EMC_TOOL_LOAD load_tool_msg;

    flush_segments();

    /* optional move to tool change position.  This
     * is a mess because we really want a configurable chain
     * of events to happen when a tool change is called for.
     * Since they'll probably involve motion, we can't just
     * do it in HAL.  This is basic support for making one
     * move to a particular coordinate before the tool change
     * is called.  */
    
    if (have_tool_change_position) {
        double vel, acc, x, y, z, a, b, c, u, v, w;

        x = FROM_EXT_LEN(tool_change_position.tran.x);
        y = FROM_EXT_LEN(tool_change_position.tran.y);
        z = FROM_EXT_LEN(tool_change_position.tran.z);
        a = canon.endPoint.a;
        b = canon.endPoint.b;
        c = canon.endPoint.c;
        u = canon.endPoint.u;
        v = canon.endPoint.v;
        w = canon.endPoint.w;

        if (have_tool_change_position > 3) {
            a = FROM_EXT_ANG(tool_change_position.a);
            b = FROM_EXT_ANG(tool_change_position.b);
            c = FROM_EXT_ANG(tool_change_position.c);
        }

        if (have_tool_change_position > 6) {
            u = FROM_EXT_LEN(tool_change_position.u);
            v = FROM_EXT_LEN(tool_change_position.v);
            w = FROM_EXT_LEN(tool_change_position.w);
        }

        VelData veldata = getStraightVelocity(x, y, z, a, b, c, u, v, w);
        AccelData accdata = getStraightAcceleration(x, y, z, a, b, c, u, v, w);
        vel = veldata.vel;
        acc = accdata.acc;

        linearMoveMsg.end = to_ext_pose(x, y, z, a, b, c, u, v, w);

        linearMoveMsg.vel = linearMoveMsg.ini_maxvel = toExtVel(vel);
        linearMoveMsg.acc = toExtAcc(acc);
        linearMoveMsg.type = EMC_MOTION_TYPE_TOOLCHANGE;
	linearMoveMsg.feed_mode = 0;
        linearMoveMsg.indexrotary = -1;

	int old_feed_mode = canon.feed_mode;
	if(canon.feed_mode)
	    STOP_SPEED_FEED_SYNCH();

        if(vel && acc) 
            interp_list.append(linearMoveMsg);

	if(old_feed_mode)
	    START_SPEED_FEED_SYNCH(canon.linearFeedRate, 1);

        canonUpdateEndPoint(x, y, z, a, b, c, u, v, w);
    }

    /* regardless of optional moves above, we'll always send a load tool
       message */
    interp_list.append(load_tool_msg);
}

/* SELECT_POCKET results from Tn */
void SELECT_POCKET(int slot , int tool)
{
    EMC_TOOL_PREPARE prep_for_tool_msg;

    prep_for_tool_msg.pocket = slot;
    prep_for_tool_msg.tool = tool;

    interp_list.append(prep_for_tool_msg);
}

/* CHANGE_TOOL_NUMBER results from M61 */
void CHANGE_TOOL_NUMBER(int pocket_number)
{
    EMC_TOOL_SET_NUMBER emc_tool_set_number_msg;
    
    emc_tool_set_number_msg.tool = pocket_number;

    interp_list.append(emc_tool_set_number_msg);
}


/* Misc Functions */

void CLAMP_AXIS(CANON_AXIS axis)
{
    /*! \todo FIXME-- unimplemented */
}

/*
  setString and addString initializes or adds src to dst, never exceeding
  dst's maxlen chars.
*/

static char *setString(char *dst, const char *src, int maxlen)
{
    dst[0] = 0;
    strncat(dst, src, maxlen - 1);
    dst[maxlen - 1] = 0;
    return dst;
}

static char *addString(char *dst, const char *src, int maxlen)
{
    int dstlen = strlen(dst);
    int srclen = strlen(src);
    int actlen;

    if (srclen >= maxlen - dstlen) {
	actlen = maxlen - dstlen - 1;
	dst[maxlen - 1] = 0;
    } else {
	actlen = srclen;
    }

    strncat(dst, src, actlen);

    return dst;
}

/*
  The probe file is opened with a hot-comment (PROBEOPEN <filename>),
  and the results of each probed point are written to that file.
  The file is closed with a (PROBECLOSE) comment.
*/

static FILE *probefile = NULL;

void COMMENT(const char *comment)
{
    // nothing need be done here, but you can play tricks with hot comments

    char msg[LINELEN];
    char probefilename[LINELEN];
    const char *ptr;

    // set RPY orientation for subsequent moves
    if (!strncmp(comment, "RPY", strlen("RPY"))) {
	PM_RPY rpy;
	// it's RPY <R> <P> <Y>
	if (3 !=
	    sscanf(comment, "%*s %lf %lf %lf", &rpy.r, &rpy.p, &rpy.y)) {
	    // print current orientation
	    printf("rpy = %f %f %f, quat = %f %f %f %f\n",
		   rpy.r, rpy.p, rpy.y, quat.s, quat.x, quat.y, quat.z);
	} else {
	    // set and print orientation
	    quat = rpy;
	    printf("rpy = %f %f %f, quat = %f %f %f %f\n",
		   rpy.r, rpy.p, rpy.y, quat.s, quat.x, quat.y, quat.z);
	}
	return;
    }
    // open probe output file
    if (!strncmp(comment, "PROBEOPEN", strlen("PROBEOPEN"))) {
	// position ptr to first char after PROBEOPEN
	ptr = &comment[strlen("PROBEOPEN")];
	// and step over white space to name, or NULL
	while (isspace(*ptr)) {
	    ptr++;
	}
	setString(probefilename, ptr, LINELEN);
	if (NULL == (probefile = fopen(probefilename, "wt"))) {
	    // pop up a warning message
	    setString(msg, "can't open probe file ", LINELEN);
	    addString(msg, probefilename, LINELEN);
	    MESSAGE(msg);
	    probefile = NULL;
	}
	return;
    }
    // close probe output file
    if (!strncmp(comment, "PROBECLOSE", strlen("PROBECLOSE"))) {
	if (probefile != NULL) {
	    fclose(probefile);
	    probefile = NULL;
	}
	return;
    }

    return;
}

// refers to feed rate
void DISABLE_FEED_OVERRIDE()
{
    EMC_TRAJ_SET_FO_ENABLE set_fo_enable_msg;
    flush_segments();
    
    set_fo_enable_msg.mode = 0;
    interp_list.append(set_fo_enable_msg);
}

void ENABLE_FEED_OVERRIDE()
{
    EMC_TRAJ_SET_FO_ENABLE set_fo_enable_msg;
    flush_segments();
    
    set_fo_enable_msg.mode = 1;
    interp_list.append(set_fo_enable_msg);
}

//refers to adaptive feed override (HAL input, usefull for EDM for example)
void DISABLE_ADAPTIVE_FEED()
{
    EMC_MOTION_ADAPTIVE emcmotAdaptiveMsg;
    flush_segments();

    emcmotAdaptiveMsg.status = 0;
    interp_list.append(emcmotAdaptiveMsg);
}

void ENABLE_ADAPTIVE_FEED()
{
    EMC_MOTION_ADAPTIVE emcmotAdaptiveMsg;
    flush_segments();

    emcmotAdaptiveMsg.status = 1;
    interp_list.append(emcmotAdaptiveMsg);
}

//refers to spindle speed
void DISABLE_SPEED_OVERRIDE()
{
    EMC_TRAJ_SET_SO_ENABLE set_so_enable_msg;
    flush_segments();
    
    set_so_enable_msg.mode = 0;
    interp_list.append(set_so_enable_msg);
}


void ENABLE_SPEED_OVERRIDE()
{
    EMC_TRAJ_SET_SO_ENABLE set_so_enable_msg;
    flush_segments();
    
    set_so_enable_msg.mode = 1;
    interp_list.append(set_so_enable_msg);
}

void ENABLE_FEED_HOLD()
{
    EMC_TRAJ_SET_FH_ENABLE set_feed_hold_msg;
    flush_segments();
    
    set_feed_hold_msg.mode = 1;
    interp_list.append(set_feed_hold_msg);
}

void DISABLE_FEED_HOLD()
{
    EMC_TRAJ_SET_FH_ENABLE set_feed_hold_msg;
    flush_segments();
    
    set_feed_hold_msg.mode = 0;
    interp_list.append(set_feed_hold_msg);
}

void FLOOD_OFF()
{
    EMC_COOLANT_FLOOD_OFF flood_off_msg;

    flush_segments();

    interp_list.append(flood_off_msg);
}

void FLOOD_ON()
{
    EMC_COOLANT_FLOOD_ON flood_on_msg;

    flush_segments();

    interp_list.append(flood_on_msg);
}

void MESSAGE(char *s)
{
    EMC_OPERATOR_DISPLAY operator_display_msg;

    flush_segments();
    operator_display_msg.id = 0;
    strncpy(operator_display_msg.display, s, LINELEN);
    operator_display_msg.display[LINELEN - 1] = 0;
    interp_list.append(operator_display_msg);
}

static FILE *logfile = NULL;

void LOG(char *s) {
    flush_segments();
    if(logfile) { fprintf(logfile, "%s\n", s); fflush(logfile); }
    fprintf(stderr, "LOG(%s)\n", s);

}

void LOGOPEN(char *name) {
    if(logfile) fclose(logfile);
    logfile = fopen(name, "wt");
    fprintf(stderr, "LOGOPEN(%s) -> %p\n", name, logfile);
}

void LOGAPPEND(char *name) {
    if(logfile) fclose(logfile);
    logfile = fopen(name, "at");
    fprintf(stderr, "LOGAPPEND(%s) -> %p\n", name, logfile);
}


void LOGCLOSE() {
    if(logfile) fclose(logfile);
    logfile = NULL;
    fprintf(stderr, "LOGCLOSE()\n");
}

void MIST_OFF()
{
    EMC_COOLANT_MIST_OFF mist_off_msg;

    flush_segments();

    interp_list.append(mist_off_msg);
}

void MIST_ON()
{
    EMC_COOLANT_MIST_ON mist_on_msg;

    flush_segments();

    interp_list.append(mist_on_msg);
}

void PALLET_SHUTTLE()
{
    /*! \todo FIXME-- unimplemented */
}

void TURN_PROBE_OFF()
{
    // don't do anything-- this is called when the probing is done
}

void TURN_PROBE_ON()
{
    EMC_TRAJ_CLEAR_PROBE_TRIPPED_FLAG clearMsg;

    interp_list.append(clearMsg);
}

void UNCLAMP_AXIS(CANON_AXIS axis)
{
    /*! \todo FIXME-- unimplemented */
}

/* Program Functions */

void PROGRAM_STOP()
{
    /* 
       implement this as a pause. A resume will cause motion to proceed. */
    EMC_TASK_PLAN_PAUSE pauseMsg;

    flush_segments();

    interp_list.append(pauseMsg);
}

void SET_BLOCK_DELETE(bool state)
{
    canon.block_delete = state; //state == ON, means we don't interpret lines starting with "/"
}

bool GET_BLOCK_DELETE()
{
    return canon.block_delete; //state == ON, means we  don't interpret lines starting with "/"
}


void SET_OPTIONAL_PROGRAM_STOP(bool state)
{
    canon.optional_program_stop = state; //state == ON, means we stop
}

bool GET_OPTIONAL_PROGRAM_STOP()
{
    return canon.optional_program_stop; //state == ON, means we stop
}

void OPTIONAL_PROGRAM_STOP()
{
    EMC_TASK_PLAN_OPTIONAL_STOP stopMsg;

    flush_segments();

    interp_list.append(stopMsg);
}

void PROGRAM_END()
{
    flush_segments();

    EMC_TASK_PLAN_END endMsg;

    interp_list.append(endMsg);
}

double GET_EXTERNAL_TOOL_LENGTH_XOFFSET()
{
    return TO_PROG_LEN(canon.toolOffset.tran.x);
}

double GET_EXTERNAL_TOOL_LENGTH_YOFFSET()
{
    return TO_PROG_LEN(canon.toolOffset.tran.y);
}

double GET_EXTERNAL_TOOL_LENGTH_ZOFFSET()
{
    return TO_PROG_LEN(canon.toolOffset.tran.z);
}

double GET_EXTERNAL_TOOL_LENGTH_AOFFSET()
{
    return TO_PROG_ANG(canon.toolOffset.a);
}

double GET_EXTERNAL_TOOL_LENGTH_BOFFSET()
{
    return TO_PROG_ANG(canon.toolOffset.b);
}

double GET_EXTERNAL_TOOL_LENGTH_COFFSET()
{
    return TO_PROG_ANG(canon.toolOffset.c);
}

double GET_EXTERNAL_TOOL_LENGTH_UOFFSET()
{
    return TO_PROG_LEN(canon.toolOffset.u);
}

double GET_EXTERNAL_TOOL_LENGTH_VOFFSET()
{
    return TO_PROG_LEN(canon.toolOffset.v);
}

double GET_EXTERNAL_TOOL_LENGTH_WOFFSET()
{
    return TO_PROG_LEN(canon.toolOffset.w);
}

/*
  INIT_CANON()
  Initialize canonical local variables to defaults
  */
void INIT_CANON()
{
    double units;

    chained_points.clear();

    // initialize locals to original values
    canon.xy_rotation = 0.0;
    canon.rotary_unlock_for_traverse = -1;
    canon.css_maximum = 0.0;
    canon.css_numerator = 0.0;
    canon.feed_mode = 0;
    canon.synched = 0;
    canon.g5xOffset.x = 0.0;
    canon.g5xOffset.y = 0.0;
    canon.g5xOffset.z = 0.0;
    canon.g5xOffset.a = 0.0;
    canon.g5xOffset.b = 0.0;
    canon.g5xOffset.c = 0.0;
    canon.g5xOffset.u = 0.0;
    canon.g5xOffset.v = 0.0;
    canon.g5xOffset.w = 0.0;
    canon.g92Offset.x = 0.0;
    canon.g92Offset.y = 0.0;
    canon.g92Offset.z = 0.0;
    canon.g92Offset.a = 0.0;
    canon.g92Offset.b = 0.0;
    canon.g92Offset.c = 0.0;
    canon.g92Offset.u = 0.0;
    canon.g92Offset.v = 0.0;
    canon.g92Offset.w = 0.0;
    SELECT_PLANE(CANON_PLANE_XY);
    canonUpdateEndPoint(0, 0, 0, 0, 0, 0, 0, 0, 0);
    SET_MOTION_CONTROL_MODE(CANON_CONTINUOUS, 0);
    SET_NAIVECAM_TOLERANCE(0);
    canon.spindleSpeed = 0.0;
//    canon.preppedTool = 0;
    canon.optional_program_stop = ON; //set enabled by default (previous EMC behaviour)
    canon.block_delete = ON; //set enabled by default (previous EMC behaviour)
    canon.cartesian_move = 0;
    canon.angular_move = 0;
    canon.linearFeedRate = 0.0;
    canon.angularFeedRate = 0.0;
    ZERO_EMC_POSE(canon.toolOffset);

    /* 
       to set the units, note that GET_EXTERNAL_LENGTH_UNITS() returns
       traj->linearUnits, which is already set from the .ini file in
       iniTraj(). This is a floating point number, in user units per mm. We
       can compare this against known values and set the symbolic values
       accordingly. If it doesn't match, we have an error. */
    units = GET_EXTERNAL_LENGTH_UNITS();
    if (fabs(units - 1.0 / 25.4) < 1.0e-3) {
	canon.lengthUnits = CANON_UNITS_INCHES;
    } else if (fabs(units - 1.0) < 1.0e-3) {
	canon.lengthUnits = CANON_UNITS_MM;
    } else {
	CANON_ERROR
	    ("non-standard length units, setting interpreter to mm");
	canon.lengthUnits = CANON_UNITS_MM;
    }
}

/* Sends error message */
void CANON_ERROR(const char *fmt, ...)
{
    va_list ap;
    EMC_OPERATOR_ERROR operator_error_msg;

    flush_segments();

    operator_error_msg.id = 0;
    if (fmt != NULL) {
	va_start(ap, fmt);
	vsnprintf(operator_error_msg.error,sizeof(operator_error_msg.error), fmt, ap);
	va_end(ap);
    } else {
	operator_error_msg.error[0] = 0;
    }

    interp_list.append(operator_error_msg);
}

/*
  GET_EXTERNAL_TOOL_TABLE(int pocket)

  Returns the tool table structure associated with pocket. Note that
  pocket can run from 0 (by definition, the spindle), to pocket CANON_POCKETS_MAX - 1.

  Tool table is always in machine units.

  */
CANON_TOOL_TABLE GET_EXTERNAL_TOOL_TABLE(int pocket)
{
    CANON_TOOL_TABLE retval;

    if (pocket < 0 || pocket >= CANON_POCKETS_MAX) {
	retval.toolno = -1;
        ZERO_EMC_POSE(retval.offset);
        retval.frontangle = 0.0;
        retval.backangle = 0.0;
	retval.diameter = 0.0;
        retval.orientation = 0;
    } else {
	retval = emcStatus->io.tool.toolTable[pocket];
    }

    return retval;
}

CANON_POSITION GET_EXTERNAL_POSITION()
{
    CANON_POSITION position;
    EmcPose pos;

    chained_points.clear();

    pos = emcStatus->motion.traj.position;

    // first update internal record of last position
    canonUpdateEndPoint(FROM_EXT_LEN(pos.tran.x), FROM_EXT_LEN(pos.tran.y), FROM_EXT_LEN(pos.tran.z),
                        FROM_EXT_ANG(pos.a), FROM_EXT_ANG(pos.b), FROM_EXT_ANG(pos.c),
                        FROM_EXT_LEN(pos.u), FROM_EXT_LEN(pos.v), FROM_EXT_LEN(pos.w));

    // now calculate position in program units, for interpreter
    position = unoffset_and_unrotate_pos(canon.endPoint);
    to_prog(position);

    return position;
}

CANON_POSITION GET_EXTERNAL_PROBE_POSITION()
{
    CANON_POSITION position;
    EmcPose pos;
    static CANON_POSITION last_probed_position;

    flush_segments();

    pos = emcStatus->motion.traj.probedPosition;

    // first update internal record of last position
    pos.tran.x = FROM_EXT_LEN(pos.tran.x);
    pos.tran.y = FROM_EXT_LEN(pos.tran.y);
    pos.tran.z = FROM_EXT_LEN(pos.tran.z);

    pos.a = FROM_EXT_ANG(pos.a);
    pos.b = FROM_EXT_ANG(pos.b);
    pos.c = FROM_EXT_ANG(pos.c);

    pos.u = FROM_EXT_LEN(pos.u);
    pos.v = FROM_EXT_LEN(pos.v);
    pos.w = FROM_EXT_LEN(pos.w);

    // now calculate position in program units, for interpreter
    position = unoffset_and_unrotate_pos(pos);
    to_prog(position);

    if (probefile != NULL) {
	if (last_probed_position != position) {
	    fprintf(probefile, "%f %f %f %f %f %f %f %f %f\n",
                    position.x, position.y, position.z,
                    position.a, position.b, position.c,
                    position.u, position.v, position.w);
	    last_probed_position = position;
	}
    }

    return position;
}

int GET_EXTERNAL_PROBE_TRIPPED_VALUE()
{
    return emcStatus->motion.traj.probe_tripped;
}

double GET_EXTERNAL_PROBE_VALUE()
{
    // only for analog non-contact probe, so force a 0
    return 0.0;
}

// feed rate wanted is in program units per minute
double GET_EXTERNAL_FEED_RATE()
{
    double feed;

<<<<<<< HEAD
    // convert from internal to program units
    // it is wrong to use emcStatus->motion.traj.velocity here, as that is the traj speed regardless of G0 / G1
    feed = TO_PROG_LEN(canon.linearFeedRate);
    // now convert from per-sec to per-minute
    feed *= 60.0;
=======
    if (feed_mode) {
        // We're in G95 "Units per Revolution" mode, so
        // currentLinearFeedRate is the FPR and we should just return
        // it, unchanged.
        feed = currentLinearFeedRate;
    } else {
        // We're in G94 "Units per Minute" mode so unhork
        // currentLinearFeedRate before returning it, by converting
        // from internal to program units, and from "per second" to
        // "per minute".
        feed = TO_PROG_LEN(currentLinearFeedRate);
        feed *= 60.0;
    }
>>>>>>> 8d493ba4

    return feed;
}

// traverse rate wanted is in program units per minute
double GET_EXTERNAL_TRAVERSE_RATE()
{
    double traverse;

    // convert from external to program units
    traverse =
	TO_PROG_LEN(FROM_EXT_LEN(emcStatus->motion.traj.maxVelocity));

    // now convert from per-sec to per-minute
    traverse *= 60.0;

    return traverse;
}

double GET_EXTERNAL_LENGTH_UNITS(void)
{
    double u;

    u = emcStatus->motion.traj.linearUnits;

    if (u == 0) {
	CANON_ERROR("external length units are zero");
	return 1.0;
    } else {
	return u;
    }
}

double GET_EXTERNAL_ANGLE_UNITS(void)
{
    double u;

    u = emcStatus->motion.traj.angularUnits;

    if (u == 0) {
	CANON_ERROR("external angle units are zero");
	return 1.0;
    } else {
	return u;
    }
}

int GET_EXTERNAL_MIST()
{
    return emcStatus->io.coolant.mist;
}

int GET_EXTERNAL_FLOOD()
{
    return emcStatus->io.coolant.flood;
}

double GET_EXTERNAL_SPEED()
{
    // speed is in RPMs everywhere
    return canon.spindleSpeed;
}

CANON_DIRECTION GET_EXTERNAL_SPINDLE()
{
    if (emcStatus->motion.spindle.speed == 0) {
	return CANON_STOPPED;
    }

    if (emcStatus->motion.spindle.speed >= 0.0) {
	return CANON_CLOCKWISE;
    }

    return CANON_COUNTERCLOCKWISE;
}

int GET_EXTERNAL_POCKETS_MAX()
{
    return CANON_POCKETS_MAX;
}

char _parameter_file_name[LINELEN];	/* Not static.Driver
					   writes */

void GET_EXTERNAL_PARAMETER_FILE_NAME(char *file_name,	/* string: to copy
							   file name into */
				      int max_size)
{				/* maximum number of characters to copy */
    // Paranoid checks
    if (0 == file_name)
	return;

    if (max_size < 0)
	return;

    if (strlen(_parameter_file_name) < ((size_t) max_size))
	strcpy(file_name, _parameter_file_name);
    else
	file_name[0] = 0;
}

double GET_EXTERNAL_POSITION_X(void)
{
    CANON_POSITION position;
    position = GET_EXTERNAL_POSITION();
    return position.x;
}

double GET_EXTERNAL_POSITION_Y(void)
{
    CANON_POSITION position;
    position = GET_EXTERNAL_POSITION();
    return position.y;
}

double GET_EXTERNAL_POSITION_Z(void)
{
    CANON_POSITION position;
    position = GET_EXTERNAL_POSITION();
    return position.z;
}

double GET_EXTERNAL_POSITION_A(void)
{
    CANON_POSITION position;
    position = GET_EXTERNAL_POSITION();
    return position.a;
}

double GET_EXTERNAL_POSITION_B(void)
{
    CANON_POSITION position;
    position = GET_EXTERNAL_POSITION();
    return position.b;
}

double GET_EXTERNAL_POSITION_C(void)
{
    CANON_POSITION position;
    position = GET_EXTERNAL_POSITION();
    return position.c;
}

double GET_EXTERNAL_POSITION_U(void)
{
    CANON_POSITION position;
    position = GET_EXTERNAL_POSITION();
    return position.u;
}

double GET_EXTERNAL_POSITION_V(void)
{
    CANON_POSITION position;
    position = GET_EXTERNAL_POSITION();
    return position.v;
}

double GET_EXTERNAL_POSITION_W(void)
{
    CANON_POSITION position;
    position = GET_EXTERNAL_POSITION();
    return position.w;
}

double GET_EXTERNAL_PROBE_POSITION_X(void)
{
    CANON_POSITION position;
    position = GET_EXTERNAL_PROBE_POSITION();
    return position.x;
}

double GET_EXTERNAL_PROBE_POSITION_Y(void)
{
    CANON_POSITION position;
    position = GET_EXTERNAL_PROBE_POSITION();
    return position.y;
}

double GET_EXTERNAL_PROBE_POSITION_Z(void)
{
    CANON_POSITION position;
    position = GET_EXTERNAL_PROBE_POSITION();
    return position.z;
}

double GET_EXTERNAL_PROBE_POSITION_A(void)
{
    CANON_POSITION position;
    position = GET_EXTERNAL_PROBE_POSITION();
    return position.a;
}

double GET_EXTERNAL_PROBE_POSITION_B(void)
{
    CANON_POSITION position;
    position = GET_EXTERNAL_PROBE_POSITION();
    return position.b;
}

double GET_EXTERNAL_PROBE_POSITION_C(void)
{
    CANON_POSITION position;
    position = GET_EXTERNAL_PROBE_POSITION();
    return position.c;
}

double GET_EXTERNAL_PROBE_POSITION_U(void)
{
    CANON_POSITION position;
    position = GET_EXTERNAL_PROBE_POSITION();
    return position.u;
}

double GET_EXTERNAL_PROBE_POSITION_V(void)
{
    CANON_POSITION position;
    position = GET_EXTERNAL_PROBE_POSITION();
    return position.v;
}

double GET_EXTERNAL_PROBE_POSITION_W(void)
{
    CANON_POSITION position;
    position = GET_EXTERNAL_PROBE_POSITION();
    return position.w;
}

CANON_MOTION_MODE GET_EXTERNAL_MOTION_CONTROL_MODE()
{
    return canon.motionMode;
}

double GET_EXTERNAL_MOTION_CONTROL_TOLERANCE()
{
    return TO_PROG_LEN(canon.motionTolerance);
}


CANON_UNITS GET_EXTERNAL_LENGTH_UNIT_TYPE()
{
    return canon.lengthUnits;
}

int GET_EXTERNAL_QUEUE_EMPTY(void)
{
    flush_segments();

    return emcStatus->motion.traj.queue == 0 ? 1 : 0;
}

// Returns the "home pocket" of the tool currently in the spindle, ie the
// pocket that the current tool was loaded from.  Returns 0 if there is no
// tool in the spindle.
int GET_EXTERNAL_TOOL_SLOT()
{
    int toolno = emcStatus->io.tool.toolInSpindle;
    int pocket;

    for (pocket = 1; pocket < CANON_POCKETS_MAX; pocket++) {
        if (emcStatus->io.tool.toolTable[pocket].toolno == toolno) {
            return pocket;
        }
    }

    return 0;  // no tool in spindle
}

// If the tool changer has prepped a pocket (after a Txxx command) and is
// ready to perform a tool change, return the currently prepped pocket
// number.  If the tool changer is idle (because no Txxx command has been
// run, or because an M6 tool change has completed), return -1.
int GET_EXTERNAL_SELECTED_TOOL_SLOT()
{
    return emcStatus->io.tool.pocketPrepped;
}

int GET_EXTERNAL_TC_FAULT()
{
    return emcStatus->io.fault;
}

int GET_EXTERNAL_TC_REASON()
{
    return emcStatus->io.reason;
}

int GET_EXTERNAL_FEED_OVERRIDE_ENABLE()
{
    return emcStatus->motion.traj.feed_override_enabled;
}

int GET_EXTERNAL_SPINDLE_OVERRIDE_ENABLE()
{
    return emcStatus->motion.traj.spindle_override_enabled;
}

int GET_EXTERNAL_ADAPTIVE_FEED_ENABLE()
{
    return emcStatus->motion.traj.adaptive_feed_enabled;
}

int GET_EXTERNAL_FEED_HOLD_ENABLE()
{
    return emcStatus->motion.traj.feed_hold_enabled;
}

int GET_EXTERNAL_AXIS_MASK() {
    return emcStatus->motion.traj.axis_mask;
}

CANON_PLANE GET_EXTERNAL_PLANE()
{
    return canon.activePlane;
}

/* returns current value of the digital input selected by index.*/
int GET_EXTERNAL_DIGITAL_INPUT(int index, int def)
{
    if ((index < 0) || (index >= EMCMOT_MAX_DIO))
	return -1;

    if (emcStatus->task.input_timeout == 1)
	return -1;

#ifdef INPUT_DEBUG
    printf("GET_EXTERNAL_DIGITAL_INPUT called\n di[%d]=%d \n timeout=%d \n",index,emcStatus->motion.synch_di[index],emcStatus->task.input_timeout);
#endif
    return (emcStatus->motion.synch_di[index] != 0) ? 1 : 0;
}

double GET_EXTERNAL_ANALOG_INPUT(int index, double def)
{
/* returns current value of the analog input selected by index.*/
#ifdef INPUT_DEBUG
    printf("GET_EXTERNAL_ANALOG_INPUT called\n ai[%d]=%g \n timeout=%d \n",index,emcStatus->motion.analog_input[index],emcStatus->task.input_timeout);
#endif
    if ((index < 0) || (index >= EMCMOT_MAX_AIO))
	return -1;

    if (emcStatus->task.input_timeout == 1)
	return -1;

    return emcStatus->motion.analog_input[index];
}


USER_DEFINED_FUNCTION_TYPE USER_DEFINED_FUNCTION[USER_DEFINED_FUNCTION_NUM]
    = { 0 };

int USER_DEFINED_FUNCTION_ADD(USER_DEFINED_FUNCTION_TYPE func, int num)
{
    if (num < 0 || num >= USER_DEFINED_FUNCTION_NUM) {
	return -1;
    }

    USER_DEFINED_FUNCTION[num] = func;

    return 0;
}

/*! \function SET_MOTION_OUTPUT_BIT

  sets a DIO pin
  this message goes to task, then to motion which sets the DIO 
  when the first motion starts.
  The pin gets set with value 1 at the begin of motion, and stays 1 at the end of motion
  (this behaviour can be changed if needed)
  
  warning: setting more then one for a motion segment will clear out the previous ones 
  (the TP doesn't implement a queue of these), 
  use SET_AUX_OUTPUT_BIT instead, that allows to set the value right away
*/
void SET_MOTION_OUTPUT_BIT(int index)
{
  EMC_MOTION_SET_DOUT dout_msg;

  flush_segments();

  dout_msg.index = index;
  dout_msg.start = 1;		// startvalue = 1
  dout_msg.end = 1;		// endvalue = 1, means it doesn't get reset after current motion
  dout_msg.now = 0;		// not immediate, but synched with motion (goes to the TP)

  interp_list.append(dout_msg);

  return;
}

/*! \function CLEAR_MOTION_OUTPUT_BIT

  clears a DIO pin
  this message goes to task, then to motion which clears the DIO 
  when the first motion starts.
  The pin gets set with value 0 at the begin of motion, and stays 0 at the end of motion
  (this behaviour can be changed if needed)
  
  warning: setting more then one for a motion segment will clear out the previous ones 
  (the TP doesn't implement a queue of these), 
  use CLEAR_AUX_OUTPUT_BIT instead, that allows to set the value right away
*/
void CLEAR_MOTION_OUTPUT_BIT(int index)
{
  EMC_MOTION_SET_DOUT dout_msg;

  flush_segments();

  dout_msg.index = index;
  dout_msg.start = 0;           // startvalue = 1
  dout_msg.end = 0;		// endvalue = 0, means it stays 0 after current motion
  dout_msg.now = 0;		// not immediate, but synched with motion (goes to the TP)

  interp_list.append(dout_msg);

  return;
}

/*! \function SET_AUX_OUTPUT_BIT

  sets a DIO pin
  this message goes to task, then to motion which sets the DIO 
  right away.
  The pin gets set with value 1 at the begin of motion, and stays 1 at the end of motion
  (this behaviour can be changed if needed)
  you can use any number of these, as the effect is imediate  
*/
void SET_AUX_OUTPUT_BIT(int index)
{

  EMC_MOTION_SET_DOUT dout_msg;

  flush_segments();

  dout_msg.index = index;
  dout_msg.start = 1;		// startvalue = 1
  dout_msg.end = 1;		// endvalue = 1, means it doesn't get reset after current motion
  dout_msg.now = 1;		// immediate, we don't care about synching for AUX

  interp_list.append(dout_msg);

  return;
}

/*! \function CLEAR_AUX_OUTPUT_BIT

  clears a DIO pin
  this message goes to task, then to motion which clears the DIO 
  right away.
  The pin gets set with value 0 at the begin of motion, and stays 0 at the end of motion
  (this behaviour can be changed if needed)
  you can use any number of these, as the effect is imediate  
*/
void CLEAR_AUX_OUTPUT_BIT(int index)
{
  EMC_MOTION_SET_DOUT dout_msg;

  flush_segments();

  dout_msg.index = index;
  dout_msg.start = 0;           // startvalue = 1
  dout_msg.end = 0;		// endvalue = 0, means it stays 0 after current motion
  dout_msg.now = 1;		// immediate, we don't care about synching for AUX

  interp_list.append(dout_msg);

  return;
}

/*! \function SET_MOTION_OUTPUT_VALUE

  sets a AIO value, not used by the RS274 Interp,
  not fully implemented in the motion controller either
*/
void SET_MOTION_OUTPUT_VALUE(int index, double value)
{
  EMC_MOTION_SET_AOUT aout_msg;

  flush_segments();

  aout_msg.index = index;	// which output
  aout_msg.start = value;	// start value
  aout_msg.end = value;		// end value
  aout_msg.now = 0;		// immediate=1, or synched when motion start=0

  interp_list.append(aout_msg);

  return;
}

/*! \function SET_AUX_OUTPUT_VALUE

  sets a AIO value, not used by the RS274 Interp,
  not fully implemented in the motion controller either
*/
void SET_AUX_OUTPUT_VALUE(int index, double value)
{
  EMC_MOTION_SET_AOUT aout_msg;

  flush_segments();

  aout_msg.index = index;	// which output
  aout_msg.start = value;	// start value
  aout_msg.end = value;		// end value
  aout_msg.now = 1;		// immediate=1, or synched when motion start=0

  interp_list.append(aout_msg);

  return;
}

/*! \function WAIT
   program execution and interpreting is stopped until the input selected by 
   index changed to the needed state (specified by wait_type).
   Return value: either wait_type if timeout didn't occur, or -1 otherwise. */

int WAIT(int index, /* index of the motion exported input */
         int input_type, /*DIGITAL_INPUT or ANALOG_INPUT */
	 int wait_type,  /* 0 - immediate, 1 - rise, 2 - fall, 3 - be high, 4 - be low */
	 double timeout) /* time to wait [in seconds], if the input didn't change the value -1 is returned */
{
  if (input_type == DIGITAL_INPUT) {
    if ((index < 0) || (index >= EMCMOT_MAX_DIO))
	return -1;
  } else if (input_type == ANALOG_INPUT) {
    if ((index < 0) || (index >= EMCMOT_MAX_AIO))
	return -1;
  }

 EMC_AUX_INPUT_WAIT wait_msg;
 
 flush_segments();
 
 wait_msg.index = index;
 wait_msg.input_type = input_type;
 wait_msg.wait_type = wait_type;
 wait_msg.timeout = timeout;
 
 interp_list.append(wait_msg);
 return 0;
}

int UNLOCK_ROTARY(int line_number, int joint_num) {
    EMC_TRAJ_LINEAR_MOVE m;
    // first, set up a zero length move to interrupt blending and get to final position
    m.type = EMC_MOTION_TYPE_TRAVERSE;
    m.feed_mode = 0;
    m.end = to_ext_pose(canon.endPoint.x, canon.endPoint.y, canon.endPoint.z,
                        canon.endPoint.a, canon.endPoint.b, canon.endPoint.c,
                        canon.endPoint.u, canon.endPoint.v, canon.endPoint.w);
    m.vel = m.acc = 1; // nonzero but otherwise doesn't matter
    m.indexrotary = -1;

    // issue it
    int old_feed_mode = canon.feed_mode;
    if(canon.feed_mode)
	STOP_SPEED_FEED_SYNCH();
    interp_list.set_line_number(line_number);
    interp_list.append(m);
    // no need to update endpoint
    if(old_feed_mode)
	START_SPEED_FEED_SYNCH(canon.linearFeedRate, 1);

    // now, the next move is the real indexing move, so be ready
    canon.rotary_unlock_for_traverse = joint_num;
    return 0;
}

int LOCK_ROTARY(int line_number, int joint_num) {
    canon.rotary_unlock_for_traverse = -1;
    return 0;
}

/* PLUGIN_CALL queues a Python tuple for execution by task
 * the tuple is expected to be already pickled
 * The tuple format is: (callable,tupleargs,keywordargs)
 */
void PLUGIN_CALL(int len, const char *call)
{
    EMC_EXEC_PLUGIN_CALL call_msg;
    if (len > (int) sizeof(call_msg.call)) {
	// really should call it quits here, this is going to fail
	printf("PLUGIN_CALL: message size exceeded actual=%d max=%zd\n",len,sizeof(call_msg.call));
    }
    memset(call_msg.call, 0, sizeof(call_msg.call));
    memcpy(call_msg.call, call, len > (int) sizeof(call_msg.call) ? sizeof(call_msg.call) : len);
    call_msg.len = len;

    printf("canon: PLUGIN_CALL(arglen=%zd)\n",strlen(call));

    interp_list.append(call_msg);
}

void IO_PLUGIN_CALL(int len, const char *call)
{
    EMC_IO_PLUGIN_CALL call_msg;
    if (len > (int) sizeof(call_msg.call)) {
	// really should call it quits here, this is going to fail
	printf("IO_PLUGIN_CALL: message size exceeded actual=%d max=%zd\n",len,sizeof(call_msg.call));
    }
    memset(call_msg.call, 0, sizeof(call_msg.call));
    memcpy(call_msg.call, call, len > (int) sizeof(call_msg.call) ? sizeof(call_msg.call) : len);
    call_msg.len = len;

    printf("canon: IO_PLUGIN_CALL(arglen=%d)\n",len);

    interp_list.append(call_msg);
}<|MERGE_RESOLUTION|>--- conflicted
+++ resolved
@@ -2619,27 +2619,17 @@
 {
     double feed;
 
-<<<<<<< HEAD
-    // convert from internal to program units
-    // it is wrong to use emcStatus->motion.traj.velocity here, as that is the traj speed regardless of G0 / G1
-    feed = TO_PROG_LEN(canon.linearFeedRate);
-    // now convert from per-sec to per-minute
-    feed *= 60.0;
-=======
-    if (feed_mode) {
-        // We're in G95 "Units per Revolution" mode, so
-        // currentLinearFeedRate is the FPR and we should just return
-        // it, unchanged.
-        feed = currentLinearFeedRate;
+    if (canon.feed_mode) {
+        // We're in G95 "Units per Revolution" mode, so linearFeedRate
+        // is the FPR and we should just return it, unchanged.
+        feed = canon.linearFeedRate;
     } else {
-        // We're in G94 "Units per Minute" mode so unhork
-        // currentLinearFeedRate before returning it, by converting
-        // from internal to program units, and from "per second" to
-        // "per minute".
-        feed = TO_PROG_LEN(currentLinearFeedRate);
+        // We're in G94 "Units per Minute" mode so unhork linearFeedRate
+        // before returning it, by converting from internal to program
+        // units, and from "per second" to "per minute".
+        feed = TO_PROG_LEN(canon.linearFeedRate);
         feed *= 60.0;
     }
->>>>>>> 8d493ba4
 
     return feed;
 }
