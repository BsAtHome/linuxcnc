/********************************************************************
* Description: emctaskmain.cc
*   Main program for EMC task level
*
*   Derived from a work by Fred Proctor & Will Shackleford
*
* Author:
* License: GPL Version 2
* System: Linux
*    
* Copyright (c) 2004 All rights reserved.
*
********************************************************************/
/*
  Principles of operation:

  1.  The main program calls emcTaskPlan() and emcTaskExecute() cyclically.

  2.  emcTaskPlan() reads the new command, and decides what to do with
  it based on the mode (manual, auto, mdi) or state (estop, on) of the
  machine. Many of the commands just go out immediately to the
  subsystems (motion and IO). In auto mode, the interpreter is called
  and as a result the interp_list is appended with NML commands.

  3.  emcTaskExecute() executes a big switch on execState. If it's done,
  it gets the next item off the interp_list, and sets execState to the
  preconditions for that. These preconditions include waiting for motion,
  waiting for IO, etc. Once they are satisfied, it issues the command, and
  sets execState to the postconditions. Once those are satisfied, it gets
  the next item off the interp_list, and so on.

  4.  preconditions and postconditions are only looked at in conjunction
  with commands on the interp_list. Immediate commands won't have any
  pre- or postconditions associated with them looked at.

  5.  At this point, nothing in this file adds anything to the interp_list.
  This could change, for example, when defining pre- and postconditions for
  jog or home commands. If this is done, make sure that the corresponding
  abort command clears out the interp_list.

  6. Single-stepping is handled in checkPreconditions() as the first
  condition. If we're in single-stepping mode, as indicated by the
  variable 'stepping', we set the state to waiting-for-step. This
  polls on the variable 'steppingWait' which is reset to zero when a
  step command is received, and set to one when the command is
  issued.
  */

#include <stdio.h>		// vsprintf()
#include <string.h>		// strcpy()
#include <stdarg.h>		// va_start()
#include <stdlib.h>		// exit()
#include <signal.h>		// signal(), SIGINT
#include <float.h>		// DBL_MAX
#include <sys/types.h>		// pid_t
#include <unistd.h>		// fork()
#include <sys/wait.h>		// waitpid(), WNOHANG, WIFEXITED
#include <ctype.h>		// isspace()
#include <libintl.h>
#include <locale.h>
#include "usrmotintf.h"
#include <rtapi_string.h>	// rtapi_strlcpy()
#include "tooldata.hh"

#if 0
// Enable this to niftily trap floating point exceptions for debugging
#include <fpu_control.h>
fpu_control_t __fpu_control = _FPU_IEEE & ~(_FPU_MASK_IM | _FPU_MASK_ZM | _FPU_MASK_OM);
#endif

#include "config.h"
#include "rcs.hh"		// NML classes, nmlErrorFormat()
#include "emc.hh"		// EMC NML
#include "emc_nml.hh"
#include "canon.hh"		// CANON_TOOL_TABLE stuff
#include "inifile.hh"		// INIFILE
#include "interpl.hh"		// NML_INTERP_LIST, interp_list
#include "emcglb.h"		// EMC_INIFILE,NMLFILE, EMC_TASK_CYCLE_TIME
#include "interp_return.hh"	// public interpreter return values
#include "interp_internal.hh"	// interpreter private definitions
#include "rcs_print.hh"
#include "timer.hh"
#include "nml_oi.hh"
#include "task.hh"		// emcTaskCommand etc
#include "taskclass.hh"
#include "motion.h"             // EMCMOT_ORIENT_*
#include "inihal.hh"

static emcmot_config_t emcmotConfig;

/* time after which the user interface is declared dead
 * because it wouldn't read any more messages
 */
#define DEFAULT_EMC_UI_TIMEOUT 5.0


// NML channels
static RCS_CMD_CHANNEL *emcCommandBuffer = 0;
static RCS_STAT_CHANNEL *emcStatusBuffer = 0;
static NML *emcErrorBuffer = 0;

// NML command channel data pointer
static RCS_CMD_MSG *emcCommand = 0;

// global EMC status
EMC_STAT *emcStatus = 0;

// timer stuff
static RCS_TIMER *timer = 0;

// flag signifying that INI file [TASK] CYCLE_TIME is <= 0.0, so
// we should not delay at all between cycles. This means also that
// the EMC_TASK_CYCLE_TIME global will be set to the measured cycle
// time each cycle, in case other code references this.
static int emcTaskNoDelay = 0;
// flag signifying that on the next loop, there should be no delay.
// this is set when transferring trajectory data from userspace to kernel
// space, and reset otherwise.
static int emcTaskEager = 0;

static int no_force_homing = 0; // forces the user to home first before allowing MDI and Program run
//can be overridden by [TRAJ]NO_FORCE_HOMING=1

static double EMC_TASK_CYCLE_TIME_ORIG = 0.0;

// delay counter
static double taskExecDelayTimeout = 0.0;

// emcTaskIssueCommand issues command immediately
static int emcTaskIssueCommand(NMLmsg * cmd);

// pending command to be sent out by emcTaskExecute()
std::unique_ptr<NMLmsg> emcTaskCommand;

// signal handling code to stop main loop
int done;
static int emctask_shutdown(void);
extern void backtrace(int signo);
int _task = 1; // control preview behaviour when remapping
static int joints = 0;

// for operator display on iocontrol signalling a toolchanger fault if io.fault is set
// %d receives io.reason
static const char *io_error = "toolchanger error %d";

extern void setup_signal_handlers(); // backtrace, gdb-in-new-window supportx

int all_homed(void) {
    for (int i = 0; i < emcStatus->motion.traj.joints; i++) {
        if(!emcStatus->motion.joint[i].homed) // XXX
            return 0;
    }
    return 1;
}

bool jogging_is_active(void) {
    return emcStatus->motion.jogging_active;
}

void emctask_quit(int sig)
{
    // set main's done flag
    done = 1;
    // restore signal handler
    signal(sig, emctask_quit);
}

/* make sure at least space bytes are available on
 * error channel; wait a bit to drain if needed
 */
int emcErrorBufferOKtoWrite(int space, const char *caller)
{
    // check channel for validity
    if (emcErrorBuffer == NULL)
	return -1;
    if (!emcErrorBuffer->valid())
	return -1;

    double send_errorchan_timout = etime() + DEFAULT_EMC_UI_TIMEOUT;

    while (etime() < send_errorchan_timout) {
	if (emcErrorBuffer->get_space_available() < space) {
	    esleep(0.01);
	    continue;
	} else {
	    break;
	}
    }
    if (etime() >= send_errorchan_timout) {
	if (emc_debug & EMC_DEBUG_TASK_ISSUE) {
	    rcs_print("timeout waiting for error channel to drain, caller=`%s' request=%d\n", caller,space);
	}
	return -1;
    } else {
	// printf("--- %d bytes available after %f seconds\n", space, etime() - send_errorchan_timout + DEFAULT_EMC_UI_TIMEOUT);
    }
    return 0;
}


// implementation of EMC error logger
int emcOperatorError(const char *fmt, ...)
{
    EMC_OPERATOR_ERROR error_msg;
    va_list ap;

    if ( emcErrorBufferOKtoWrite(sizeof(error_msg) * 2, "emcOperatorError"))
	return -1;

    if (NULL == fmt) {
	return -1;
    }
    if (0 == *fmt) {
	return -1;
    }
    // prepend error code, leave off 0 ad-hoc code
    error_msg.error[0] = 0;
    // append error string
    va_start(ap, fmt);
    vsnprintf(&error_msg.error[strlen(error_msg.error)], 
	      sizeof(error_msg.error) - strlen(error_msg.error), fmt, ap);
    va_end(ap);

    // force a NULL at the end for safety
    error_msg.error[LINELEN - 1] = 0;

    // write it
    rcs_print("%s\n", error_msg.error);
    return emcErrorBuffer->write(error_msg);
}

int emcOperatorText(const char *fmt, ...)
{
    EMC_OPERATOR_TEXT text_msg;
    va_list ap;

    if ( emcErrorBufferOKtoWrite(sizeof(text_msg) * 2, "emcOperatorText"))
	return -1;

    // write args to NML message (ignore int text code)
    va_start(ap, fmt);
    vsnprintf(text_msg.text, sizeof(text_msg.text), fmt, ap);
    va_end(ap);

    // force a NULL at the end for safety
    text_msg.text[LINELEN - 1] = 0;

    // write it
    return emcErrorBuffer->write(text_msg);
}

int emcOperatorDisplay(const char *fmt, ...)
{
    EMC_OPERATOR_DISPLAY display_msg;
    va_list ap;

    if ( emcErrorBufferOKtoWrite(sizeof(display_msg) * 2, "emcOperatorDisplay"))
	return -1;

    // write args to NML message (ignore int display code)
    va_start(ap, fmt);
    vsnprintf(display_msg.display, sizeof(display_msg.display), fmt, ap);
    va_end(ap);

    // force a NULL at the end for safety
    display_msg.display[LINELEN - 1] = 0;

    // write it
    return emcErrorBuffer->write(display_msg);
}

/*
  handling of EMC_SYSTEM_CMD
 */

/* convert string to arg/argv set */

static int argvize(const char *src, char *dst, char *argv[], int len)
{
    char *bufptr;
    int argvix;
    char inquote;
    char looking;

    snprintf(dst, len, "%s", src);
    bufptr = dst;
    inquote = 0;
    argvix = 0;
    looking = 1;

    while (0 != *bufptr) {
	if (*bufptr == '"') {
	    *bufptr = 0;
	    if (inquote) {
		inquote = 0;
		looking = 1;
	    } else {
		inquote = 1;
	    }
	} else if (isspace(*bufptr) && !inquote) {
	    looking = 1;
	    *bufptr = 0;
	} else if (looking) {
	    looking = 0;
	    argv[argvix] = bufptr;
	    argvix++;
	}
	bufptr++;
    }

    argv[argvix] = 0;		// null-terminate the argv list

    return argvix;
}

static pid_t emcSystemCmdPid = 0;

int emcSystemCmd(char *s)
{
    char buffer[EMC_SYSTEM_CMD_LEN];
    char *argv[EMC_SYSTEM_CMD_LEN / 2 + 1];

    if (0 != emcSystemCmdPid) {
	// something's already running, and we can only handle one
	if (emc_debug & EMC_DEBUG_TASK_ISSUE) {
	    rcs_print
		("emcSystemCmd: abandoning process %d, running ``%s''\n",
		 emcSystemCmdPid, s);
	}
    }

    emcSystemCmdPid = fork();

    if (-1 == emcSystemCmdPid) {
	// we're still the parent, with no child created
	if (emc_debug & EMC_DEBUG_TASK_ISSUE) {
	    rcs_print("system command ``%s'' can't be executed\n", s);
	}
	return -1;
    }

    if (0 == emcSystemCmdPid) {
	// we're the child
	// convert string to argc/argv
	argvize(s, buffer, argv, EMC_SYSTEM_CMD_LEN);
	execvp(argv[0], argv);
	// if we get here, we didn't exec
	if (emc_debug & EMC_DEBUG_TASK_ISSUE) {
	    rcs_print("emcSystemCmd: can't execute ``%s''\n", s);
	}
	exit(-1);
    }
    // else we're the parent
    return 0;
}

// shorthand typecasting ptrs
static EMC_JOINT_HALT *joint_halt_msg;
static EMC_JOINT_HOME *home_msg;
static EMC_JOINT_UNHOME *unhome_msg;
static EMC_JOG_CONT *jog_cont_msg;
static EMC_JOG_STOP *jog_stop_msg;
static EMC_JOG_INCR *jog_incr_msg;
static EMC_JOG_ABS *jog_abs_msg;
static EMC_JOINT_SET_BACKLASH *set_backlash_msg;
static EMC_JOINT_SET_HOMING_PARAMS *set_homing_params_msg;
static EMC_JOINT_SET_FERROR *set_ferror_msg;
static EMC_JOINT_SET_MIN_FERROR *set_min_ferror_msg;
static EMC_JOINT_SET_MAX_POSITION_LIMIT *set_max_limit_msg;
static EMC_JOINT_SET_MIN_POSITION_LIMIT *set_min_limit_msg;
static EMC_JOINT_OVERRIDE_LIMITS *joint_lim_msg;
//static EMC_JOINT_SET_OUTPUT *axis_output_msg;
static EMC_JOINT_LOAD_COMP *joint_load_comp_msg;
//static EMC_AXIS_SET_STEP_PARAMS *set_step_params_msg;

static EMC_TRAJ_SET_SCALE *emcTrajSetScaleMsg;
static EMC_TRAJ_SET_RAPID_SCALE *emcTrajSetRapidScaleMsg;
static EMC_TRAJ_SET_MAX_VELOCITY *emcTrajSetMaxVelocityMsg;
static EMC_TRAJ_SET_SPINDLE_SCALE *emcTrajSetSpindleScaleMsg;
static EMC_TRAJ_SET_VELOCITY *emcTrajSetVelocityMsg;
static EMC_TRAJ_SET_ACCELERATION *emcTrajSetAccelerationMsg;
static EMC_TRAJ_LINEAR_MOVE *emcTrajLinearMoveMsg;
static EMC_TRAJ_CIRCULAR_MOVE *emcTrajCircularMoveMsg;
static EMC_TRAJ_DELAY *emcTrajDelayMsg;
static EMC_TRAJ_SET_TERM_COND *emcTrajSetTermCondMsg;
static EMC_TRAJ_SET_SPINDLESYNC *emcTrajSetSpindlesyncMsg;

// These classes are commented out because the compiler
// complains that they are "defined but not used".
//static EMC_MOTION_SET_AOUT *emcMotionSetAoutMsg;
//static EMC_MOTION_SET_DOUT *emcMotionSetDoutMsg;

static EMC_SPINDLE_SPEED *spindle_speed_msg;
static EMC_SPINDLE_ORIENT *spindle_orient_msg;
static EMC_SPINDLE_WAIT_ORIENT_COMPLETE *wait_spindle_orient_complete_msg;
static EMC_SPINDLE_ON *spindle_on_msg;
static EMC_SPINDLE_OFF *spindle_off_msg;
static EMC_SPINDLE_BRAKE_ENGAGE *spindle_brake_engage_msg;
static EMC_SPINDLE_BRAKE_RELEASE *spindle_brake_release_msg;
static EMC_SPINDLE_INCREASE *spindle_increase_msg;
static EMC_SPINDLE_DECREASE *spindle_decrease_msg;
static EMC_SPINDLE_CONSTANT *spindle_constant_msg;
static EMC_TOOL_PREPARE *tool_prepare_msg;
static EMC_TOOL_LOAD_TOOL_TABLE *load_tool_table_msg;
static EMC_TOOL_SET_OFFSET *emc_tool_set_offset_msg;
static EMC_TOOL_SET_NUMBER *emc_tool_set_number_msg;
static EMC_TASK_SET_MODE *mode_msg;
static EMC_TASK_SET_STATE *state_msg;
static EMC_TASK_PLAN_RUN *run_msg;
static EMC_TASK_PLAN_EXECUTE *execute_msg;
static EMC_TASK_PLAN_OPEN *open_msg;
static EMC_TASK_PLAN_SET_OPTIONAL_STOP *os_msg;
static EMC_TASK_PLAN_SET_BLOCK_DELETE *bd_msg;

static EMC_AUX_INPUT_WAIT *emcAuxInputWaitMsg;
static int emcAuxInputWaitType = 0;
static int emcAuxInputWaitIndex = -1;

// commands we compose here
static EMC_TASK_PLAN_RUN taskPlanRunCmd;	// 16-Aug-1999 FMP
//static EMC_TASK_PLAN_INIT taskPlanInitCmd;
//static EMC_TASK_PLAN_SYNCH taskPlanSynchCmd;
extern void emcTaskQueueTaskPlanSynchCmd();

static EMC_TASK_INTERP interpResumeState = EMC_TASK_INTERP::IDLE;
static int programStartLine = 0;	// which line to run program from
// how long the interp list can be

int stepping = 0;
int steppingWait = 0;
static int steppedLine = 0;

// Variables to handle MDI call interrupts
// Depth of call level before interrupted MDI call
static int mdi_execute_level = -1;
// Schedule execute(0) command
static int mdi_execute_next = 0;
// Wait after interrupted command
static int mdi_execute_wait = 0;
// Side queue to store MDI commands
static NML_INTERP_LIST mdi_execute_queue;

// MDI input queue
static NML_INTERP_LIST mdi_input_queue;
#define  MAX_MDI_QUEUE 10
static int max_mdi_queued_commands = MAX_MDI_QUEUE;

/*
  checkInterpList(NML_INTERP_LIST *il, EMC_STAT *stat) takes a pointer
  to an interpreter list and a pointer to the EMC status, pops each NML
  message off the list, and checks it against limits, resource availability,
  etc. in the status.

  It returns 0 if all messages check out, -1 if any of them fail. If one
  fails, the rest of the list is not checked.
 */
static int checkInterpList(NML_INTERP_LIST * il, EMC_STAT * stat)
{
    while (il->len() > 0) {
	auto cmd = il->get();

	switch (cmd->type) {

	case EMC_OPERATOR_ERROR_TYPE: {
	    auto error_msg = static_cast<EMC_OPERATOR_ERROR*>(cmd.get());
    	    emcOperatorError("%s", error_msg->error);
    	    break;
	}
	
	//FIXME: there was limit checking tests below, see if they were needed
	case EMC_TRAJ_LINEAR_MOVE_TYPE:
	    break;

	case EMC_TRAJ_CIRCULAR_MOVE_TYPE:
	    break;

	default:
	    break;
	}
    }

    return 0;
}
extern int emcTaskMopup();

void readahead_reading(void)
{
    int readRetval;
    int execRetval;

		if (interp_list.len() <= emc_task_interp_max_len) {
                    int count = 0;
interpret_again:
		    if (emcTaskPlanIsWait()) {
			// delay reading of next line until all is done
			if (interp_list.len() == 0 &&
			    emcTaskCommand == 0 &&
			    emcStatus->task.execState ==
			    EMC_TASK_EXEC::DONE) {
			    emcTaskPlanClearWait();
			 }
		    } else {
			readRetval = emcTaskPlanRead();
			/*! \todo MGS FIXME
			   This if() actually evaluates to if (readRetval != INTERP_OK)...
			   *** Need to look at all calls to things that return INTERP_xxx values! ***
			   MGS */
			if (readRetval > INTERP_MIN_ERROR
				|| readRetval == INTERP_ENDFILE
				|| readRetval == INTERP_EXIT
				|| readRetval == INTERP_EXECUTE_FINISH) {
			    /* emcTaskPlanRead retval != INTERP_OK
			       Signal to the rest of the system that that the interp
			       is now in a paused state. */
			    /*! \todo FIXME The above test *should* be reduced to:
			       readRetVal != INTERP_OK
			       (N.B. Watch for negative error codes.) */
			    emcStatus->task.interpState =
				EMC_TASK_INTERP::WAITING;
			} else {
			    // got a good line
			    // record the line number and command
			    emcStatus->task.readLine = emcTaskPlanLine();

			    emcTaskPlanCommand((char *) &emcStatus->task.
					       command);
			    // and execute it
			    execRetval = emcTaskPlanExecute(0);
			    // line number may need update after
			    // returns from subprograms in external
			    // files
			    emcStatus->task.readLine = emcTaskPlanLine();
			    if (execRetval > INTERP_MIN_ERROR) {
				emcStatus->task.interpState =
				    EMC_TASK_INTERP::WAITING;
				interp_list.clear();
				emcAbortCleanup(EMC_ABORT::INTERPRETER_ERROR,
						"interpreter error"); 
			    } else if (execRetval == -1
				    || execRetval == INTERP_EXIT ) {
				emcStatus->task.interpState =
				    EMC_TASK_INTERP::WAITING;
			    } else if (execRetval == INTERP_EXECUTE_FINISH) {
				// INTERP_EXECUTE_FINISH signifies
				// that no more reading should be done until
				// everything
				// outstanding is completed
				emcTaskPlanSetWait();
				// and resynch interp WM
				//emcTaskQueueCommand(&taskPlanSynchCmd);
				emcTaskQueueTaskPlanSynchCmd();
			    } else if (execRetval != 0) {
				// end of file
				emcStatus->task.interpState =
				    EMC_TASK_INTERP::WAITING;
                                emcStatus->task.motionLine = 0;
                                emcStatus->task.readLine = 0;
			    } else {

				// executed a good line
			    }

			    // throw the results away if we're supposed to
			    // read
			    // through it
			    if ( programStartLine != 0 &&
				 emcTaskPlanLevel() == 0 &&
				 ( programStartLine < 0 ||
				   emcTaskPlanLine() <= programStartLine )) {
				// we're stepping over lines, so check them
				// for
				// limits, etc. and clear then out
				if (0 != checkInterpList(&interp_list,
							 emcStatus)) {
				    // problem with actions, so do same as we
				    // did
				    // for a bad read from emcTaskPlanRead()
				    // above
				    emcStatus->task.interpState =
					EMC_TASK_INTERP::WAITING;
				}
				// and clear it regardless
				interp_list.clear();
			    }

			    if (emcStatus->task.readLine < programStartLine &&
				emcTaskPlanLevel() == 0) {
			    
				//update the position with our current position, as the other positions are only skipped through
				CANON_UPDATE_END_POINT(emcStatus->motion.traj.actualPosition.tran.x,
						       emcStatus->motion.traj.actualPosition.tran.y,
						       emcStatus->motion.traj.actualPosition.tran.z,
						       emcStatus->motion.traj.actualPosition.a,
						       emcStatus->motion.traj.actualPosition.b,
						       emcStatus->motion.traj.actualPosition.c,
						       emcStatus->motion.traj.actualPosition.u,
						       emcStatus->motion.traj.actualPosition.v,
						       emcStatus->motion.traj.actualPosition.w);

				if ((emcStatus->task.readLine + 1 == programStartLine)  &&
				    (emcTaskPlanLevel() == 0))  {

				    emcTaskPlanSynch();

                                    // reset programStartLine so we don't fall into our stepping routines
                                    // if we happen to execute lines before the current point later (due to subroutines).
                                    programStartLine = 0;
                                }
			    }

                            if (count++ < emc_task_interp_max_len
                                    && emcStatus->task.interpState == EMC_TASK_INTERP::READING
                                    && interp_list.len() <= emc_task_interp_max_len * 2/3) {
                                goto interpret_again;
                            }

			}	// else read was OK, so execute
		    }		// else not emcTaskPlanIsWait
		}		// if interp len is less than max
}

static void mdi_execute_abort(void)
{
    int queued_mdi_commands;

    // XXX: Reset needed?
    if (mdi_execute_wait || mdi_execute_next)
        emcTaskPlanReset();
    mdi_execute_level = -1;
    mdi_execute_wait = 0;
    mdi_execute_next = 0;

    queued_mdi_commands = mdi_execute_queue.len();
    if (queued_mdi_commands > 0) {
        rcs_print("mdi_execute_abort: dropping %d queued MDI commands\n", queued_mdi_commands);
    }
    mdi_execute_queue.clear();
    emcStatus->task.queuedMDIcommands = 0;

    emcStatus->task.interpState = EMC_TASK_INTERP::IDLE;
}

static void mdi_execute_hook(void)
{
    if (mdi_execute_wait && emcTaskPlanIsWait()) {
	// delay reading of next line until all is done
	if (interp_list.len() == 0 &&
	    emcTaskCommand == 0 &&
	    emcStatus->task.execState ==
	    EMC_TASK_EXEC::DONE) {
	    emcTaskPlanClearWait(); 
	    mdi_execute_wait = 0;
	    mdi_execute_hook();
	}
	return;
    }

    if (
        (mdi_execute_level < 0)
        && (mdi_execute_wait == 0)
        && (mdi_execute_queue.len() > 0)
        && (interp_list.len() == 0)
        && (emcTaskCommand == NULL)
    ) {
	interp_list.append(mdi_execute_queue.get());
        emcStatus->task.queuedMDIcommands = mdi_execute_queue.len();
	return;
    }

    // determine when a MDI command actually finishes normally.
    if (interp_list.len() == 0 &&
	emcTaskCommand == 0 &&
	emcStatus->task.execState ==  EMC_TASK_EXEC::DONE && 
	emcStatus->task.interpState != EMC_TASK_INTERP::IDLE && 
	emcStatus->motion.traj.queue == 0 &&
	emcStatus->io.status == RCS_STATUS::DONE && 
	!mdi_execute_wait && 
	!mdi_execute_next) {

	// finished. Check for dequeuing of queued MDI command is done in emcTaskPlan().
	if (emc_debug & EMC_DEBUG_TASK_ISSUE)
	    rcs_print("mdi_execute_hook: MDI command '%s' done (remaining: %d)\n",
		      emcStatus->task.command, mdi_input_queue.len());
	emcStatus->task.command[0] = 0;
	emcStatus->task.interpState = EMC_TASK_INTERP::IDLE;
    }

    if (!mdi_execute_next) return;

    if (interp_list.len() > emc_task_interp_max_len) return;

    mdi_execute_next = 0;

    auto msg = std::make_unique<EMC_TASK_PLAN_EXECUTE>();
    msg->command[0] = (char) 0xff;

    interp_list.append(std::move(msg));
}

void readahead_waiting(void)
{
	// now handle call logic
	// check for subsystems done
	if (interp_list.len() == 0 &&
	    emcTaskCommand == 0 &&
	    emcStatus->motion.traj.queue == 0 &&
	    emcStatus->io.status == RCS_STATUS::DONE)
	    // finished
	{
	    int was_open = taskplanopen;
	    if (was_open) {
		emcTaskPlanClose();
		if (emc_debug & EMC_DEBUG_INTERP && was_open) {
		    rcs_print
			("emcTaskPlanClose() called at %s:%d\n",
			 __FILE__, __LINE__);
		}
		// then resynch interpreter
		emcTaskQueueTaskPlanSynchCmd();
	    } else {
		emcStatus->task.interpState = EMC_TASK_INTERP::IDLE;
	    }
	    emcStatus->task.readLine = 0;
	} else {
	    // still executing
        }
}

static bool allow_while_idle_type() {
    // allow for EMC_TASK_MODE::AUTO, EMC_TASK_MODE::MDI
    // expect immediate command
    RCS_CMD_MSG *emcCommand;
    emcCommand = emcCommandBuffer->get_address();
    switch(emcCommand->type) {
      case EMC_JOG_CONT_TYPE:
      case EMC_JOG_INCR_TYPE:
      case EMC_JOG_STOP_TYPE:
      case EMC_JOG_ABS_TYPE:
      case EMC_TRAJ_SET_TELEOP_ENABLE_TYPE:
       return 1;
       break;
    }
    return 0;
}

/*
  emcTaskPlan()

  Planner for NC code or manual mode operations
  */
static int emcTaskPlan(void)
{
    NMLTYPE type;
    int retval = 0;

    // check for new command
    if (emcCommand->serial_number != emcStatus->echo_serial_number) {
        // flag it here locally as a new command
	type = emcCommand->type;
    } else {
	// no new command-- reset local flag
	type = 0;
    }

    // Always display messages
    switch (type) {
    case EMC_OPERATOR_ERROR_TYPE:
    case EMC_OPERATOR_TEXT_TYPE:
    case EMC_OPERATOR_DISPLAY_TYPE:
	retval = emcTaskIssueCommand(emcCommand);
	return retval;
    }

    // handle any new command
    switch (emcStatus->task.state) {
    case EMC_TASK_STATE::OFF:
    case EMC_TASK_STATE::ESTOP:
    case EMC_TASK_STATE::ESTOP_RESET:

	// now switch on the mode
	switch (emcStatus->task.mode) {
	case EMC_TASK_MODE::MANUAL:
	case EMC_TASK_MODE::AUTO:
	case EMC_TASK_MODE::MDI:

	    // now switch on the command
	    switch (type) {
	    case 0:
	    case EMC_NULL_TYPE:
		// no command
		break;

		// immediate commands
	    case EMC_JOINT_SET_BACKLASH_TYPE:
	    case EMC_JOINT_SET_HOMING_PARAMS_TYPE:
	    case EMC_JOINT_SET_FERROR_TYPE:
	    case EMC_JOINT_SET_MIN_FERROR_TYPE:
	    case EMC_JOINT_LOAD_COMP_TYPE:
	    case EMC_JOINT_UNHOME_TYPE:
	    case EMC_TRAJ_SET_SCALE_TYPE:
	    case EMC_TRAJ_SET_RAPID_SCALE_TYPE:
	    case EMC_TRAJ_SET_MAX_VELOCITY_TYPE:
	    case EMC_TRAJ_SET_SPINDLE_SCALE_TYPE:
	    case EMC_TRAJ_SET_FO_ENABLE_TYPE:
	    case EMC_TRAJ_SET_FH_ENABLE_TYPE:
	    case EMC_TRAJ_SET_SO_ENABLE_TYPE:
	    case EMC_TRAJ_SET_VELOCITY_TYPE:
	    case EMC_TRAJ_SET_ACCELERATION_TYPE:
	    case EMC_TASK_SET_MODE_TYPE:
	    case EMC_TASK_SET_STATE_TYPE:
	    case EMC_TASK_PLAN_INIT_TYPE:
	    case EMC_TASK_PLAN_OPEN_TYPE:
	    case EMC_TASK_PLAN_CLOSE_TYPE:
	    case EMC_TASK_PLAN_SET_OPTIONAL_STOP_TYPE:
	    case EMC_TASK_PLAN_SET_BLOCK_DELETE_TYPE:
	    case EMC_TASK_ABORT_TYPE:
	    case EMC_TASK_PLAN_SYNCH_TYPE:
	    case EMC_TRAJ_CLEAR_PROBE_TRIPPED_FLAG_TYPE:
	    case EMC_TRAJ_PROBE_TYPE:
	    case EMC_AUX_INPUT_WAIT_TYPE:
	    case EMC_MOTION_SET_DOUT_TYPE:
	    case EMC_MOTION_ADAPTIVE_TYPE:
	    case EMC_MOTION_SET_AOUT_TYPE:
	    case EMC_TRAJ_RIGID_TAP_TYPE:
	    case EMC_TRAJ_SET_TELEOP_ENABLE_TYPE:
		case EMC_SET_DEBUG_TYPE:
		retval = emcTaskIssueCommand(emcCommand);
		break;

		// one case where we need to be in manual mode
	    case EMC_JOINT_OVERRIDE_LIMITS_TYPE:
		retval = 0;
		if (emcStatus->task.mode == EMC_TASK_MODE::MANUAL) {
		    retval = emcTaskIssueCommand(emcCommand);
		}
		break;

	    case EMC_TOOL_LOAD_TOOL_TABLE_TYPE: {
		// send to IO
		emcTaskQueueCommand(std::make_unique<EMC_TOOL_LOAD_TOOL_TABLE>(*static_cast<EMC_TOOL_LOAD_TOOL_TABLE*>(emcCommand)));
		// signify no more reading
		emcTaskPlanSetWait();
		// then resynch interpreter
		emcTaskQueueTaskPlanSynchCmd();
		break;
	    }
	    case EMC_TOOL_SET_OFFSET_TYPE: {
		// send to IO
		emcTaskQueueCommand(std::make_unique<EMC_TOOL_SET_OFFSET>(*static_cast<EMC_TOOL_SET_OFFSET*>(emcCommand)));
		// signify no more reading
		emcTaskPlanSetWait();
		// then resynch interpreter
		emcTaskQueueTaskPlanSynchCmd();
		break;
	    }

	    case EMC_TOOL_SET_NUMBER_TYPE: {
		// send to IO
		emcTaskQueueCommand(std::make_unique<EMC_TOOL_SET_NUMBER>(*static_cast<EMC_TOOL_SET_NUMBER*>(emcCommand)));
		// signify no more reading
		emcTaskPlanSetWait();
		// then resynch interpreter
		emcTaskQueueTaskPlanSynchCmd();
		break;
	    }

	    default:
		emcOperatorError(_("command (%s) cannot be executed until the machine is out of E-stop and turned on"), emc_symbol_lookup(type));
		retval = -1;
		break;

	    }			// switch (type)

	default:
	    // invalid mode
	    break;

	}			// switch (mode)

	break;			// case EMC_TASK_STATE::OFF,ESTOP,ESTOP_RESET

    case EMC_TASK_STATE::ON:
	/* we can do everything (almost) when the machine is on, so let's
	   switch on the execution mode */
	switch (emcStatus->task.mode) {
	case EMC_TASK_MODE::MANUAL:	// ON, MANUAL
	    switch (type) {
	    case 0:
	    case EMC_NULL_TYPE:
		// no command
		break;

		// immediate commands

	    case EMC_JOINT_SET_BACKLASH_TYPE:
	    case EMC_JOINT_SET_HOMING_PARAMS_TYPE:
	    case EMC_JOINT_SET_FERROR_TYPE:
	    case EMC_JOINT_SET_MIN_FERROR_TYPE:
	    case EMC_JOINT_SET_MAX_POSITION_LIMIT_TYPE:
	    case EMC_JOINT_SET_MIN_POSITION_LIMIT_TYPE:
	    case EMC_JOINT_HALT_TYPE:
	    case EMC_JOINT_HOME_TYPE:
	    case EMC_JOINT_UNHOME_TYPE:
	    case EMC_JOG_CONT_TYPE:
	    case EMC_JOG_INCR_TYPE:
	    case EMC_JOG_ABS_TYPE:
	    case EMC_JOG_STOP_TYPE:
	    case EMC_JOINT_OVERRIDE_LIMITS_TYPE:
	    case EMC_TRAJ_PAUSE_TYPE:
	    case EMC_TRAJ_RESUME_TYPE:
	    case EMC_TRAJ_ABORT_TYPE:
	    case EMC_TRAJ_SET_SCALE_TYPE:
	    case EMC_TRAJ_SET_RAPID_SCALE_TYPE:
	    case EMC_TRAJ_SET_MAX_VELOCITY_TYPE:
	    case EMC_TRAJ_SET_SPINDLE_SCALE_TYPE:
	    case EMC_TRAJ_SET_FO_ENABLE_TYPE:
	    case EMC_TRAJ_SET_FH_ENABLE_TYPE:
	    case EMC_TRAJ_SET_SO_ENABLE_TYPE:
	    case EMC_SPINDLE_SPEED_TYPE:
	    case EMC_SPINDLE_ON_TYPE:
	    case EMC_SPINDLE_OFF_TYPE:
	    case EMC_SPINDLE_BRAKE_RELEASE_TYPE:
	    case EMC_SPINDLE_BRAKE_ENGAGE_TYPE:
	    case EMC_SPINDLE_INCREASE_TYPE:
	    case EMC_SPINDLE_DECREASE_TYPE:
	    case EMC_SPINDLE_CONSTANT_TYPE:
	    case EMC_COOLANT_MIST_ON_TYPE:
	    case EMC_COOLANT_MIST_OFF_TYPE:
	    case EMC_COOLANT_FLOOD_ON_TYPE:
	    case EMC_COOLANT_FLOOD_OFF_TYPE:
	    case EMC_TASK_SET_MODE_TYPE:
	    case EMC_TASK_SET_STATE_TYPE:
	    case EMC_TASK_ABORT_TYPE:
	    case EMC_TASK_PLAN_OPEN_TYPE:
	    case EMC_TASK_PLAN_CLOSE_TYPE:
	    case EMC_TASK_PLAN_PAUSE_TYPE:
		case EMC_TASK_PLAN_REVERSE_TYPE:
		case EMC_TASK_PLAN_FORWARD_TYPE:
	    case EMC_TASK_PLAN_RESUME_TYPE:
	    case EMC_TASK_PLAN_INIT_TYPE:
	    case EMC_TASK_PLAN_SYNCH_TYPE:
	    case EMC_TASK_PLAN_SET_OPTIONAL_STOP_TYPE:
	    case EMC_TASK_PLAN_SET_BLOCK_DELETE_TYPE:
	    case EMC_TASK_PLAN_OPTIONAL_STOP_TYPE:
	    case EMC_TRAJ_CLEAR_PROBE_TRIPPED_FLAG_TYPE:
	    case EMC_TRAJ_PROBE_TYPE:
	    case EMC_AUX_INPUT_WAIT_TYPE:
	    case EMC_MOTION_SET_DOUT_TYPE:
	    case EMC_MOTION_SET_AOUT_TYPE:
	    case EMC_MOTION_ADAPTIVE_TYPE:
	    case EMC_TRAJ_RIGID_TAP_TYPE:
	    case EMC_TRAJ_SET_TELEOP_ENABLE_TYPE:
		case EMC_SET_DEBUG_TYPE:
		retval = emcTaskIssueCommand(emcCommand);
		break;

		// queued commands

	    case EMC_TASK_PLAN_EXECUTE_TYPE:
		// resynch the interpreter, since we may have moved
		// externally
		emcTaskQueueTaskPlanSynchCmd();
		// and now call for interpreter execute
		retval = emcTaskIssueCommand(emcCommand);
		break;

	    case EMC_TOOL_LOAD_TOOL_TABLE_TYPE: {
		// send to IO
		emcTaskQueueCommand(std::make_unique<EMC_TOOL_LOAD_TOOL_TABLE>(*static_cast<EMC_TOOL_LOAD_TOOL_TABLE*>(emcCommand)));
		// signify no more reading
		emcTaskPlanSetWait();
		// then resynch interpreter
		emcTaskQueueTaskPlanSynchCmd();
		break;
	    }
	    case EMC_TOOL_SET_OFFSET_TYPE: {
		// send to IO
		emcTaskQueueCommand(std::make_unique<EMC_TOOL_SET_OFFSET>(*static_cast<EMC_TOOL_SET_OFFSET*>(emcCommand)));
		// signify no more reading
		emcTaskPlanSetWait();
		// then resynch interpreter
		emcTaskQueueTaskPlanSynchCmd();
		break;
	    }

	    case EMC_TOOL_SET_NUMBER_TYPE: {
		// send to IO
		emcTaskQueueCommand(std::make_unique<EMC_TOOL_SET_NUMBER>(*static_cast<EMC_TOOL_SET_NUMBER*>(emcCommand)));
		// signify no more reading
		emcTaskPlanSetWait();
		// then resynch interpreter
		emcTaskQueueTaskPlanSynchCmd();
		break;
	    }

	    case EMC_TASK_PLAN_RUN_TYPE:
                if (GET_EXTERNAL_OFFSET_APPLIED()) {
                    // err here, fewer err reports
		    retval = -1;
		}
		break;

		// otherwise we can't handle it
	    default:
		emcOperatorError(_("can't do that (%s:%d) in manual mode"), emc_symbol_lookup(type),(int) type);
		retval = -1;
		break;

	    }			// switch (type) in ON, MANUAL

	    break;		// case EMC_TASK_MODE::MANUAL

	case EMC_TASK_MODE::AUTO:	// ON, AUTO
	    switch (emcStatus->task.interpState) {
	    case EMC_TASK_INTERP::IDLE:	// ON, AUTO, IDLE
		switch (type) {
		case 0:
		case EMC_NULL_TYPE:
		    // no command
		    break;

		    // immediate commands

		case EMC_JOINT_SET_BACKLASH_TYPE:
		case EMC_JOINT_SET_HOMING_PARAMS_TYPE:
		case EMC_JOINT_SET_FERROR_TYPE:
		case EMC_JOINT_SET_MIN_FERROR_TYPE:
		case EMC_JOINT_UNHOME_TYPE:
		case EMC_TRAJ_PAUSE_TYPE:
		case EMC_TRAJ_RESUME_TYPE:
		case EMC_TRAJ_ABORT_TYPE:
		case EMC_TRAJ_SET_SCALE_TYPE:
		case EMC_TRAJ_SET_RAPID_SCALE_TYPE:
		case EMC_TRAJ_SET_MAX_VELOCITY_TYPE:
		case EMC_TRAJ_SET_SPINDLE_SCALE_TYPE:
		case EMC_TRAJ_SET_FO_ENABLE_TYPE:
        	case EMC_TRAJ_SET_FH_ENABLE_TYPE:
		case EMC_TRAJ_SET_SO_ENABLE_TYPE:
		case EMC_SPINDLE_SPEED_TYPE:
		case EMC_SPINDLE_ORIENT_TYPE:
		case EMC_SPINDLE_WAIT_ORIENT_COMPLETE_TYPE:
		case EMC_SPINDLE_ON_TYPE:
		case EMC_SPINDLE_OFF_TYPE:
		case EMC_SPINDLE_BRAKE_RELEASE_TYPE:
		case EMC_SPINDLE_BRAKE_ENGAGE_TYPE:
		case EMC_SPINDLE_INCREASE_TYPE:
		case EMC_SPINDLE_DECREASE_TYPE:
		case EMC_SPINDLE_CONSTANT_TYPE:
		case EMC_COOLANT_MIST_ON_TYPE:
		case EMC_COOLANT_MIST_OFF_TYPE:
		case EMC_COOLANT_FLOOD_ON_TYPE:
		case EMC_COOLANT_FLOOD_OFF_TYPE:
		case EMC_TASK_SET_MODE_TYPE:
		case EMC_TASK_SET_STATE_TYPE:
		case EMC_TASK_ABORT_TYPE:
		case EMC_TASK_PLAN_INIT_TYPE:
		case EMC_TASK_PLAN_OPEN_TYPE:
                case EMC_TASK_PLAN_CLOSE_TYPE:
		case EMC_TASK_PLAN_RUN_TYPE:
		case EMC_TASK_PLAN_EXECUTE_TYPE:
		case EMC_TASK_PLAN_PAUSE_TYPE:
		case EMC_TASK_PLAN_REVERSE_TYPE:
		case EMC_TASK_PLAN_FORWARD_TYPE:
		case EMC_TASK_PLAN_RESUME_TYPE:
		case EMC_TASK_PLAN_SET_OPTIONAL_STOP_TYPE:
		case EMC_TASK_PLAN_SET_BLOCK_DELETE_TYPE:
		case EMC_TASK_PLAN_OPTIONAL_STOP_TYPE:
		case EMC_TRAJ_CLEAR_PROBE_TRIPPED_FLAG_TYPE:
		case EMC_TRAJ_PROBE_TYPE:
		case EMC_AUX_INPUT_WAIT_TYPE:
		case EMC_TRAJ_RIGID_TAP_TYPE:
		case EMC_SET_DEBUG_TYPE:
		    retval = emcTaskIssueCommand(emcCommand);
		    break;

		case EMC_TASK_PLAN_STEP_TYPE:
		    // handles case where first action is to step the program
		    taskPlanRunCmd.line = 0;	// run from start
		    /*! \todo FIXME-- can have GUI set this; send a run instead of a 
		       step */
		    retval = emcTaskIssueCommand(&taskPlanRunCmd);
		    if(retval != 0) break;
		    emcTrajPause();
		    if (emcStatus->task.interpState != EMC_TASK_INTERP::PAUSED) {
			interpResumeState = emcStatus->task.interpState;
		    }
		    emcStatus->task.interpState = EMC_TASK_INTERP::PAUSED;
		    emcStatus->task.task_paused = 1;
		    retval = 0;
		    break;

		case EMC_TOOL_LOAD_TOOL_TABLE_TYPE: {
		    // send to IO
		    emcTaskQueueCommand(std::make_unique<EMC_TOOL_LOAD_TOOL_TABLE>(*static_cast<EMC_TOOL_LOAD_TOOL_TABLE*>(emcCommand)));
		    // signify no more reading
		    emcTaskPlanSetWait();
		    // then resynch interpreter
		    emcTaskQueueTaskPlanSynchCmd();
		    break;
	        }
	    	case EMC_TOOL_SET_OFFSET_TYPE: {
		    // send to IO
		    emcTaskQueueCommand(std::make_unique<EMC_TOOL_SET_OFFSET>(*static_cast<EMC_TOOL_SET_OFFSET*>(emcCommand)));
		    // signify no more reading
		    emcTaskPlanSetWait();
		    // then resynch interpreter
		    emcTaskQueueTaskPlanSynchCmd();
		    break;
	        }

		// otherwise we can't handle it
	    	default:
		    //EMC_TASK_MODE::AUTO(2) && EMC_TASK_INTERP::IDLE(1)
        	    if ( allow_while_idle_type() ) {
                        retval = emcTaskIssueCommand(emcCommand);
		        break;
                    }
		    emcOperatorError(_("can't do that (%s) in auto mode with the interpreter idle"), emc_symbol_lookup(type));
		    retval = -1;
		    break;

		}		// switch (type) in ON, AUTO, IDLE

	        break;		// EMC_TASK_INTERP::IDLE

	    case EMC_TASK_INTERP::READING:	// ON, AUTO, READING
		switch (type) {
		case 0:
		case EMC_NULL_TYPE:
		    // no command
		    break;

		    // immediate commands

		case EMC_JOINT_SET_BACKLASH_TYPE:
		case EMC_JOINT_SET_HOMING_PARAMS_TYPE:
		case EMC_JOINT_SET_FERROR_TYPE:
		case EMC_JOINT_SET_MIN_FERROR_TYPE:
		case EMC_JOINT_UNHOME_TYPE:
		case EMC_TRAJ_PAUSE_TYPE:
		case EMC_TRAJ_RESUME_TYPE:
		case EMC_TRAJ_ABORT_TYPE:
		case EMC_TRAJ_SET_SCALE_TYPE:
		case EMC_TRAJ_SET_RAPID_SCALE_TYPE:
                case EMC_TRAJ_SET_MAX_VELOCITY_TYPE:
		case EMC_TRAJ_SET_SPINDLE_SCALE_TYPE:
		case EMC_TRAJ_SET_FO_ENABLE_TYPE:
		case EMC_TRAJ_SET_FH_ENABLE_TYPE:
		case EMC_TRAJ_SET_SO_ENABLE_TYPE:
		case EMC_SPINDLE_INCREASE_TYPE:
		case EMC_SPINDLE_DECREASE_TYPE:
		case EMC_SPINDLE_CONSTANT_TYPE:
		case EMC_TASK_PLAN_PAUSE_TYPE:
		case EMC_TASK_PLAN_REVERSE_TYPE:
		case EMC_TASK_PLAN_FORWARD_TYPE:
		case EMC_TASK_PLAN_RESUME_TYPE:
		case EMC_TASK_PLAN_SET_OPTIONAL_STOP_TYPE:
		case EMC_TASK_PLAN_SET_BLOCK_DELETE_TYPE:
		case EMC_TASK_PLAN_OPTIONAL_STOP_TYPE:
		case EMC_TASK_SET_MODE_TYPE:
		case EMC_TASK_SET_STATE_TYPE:
		case EMC_TASK_ABORT_TYPE:
		case EMC_TRAJ_CLEAR_PROBE_TRIPPED_FLAG_TYPE:
		case EMC_TRAJ_PROBE_TYPE:
		case EMC_AUX_INPUT_WAIT_TYPE:
		case EMC_TRAJ_RIGID_TAP_TYPE:
		case EMC_SET_DEBUG_TYPE:
                case EMC_COOLANT_MIST_ON_TYPE:
                case EMC_COOLANT_MIST_OFF_TYPE:
                case EMC_COOLANT_FLOOD_ON_TYPE:
                case EMC_COOLANT_FLOOD_OFF_TYPE:
		    retval = emcTaskIssueCommand(emcCommand);
		    return retval;
		    break;

		case EMC_TASK_PLAN_STEP_TYPE:
		    stepping = 1;	// set stepping mode in case it's not
		    steppingWait = 0;	// clear the wait
		    break;

		    // otherwise we can't handle it
		default:
		    emcOperatorError(_("can't do that (%s) in auto mode with the interpreter reading"), emc_symbol_lookup(type));
		    retval = -1;
		    break;

		}		// switch (type) in ON, AUTO, READING

               // handle interp readahead logic
                readahead_reading();
                
		break;		// EMC_TASK_INTERP::READING

	    case EMC_TASK_INTERP::PAUSED:	// ON, AUTO, PAUSED
		switch (type) {
		case 0:
		case EMC_NULL_TYPE:
		    // no command
		    break;

		    // immediate commands

		case EMC_JOINT_SET_BACKLASH_TYPE:
		case EMC_JOINT_SET_HOMING_PARAMS_TYPE:
		case EMC_JOINT_SET_FERROR_TYPE:
		case EMC_JOINT_SET_MIN_FERROR_TYPE:
		case EMC_JOINT_UNHOME_TYPE:
		case EMC_TRAJ_PAUSE_TYPE:
		case EMC_TRAJ_RESUME_TYPE:
		case EMC_TRAJ_ABORT_TYPE:
		case EMC_TRAJ_SET_SCALE_TYPE:
		case EMC_TRAJ_SET_RAPID_SCALE_TYPE:
		case EMC_TRAJ_SET_MAX_VELOCITY_TYPE:
		case EMC_TRAJ_SET_SPINDLE_SCALE_TYPE:
		case EMC_TRAJ_SET_FO_ENABLE_TYPE:
	        case EMC_TRAJ_SET_FH_ENABLE_TYPE:
		case EMC_TRAJ_SET_SO_ENABLE_TYPE:
		case EMC_SPINDLE_SPEED_TYPE:
		case EMC_SPINDLE_ORIENT_TYPE:
		case EMC_SPINDLE_WAIT_ORIENT_COMPLETE_TYPE:
		case EMC_SPINDLE_ON_TYPE:
		case EMC_SPINDLE_OFF_TYPE:
		case EMC_SPINDLE_BRAKE_RELEASE_TYPE:
		case EMC_SPINDLE_BRAKE_ENGAGE_TYPE:
		case EMC_SPINDLE_INCREASE_TYPE:
		case EMC_SPINDLE_DECREASE_TYPE:
		case EMC_SPINDLE_CONSTANT_TYPE:
		case EMC_COOLANT_MIST_ON_TYPE:
		case EMC_COOLANT_MIST_OFF_TYPE:
		case EMC_COOLANT_FLOOD_ON_TYPE:
		case EMC_COOLANT_FLOOD_OFF_TYPE:
		case EMC_TASK_SET_MODE_TYPE:
		case EMC_TASK_SET_STATE_TYPE:
		case EMC_TASK_ABORT_TYPE:
		case EMC_TASK_PLAN_EXECUTE_TYPE:
		case EMC_TASK_PLAN_PAUSE_TYPE:
		case EMC_TASK_PLAN_REVERSE_TYPE:
		case EMC_TASK_PLAN_FORWARD_TYPE:
		case EMC_TASK_PLAN_RESUME_TYPE:
		case EMC_TASK_PLAN_SET_OPTIONAL_STOP_TYPE:
		case EMC_TASK_PLAN_SET_BLOCK_DELETE_TYPE:
		case EMC_TASK_PLAN_OPTIONAL_STOP_TYPE:
		case EMC_TRAJ_CLEAR_PROBE_TRIPPED_FLAG_TYPE:
		case EMC_TRAJ_PROBE_TYPE:
		case EMC_AUX_INPUT_WAIT_TYPE:
		case EMC_TRAJ_RIGID_TAP_TYPE:
		case EMC_SET_DEBUG_TYPE:
		    retval = emcTaskIssueCommand(emcCommand);
		    break;

		case EMC_TASK_PLAN_STEP_TYPE:
		    stepping = 1;
		    steppingWait = 0;
		    if (emcStatus->motion.traj.paused &&
			emcStatus->motion.traj.queue > 0) {
			// there are pending motions paused; step them
			emcTrajStep();
		    } else {
			emcStatus->task.interpState = interpResumeState;
		    }
		    emcStatus->task.task_paused = 1;
		    break;

		    // otherwise we can't handle it
		default:
		    emcOperatorError(_("can't do that (%s) in auto mode with the interpreter paused"), emc_symbol_lookup(type));
		    retval = -1;
		    break;

		}		// switch (type) in ON, AUTO, PAUSED

		break;		// EMC_TASK_INTERP::PAUSED

	    case EMC_TASK_INTERP::WAITING:
		// interpreter ran to end
		// handle input commands
		switch (type) {
		case 0:
		case EMC_NULL_TYPE:
		    // no command
		    break;

		    // immediate commands

		case EMC_JOINT_SET_BACKLASH_TYPE:
		case EMC_JOINT_SET_HOMING_PARAMS_TYPE:
		case EMC_JOINT_SET_FERROR_TYPE:
		case EMC_JOINT_SET_MIN_FERROR_TYPE:
		case EMC_JOINT_UNHOME_TYPE:
		case EMC_TRAJ_PAUSE_TYPE:
		case EMC_TRAJ_RESUME_TYPE:
		case EMC_TRAJ_ABORT_TYPE:
		case EMC_TRAJ_SET_SCALE_TYPE:
		case EMC_TRAJ_SET_RAPID_SCALE_TYPE:
		case EMC_TRAJ_SET_MAX_VELOCITY_TYPE:
		case EMC_TRAJ_SET_SPINDLE_SCALE_TYPE:
		case EMC_TRAJ_SET_FO_ENABLE_TYPE:
	        case EMC_TRAJ_SET_FH_ENABLE_TYPE:
		case EMC_TRAJ_SET_SO_ENABLE_TYPE:
		case EMC_SPINDLE_INCREASE_TYPE:
		case EMC_SPINDLE_DECREASE_TYPE:
		case EMC_SPINDLE_CONSTANT_TYPE:
		case EMC_TASK_PLAN_EXECUTE_TYPE:
		case EMC_TASK_PLAN_PAUSE_TYPE:
		case EMC_TASK_PLAN_REVERSE_TYPE:
		case EMC_TASK_PLAN_FORWARD_TYPE:
		case EMC_TASK_PLAN_RESUME_TYPE:
		case EMC_TASK_PLAN_SET_OPTIONAL_STOP_TYPE:
		case EMC_TASK_PLAN_SET_BLOCK_DELETE_TYPE:
		case EMC_TASK_PLAN_OPTIONAL_STOP_TYPE:
		case EMC_TASK_SET_MODE_TYPE:
		case EMC_TASK_SET_STATE_TYPE:
		case EMC_TASK_ABORT_TYPE:
		case EMC_TRAJ_CLEAR_PROBE_TRIPPED_FLAG_TYPE:
		case EMC_TRAJ_PROBE_TYPE:
		case EMC_AUX_INPUT_WAIT_TYPE:
	        case EMC_TRAJ_RIGID_TAP_TYPE:
		case EMC_SET_DEBUG_TYPE:
                case EMC_COOLANT_MIST_ON_TYPE:
                case EMC_COOLANT_MIST_OFF_TYPE:
                case EMC_COOLANT_FLOOD_ON_TYPE:
                case EMC_COOLANT_FLOOD_OFF_TYPE:
		    retval = emcTaskIssueCommand(emcCommand);
		    break;

		case EMC_TASK_PLAN_STEP_TYPE:
		    stepping = 1;	// set stepping mode in case it's not
		    steppingWait = 0;	// clear the wait
		    break;

		    // otherwise we can't handle it
		default:
		    emcOperatorError(_("can't do that (%s) in auto mode with the interpreter waiting"), emc_symbol_lookup(type));
		    retval = -1;
		    break;

		}		// switch (type) in ON, AUTO, WAITING

                // handle interp readahead logic
                readahead_waiting();

		break;		// end of case EMC_TASK_INTERP::WAITING

	    default:
		// coding error
		rcs_print_error("invalid mode(%d)", (int)emcStatus->task.mode);
		retval = -1;
		break;

	    }			// switch (mode) in ON, AUTO

	    break;		// case EMC_TASK_MODE::AUTO

	case EMC_TASK_MODE::MDI:	// ON, MDI
	    switch (type) {
	    case 0:
	    case EMC_NULL_TYPE:
		// no command
		break;

		// immediate commands

	    case EMC_JOINT_SET_BACKLASH_TYPE:
	    case EMC_JOINT_SET_HOMING_PARAMS_TYPE:
	    case EMC_JOINT_SET_FERROR_TYPE:
	    case EMC_JOINT_SET_MIN_FERROR_TYPE:
	    case EMC_JOINT_UNHOME_TYPE:
	    case EMC_TRAJ_SET_SCALE_TYPE:
	    case EMC_TRAJ_SET_RAPID_SCALE_TYPE:
	    case EMC_TRAJ_SET_MAX_VELOCITY_TYPE:
	    case EMC_TRAJ_SET_SPINDLE_SCALE_TYPE:
	    case EMC_TRAJ_SET_FO_ENABLE_TYPE:
	    case EMC_TRAJ_SET_FH_ENABLE_TYPE:
	    case EMC_TRAJ_SET_SO_ENABLE_TYPE:
	    case EMC_SPINDLE_SPEED_TYPE:
	    case EMC_SPINDLE_ORIENT_TYPE:
	    case EMC_SPINDLE_WAIT_ORIENT_COMPLETE_TYPE:
	    case EMC_SPINDLE_ON_TYPE:
	    case EMC_SPINDLE_OFF_TYPE:
	    case EMC_SPINDLE_BRAKE_RELEASE_TYPE:
	    case EMC_SPINDLE_BRAKE_ENGAGE_TYPE:
	    case EMC_SPINDLE_INCREASE_TYPE:
	    case EMC_SPINDLE_DECREASE_TYPE:
	    case EMC_SPINDLE_CONSTANT_TYPE:
	    case EMC_COOLANT_MIST_ON_TYPE:
	    case EMC_COOLANT_MIST_OFF_TYPE:
	    case EMC_COOLANT_FLOOD_ON_TYPE:
	    case EMC_COOLANT_FLOOD_OFF_TYPE:
	    case EMC_TASK_SET_MODE_TYPE:
	    case EMC_TASK_SET_STATE_TYPE:
	    case EMC_TASK_PLAN_INIT_TYPE:
	    case EMC_TASK_PLAN_OPEN_TYPE:
	    case EMC_TASK_PLAN_CLOSE_TYPE:
	    case EMC_TASK_PLAN_PAUSE_TYPE:
	    case EMC_TASK_PLAN_REVERSE_TYPE:
	    case EMC_TASK_PLAN_FORWARD_TYPE:
	    case EMC_TASK_PLAN_SET_OPTIONAL_STOP_TYPE:
	    case EMC_TASK_PLAN_SET_BLOCK_DELETE_TYPE:
	    case EMC_TASK_PLAN_RESUME_TYPE:
	    case EMC_TASK_PLAN_OPTIONAL_STOP_TYPE:
	    case EMC_TASK_PLAN_SYNCH_TYPE:
	    case EMC_TASK_ABORT_TYPE:
	    case EMC_TRAJ_CLEAR_PROBE_TRIPPED_FLAG_TYPE:
	    case EMC_TRAJ_PROBE_TYPE:
	    case EMC_AUX_INPUT_WAIT_TYPE:
	    case EMC_MOTION_SET_DOUT_TYPE:
	    case EMC_MOTION_SET_AOUT_TYPE:
	    case EMC_MOTION_ADAPTIVE_TYPE:
	    case EMC_TRAJ_RIGID_TAP_TYPE:
	    case EMC_SET_DEBUG_TYPE:
		retval = emcTaskIssueCommand(emcCommand);
		break;

	    case EMC_TASK_PLAN_EXECUTE_TYPE:
                // If there are no queued MDI commands, no commands in
                // interp_list, and waitFlag isn't set, then this new
                // incoming MDI command can just be issued directly.
                // Otherwise we need to queue it and deal with it
                // later.
                if (
                    (mdi_execute_queue.len() == 0)
                    && (interp_list.len() == 0)
                    && (emcTaskCommand == NULL)
		    && (emcTaskPlanIsWait() == 0)
                ) {
                    retval = emcTaskIssueCommand(emcCommand);
                } else {
		    auto cmd = std::make_unique<EMC_TASK_PLAN_EXECUTE>();
		    rtapi_strlcpy(cmd->command, static_cast<EMC_TASK_PLAN_EXECUTE*>(emcCommand)->command, sizeof(cmd->command));
                    mdi_execute_queue.append(std::move(cmd));
                    emcStatus->task.queuedMDIcommands = mdi_execute_queue.len();
                    retval = 0;
                }
                break;

	    case EMC_TOOL_LOAD_TOOL_TABLE_TYPE: {
		// send to IO
		emcTaskQueueCommand(std::make_unique<EMC_TOOL_LOAD_TOOL_TABLE>(*static_cast<EMC_TOOL_LOAD_TOOL_TABLE*>(emcCommand)));
		// signify no more reading
		emcTaskPlanSetWait();
		// then resynch interpreter
		emcTaskQueueTaskPlanSynchCmd();
		break;
	    }
	    case EMC_TOOL_SET_OFFSET_TYPE: {
		// send to IO
		emcTaskQueueCommand(std::make_unique<EMC_TOOL_SET_OFFSET>(*static_cast<EMC_TOOL_SET_OFFSET*>(emcCommand)));
		// signify no more reading
		emcTaskPlanSetWait();
		// then resynch interpreter
		emcTaskQueueTaskPlanSynchCmd();
		break;
	    }

		// otherwise we can't handle it
	    default:
	        //EMC_TASK_MODE::MDI(3) && EMC_TASK_INTERP::IDLE(1)
                if ( allow_while_idle_type() ) {
                    retval = emcTaskIssueCommand(emcCommand);
		    break;
                }
		emcOperatorError(_("can't do that (%s:%d) in MDI mode"), emc_symbol_lookup(type),(int) type);

		retval = -1;
		break;

	    }			// switch (type) in ON, MDI
	    mdi_execute_hook();

	    break;		// case EMC_TASK_MODE::MDI

	default:
	    break;

	}			// switch (mode)

	break;			// case EMC_TASK_STATE::ON

    default:
	break;

    }				// switch (task.state)

    return retval;
}

/*
   emcTaskCheckPreconditions() is called for commands on the interp_list.
   Immediate commands, i.e., commands sent from calls to emcTaskIssueCommand()
   in emcTaskPlan() directly, are not handled here.

   The return value is a state for emcTaskExecute() to wait on, e.g.,
   EMC_TASK_EXEC::WAITING_FOR_MOTION, before the command can be sent out.
   */
static EMC_TASK_EXEC emcTaskCheckPreconditions(NMLmsg * cmd)
{
    if (0 == cmd) {
	return EMC_TASK_EXEC::DONE;
    }

    switch (cmd->type) {
	// operator messages, if queued, will go out when everything before
	// them is done
    case EMC_OPERATOR_ERROR_TYPE:
    case EMC_OPERATOR_TEXT_TYPE:
    case EMC_OPERATOR_DISPLAY_TYPE:
    case EMC_SYSTEM_CMD_TYPE:
    case EMC_TRAJ_PROBE_TYPE:	// prevent blending of this
    case EMC_TRAJ_RIGID_TAP_TYPE: //and this
    case EMC_TRAJ_CLEAR_PROBE_TRIPPED_FLAG_TYPE:	// and this
    case EMC_AUX_INPUT_WAIT_TYPE:
    case EMC_SPINDLE_WAIT_ORIENT_COMPLETE_TYPE:
	return EMC_TASK_EXEC::WAITING_FOR_MOTION_AND_IO;
	break;

    case EMC_TRAJ_LINEAR_MOVE_TYPE:
    case EMC_TRAJ_CIRCULAR_MOVE_TYPE:
    case EMC_TRAJ_SET_VELOCITY_TYPE:
    case EMC_TRAJ_SET_ACCELERATION_TYPE:
    case EMC_TRAJ_SET_TERM_COND_TYPE:
    case EMC_TRAJ_SET_SPINDLESYNC_TYPE:
    case EMC_TRAJ_SET_FO_ENABLE_TYPE:
    case EMC_TRAJ_SET_FH_ENABLE_TYPE:
    case EMC_TRAJ_SET_SO_ENABLE_TYPE:
	return EMC_TASK_EXEC::WAITING_FOR_IO;
	break;

    case EMC_TRAJ_SET_OFFSET_TYPE:
	// this applies the tool length offset variable after previous
	// motions
    case EMC_TRAJ_SET_G5X_TYPE:
    case EMC_TRAJ_SET_G92_TYPE:
    case EMC_TRAJ_SET_ROTATION_TYPE:
	// this applies the program origin after previous motions
	return EMC_TASK_EXEC::WAITING_FOR_MOTION;
	break;

    case EMC_TOOL_LOAD_TYPE:
    case EMC_TOOL_UNLOAD_TYPE:
    case EMC_COOLANT_MIST_ON_TYPE:
    case EMC_COOLANT_MIST_OFF_TYPE:
    case EMC_COOLANT_FLOOD_ON_TYPE:
    case EMC_COOLANT_FLOOD_OFF_TYPE:
    case EMC_SPINDLE_SPEED_TYPE:
    case EMC_SPINDLE_ON_TYPE:
    case EMC_SPINDLE_OFF_TYPE:
    case EMC_SPINDLE_ORIENT_TYPE: // not sure
	return EMC_TASK_EXEC::WAITING_FOR_MOTION_AND_IO;
	break;

    case EMC_TOOL_PREPARE_TYPE:
	return EMC_TASK_EXEC::WAITING_FOR_IO;
	break;

    case EMC_TOOL_LOAD_TOOL_TABLE_TYPE:
    case EMC_TOOL_SET_OFFSET_TYPE:
	return EMC_TASK_EXEC::WAITING_FOR_MOTION_AND_IO;
	break;

    case EMC_TOOL_SET_NUMBER_TYPE:
	return EMC_TASK_EXEC::WAITING_FOR_IO;
	break;

    case EMC_TASK_PLAN_PAUSE_TYPE:
    case EMC_TASK_PLAN_OPTIONAL_STOP_TYPE:
	/* pause on the interp list is queued, so wait until all are done */
	return EMC_TASK_EXEC::WAITING_FOR_MOTION_AND_IO;
	break;

    case EMC_TASK_PLAN_END_TYPE:
	return EMC_TASK_EXEC::WAITING_FOR_MOTION_AND_IO;
	break;

    case EMC_TASK_PLAN_INIT_TYPE:
    case EMC_TASK_PLAN_RUN_TYPE:
    case EMC_TASK_PLAN_SYNCH_TYPE:
    case EMC_TASK_PLAN_EXECUTE_TYPE:
	return EMC_TASK_EXEC::WAITING_FOR_MOTION_AND_IO;
	break;

    case EMC_TRAJ_DELAY_TYPE:
	return EMC_TASK_EXEC::WAITING_FOR_MOTION_AND_IO;
	break;

    case EMC_MOTION_SET_AOUT_TYPE:
	if (((EMC_MOTION_SET_AOUT *) cmd)->now) {
    	    return EMC_TASK_EXEC::WAITING_FOR_MOTION;
	}
	return EMC_TASK_EXEC::DONE;
	break;

    case EMC_MOTION_SET_DOUT_TYPE:
	if (((EMC_MOTION_SET_DOUT *) cmd)->now) {
    	    return EMC_TASK_EXEC::WAITING_FOR_MOTION;
	}
	return EMC_TASK_EXEC::DONE;
	break;

    case EMC_MOTION_ADAPTIVE_TYPE:
	return EMC_TASK_EXEC::WAITING_FOR_MOTION;
	break;

    default:
	// unrecognized command
	if (emc_debug & EMC_DEBUG_TASK_ISSUE) {
	    rcs_print_error("preconditions: unrecognized command %d:%s\n",
			    (int)cmd->type, emc_symbol_lookup(cmd->type));
	}
	return EMC_TASK_EXEC::ERROR;
	break;
    }

    return EMC_TASK_EXEC::DONE;
}

// puts command on interp list
int emcTaskQueueCommand(std::unique_ptr<NMLmsg> &&cmd)
{
    if (nullptr == cmd) {
	return 0;
    }
    interp_list.append(std::move(cmd));

    return 0;
}

// issues command immediately
static int emcTaskIssueCommand(NMLmsg * cmd)
{
    int retval = 0;
    int execRetval = 0;
    static char remote_tmpfilename[LINELEN];   // path to temporary file received from remote process

    if (0 == cmd) {
        if (emc_debug & EMC_DEBUG_TASK_ISSUE) {
            rcs_print("emcTaskIssueCommand() null command\n");
        }
	return 0;
    }
    if (emc_debug & EMC_DEBUG_TASK_ISSUE) {
	rcs_print("Issuing %s -- \t (%s)\n", emcSymbolLookup(cmd->type),
		  emcCommandBuffer->msg2str(cmd));
    }
    switch (cmd->type) {
	// general commands

    case EMC_OPERATOR_ERROR_TYPE:
	retval = emcOperatorError("%s", ((EMC_OPERATOR_ERROR *) cmd)->error);
	break;

    case EMC_OPERATOR_TEXT_TYPE:
	retval = emcOperatorText("%s", ((EMC_OPERATOR_TEXT *) cmd)->text);
	break;

    case EMC_OPERATOR_DISPLAY_TYPE:
	retval = emcOperatorDisplay("%s", ((EMC_OPERATOR_DISPLAY *) cmd)->display);
	break;

    case EMC_SYSTEM_CMD_TYPE:
	retval = emcSystemCmd(((EMC_SYSTEM_CMD *) cmd)->string);
	break;

	// joint commands

    case EMC_JOINT_HOME_TYPE:
	home_msg = (EMC_JOINT_HOME *) cmd;
	retval = emcJointHome(home_msg->joint);
	break;

    case EMC_JOINT_UNHOME_TYPE:
	unhome_msg = (EMC_JOINT_UNHOME *) cmd;
	retval = emcJointUnhome(unhome_msg->joint);
	break;

    case EMC_JOG_CONT_TYPE:
	jog_cont_msg = (EMC_JOG_CONT *) cmd;
	retval = emcJogCont(jog_cont_msg->joint_or_axis,
                            jog_cont_msg->vel,
                            jog_cont_msg->jjogmode);
	break;

    case EMC_JOG_STOP_TYPE:
	jog_stop_msg = (EMC_JOG_STOP *) cmd;
	retval = emcJogStop(jog_stop_msg->joint_or_axis,
                            jog_stop_msg->jjogmode);
	break;

    case EMC_JOG_INCR_TYPE:
	jog_incr_msg = (EMC_JOG_INCR *) cmd;
	retval = emcJogIncr(jog_incr_msg->joint_or_axis,
			    jog_incr_msg->incr,
                            jog_incr_msg->vel,
                            jog_incr_msg->jjogmode);
	break;

    case EMC_JOG_ABS_TYPE:
	jog_abs_msg = (EMC_JOG_ABS *) cmd;
	retval = emcJogAbs(jog_abs_msg->joint_or_axis,
	                   jog_abs_msg->pos,
                           jog_abs_msg->vel,
                           jog_abs_msg->jjogmode);
	break;

    case EMC_JOINT_SET_BACKLASH_TYPE:
	set_backlash_msg = (EMC_JOINT_SET_BACKLASH *) cmd;
	retval =
	    emcJointSetBacklash(set_backlash_msg->joint,
			       set_backlash_msg->backlash);
	break;

    case EMC_JOINT_SET_HOMING_PARAMS_TYPE:
	set_homing_params_msg = (EMC_JOINT_SET_HOMING_PARAMS *) cmd;
	retval = emcJointSetHomingParams(set_homing_params_msg->joint,
					set_homing_params_msg->home,
					set_homing_params_msg->offset,
					set_homing_params_msg->home_final_vel,
					set_homing_params_msg->search_vel,
					set_homing_params_msg->latch_vel,
					set_homing_params_msg->use_index,
					set_homing_params_msg->encoder_does_not_reset,
					set_homing_params_msg->ignore_limits,
					set_homing_params_msg->is_shared,
					set_homing_params_msg->home_sequence,
					set_homing_params_msg->volatile_home,
					set_homing_params_msg->locking_indexer,
					set_homing_params_msg->absolute_encoder);
	break;

    case EMC_JOINT_SET_FERROR_TYPE:
	set_ferror_msg = (EMC_JOINT_SET_FERROR *) cmd;
	retval = emcJointSetFerror(set_ferror_msg->joint,
				  set_ferror_msg->ferror);
	break;

    case EMC_JOINT_SET_MIN_FERROR_TYPE:
	set_min_ferror_msg = (EMC_JOINT_SET_MIN_FERROR *) cmd;
	retval = emcJointSetMinFerror(set_min_ferror_msg->joint,
				     set_min_ferror_msg->ferror);
	break;

    case EMC_JOINT_SET_MAX_POSITION_LIMIT_TYPE:
	set_max_limit_msg = (EMC_JOINT_SET_MAX_POSITION_LIMIT *) cmd;
	retval = emcJointSetMaxPositionLimit(set_max_limit_msg->joint,
					    set_max_limit_msg->limit);
	break;

    case EMC_JOINT_SET_MIN_POSITION_LIMIT_TYPE:
	set_min_limit_msg = (EMC_JOINT_SET_MIN_POSITION_LIMIT *) cmd;
	retval = emcJointSetMinPositionLimit(set_min_limit_msg->joint,
					    set_min_limit_msg->limit);
	break;

    case EMC_JOINT_HALT_TYPE:
	joint_halt_msg = (EMC_JOINT_HALT *) cmd;
	retval = emcJointHalt(joint_halt_msg->joint);
	break;

    case EMC_JOINT_OVERRIDE_LIMITS_TYPE:
	joint_lim_msg = (EMC_JOINT_OVERRIDE_LIMITS *) cmd;
	retval = emcJointOverrideLimits(joint_lim_msg->joint);
	break;

    case EMC_JOINT_LOAD_COMP_TYPE:
	joint_load_comp_msg = (EMC_JOINT_LOAD_COMP *) cmd;
	retval = emcJointLoadComp(joint_load_comp_msg->joint,
				 joint_load_comp_msg->file,
				 joint_load_comp_msg->type);
	break;

	// traj commands

    case EMC_TRAJ_SET_SCALE_TYPE:
	emcTrajSetScaleMsg = (EMC_TRAJ_SET_SCALE *) cmd;
	retval = emcTrajSetScale(emcTrajSetScaleMsg->scale);
	break;

    case EMC_TRAJ_SET_RAPID_SCALE_TYPE:
	emcTrajSetRapidScaleMsg = (EMC_TRAJ_SET_RAPID_SCALE *) cmd;
	retval = emcTrajSetRapidScale(emcTrajSetRapidScaleMsg->scale);
	break;

    case EMC_TRAJ_SET_MAX_VELOCITY_TYPE:
	emcTrajSetMaxVelocityMsg = (EMC_TRAJ_SET_MAX_VELOCITY *) cmd;
	retval = emcTrajSetMaxVelocity(emcTrajSetMaxVelocityMsg->velocity);
	break;

    case EMC_TRAJ_SET_SPINDLE_SCALE_TYPE:
	emcTrajSetSpindleScaleMsg = (EMC_TRAJ_SET_SPINDLE_SCALE *) cmd;
	retval = emcTrajSetSpindleScale(emcTrajSetSpindleScaleMsg->spindle,
                                    emcTrajSetSpindleScaleMsg->scale);
	break;

    case EMC_TRAJ_SET_FO_ENABLE_TYPE:
	retval = emcTrajSetFOEnable(((EMC_TRAJ_SET_FO_ENABLE *) cmd)->mode);  // feed override enable/disable
	break;

    case EMC_TRAJ_SET_FH_ENABLE_TYPE:
	retval = emcTrajSetFHEnable(((EMC_TRAJ_SET_FH_ENABLE *) cmd)->mode); //feed hold enable/disable
	break;

    case EMC_TRAJ_SET_SO_ENABLE_TYPE:
	retval = emcTrajSetSOEnable(((EMC_TRAJ_SET_SO_ENABLE *) cmd)->mode); //spindle speed override enable/disable
	break;

    case EMC_TRAJ_SET_VELOCITY_TYPE:
	emcTrajSetVelocityMsg = (EMC_TRAJ_SET_VELOCITY *) cmd;
	retval = emcTrajSetVelocity(emcTrajSetVelocityMsg->velocity,
			emcTrajSetVelocityMsg->ini_maxvel);
	break;

    case EMC_TRAJ_SET_ACCELERATION_TYPE:
	emcTrajSetAccelerationMsg = (EMC_TRAJ_SET_ACCELERATION *) cmd;
	retval = emcTrajSetAcceleration(emcTrajSetAccelerationMsg->acceleration);
	break;

    case EMC_TRAJ_LINEAR_MOVE_TYPE:
	emcTrajUpdateTag(((EMC_TRAJ_LINEAR_MOVE *) cmd)->tag);
	emcTrajLinearMoveMsg = (EMC_TRAJ_LINEAR_MOVE *) cmd;
        retval = emcTrajLinearMove(emcTrajLinearMoveMsg->end,
                                   emcTrajLinearMoveMsg->type, emcTrajLinearMoveMsg->vel,
                                   emcTrajLinearMoveMsg->ini_maxvel, emcTrajLinearMoveMsg->acc,
                                   emcTrajLinearMoveMsg->indexer_jnum);
	break;

    case EMC_TRAJ_CIRCULAR_MOVE_TYPE:
	emcTrajUpdateTag(((EMC_TRAJ_LINEAR_MOVE *) cmd)->tag);
	emcTrajCircularMoveMsg = (EMC_TRAJ_CIRCULAR_MOVE *) cmd;
        retval = emcTrajCircularMove(emcTrajCircularMoveMsg->end,
                emcTrajCircularMoveMsg->center, emcTrajCircularMoveMsg->normal,
                emcTrajCircularMoveMsg->turn, emcTrajCircularMoveMsg->type,
                emcTrajCircularMoveMsg->vel,
                emcTrajCircularMoveMsg->ini_maxvel,
                emcTrajCircularMoveMsg->acc);
	break;

    case EMC_TRAJ_PAUSE_TYPE:
	emcStatus->task.task_paused = 1;
	retval = emcTrajPause();
	break;

    case EMC_TRAJ_RESUME_TYPE:
	emcStatus->task.task_paused = 0;
	retval = emcTrajResume();
	break;

    case EMC_TRAJ_ABORT_TYPE:
	retval = emcTrajAbort();
	break;

    case EMC_TRAJ_DELAY_TYPE:
	emcTrajDelayMsg = (EMC_TRAJ_DELAY *) cmd;
	// set the timeout clock to expire at 'now' + delay time
	taskExecDelayTimeout = etime() + emcTrajDelayMsg->delay;
	retval = 0;
	break;

    case EMC_TRAJ_SET_TERM_COND_TYPE:
	emcTrajSetTermCondMsg = (EMC_TRAJ_SET_TERM_COND *) cmd;
	retval = emcTrajSetTermCond(emcTrajSetTermCondMsg->cond, emcTrajSetTermCondMsg->tolerance);
	break;

    case EMC_TRAJ_SET_SPINDLESYNC_TYPE:
        emcTrajSetSpindlesyncMsg = (EMC_TRAJ_SET_SPINDLESYNC *) cmd;
        retval = emcTrajSetSpindleSync(emcTrajSetSpindlesyncMsg->spindle, emcTrajSetSpindlesyncMsg->feed_per_revolution, emcTrajSetSpindlesyncMsg->velocity_mode);
        break;

    case EMC_TRAJ_SET_OFFSET_TYPE:
	// update tool offset
	emcStatus->task.toolOffset = ((EMC_TRAJ_SET_OFFSET *) cmd)->offset;
        retval = emcTrajSetOffset(emcStatus->task.toolOffset);
	break;

    case EMC_TRAJ_SET_ROTATION_TYPE:
        emcStatus->task.rotation_xy = ((EMC_TRAJ_SET_ROTATION *) cmd)->rotation;
        retval = 0;
        break;

    case EMC_TRAJ_SET_G5X_TYPE:
	// struct-copy program origin
	emcStatus->task.g5x_offset = ((EMC_TRAJ_SET_G5X *) cmd)->origin;
        emcStatus->task.g5x_index = ((EMC_TRAJ_SET_G5X *) cmd)->g5x_index;
	retval = 0;
	break;
    case EMC_TRAJ_SET_G92_TYPE:
	// struct-copy program origin
	emcStatus->task.g92_offset = ((EMC_TRAJ_SET_G92 *) cmd)->origin;
	retval = 0;
	break;
    case EMC_TRAJ_CLEAR_PROBE_TRIPPED_FLAG_TYPE:
	retval = emcTrajClearProbeTrippedFlag();
	break;

    case EMC_TRAJ_PROBE_TYPE:
	retval = emcTrajProbe(
	    ((EMC_TRAJ_PROBE *) cmd)->pos, 
	    ((EMC_TRAJ_PROBE *) cmd)->type,
	    ((EMC_TRAJ_PROBE *) cmd)->vel,
            ((EMC_TRAJ_PROBE *) cmd)->ini_maxvel,  
	    ((EMC_TRAJ_PROBE *) cmd)->acc,
            ((EMC_TRAJ_PROBE *) cmd)->probe_type);
	break;

    case EMC_AUX_INPUT_WAIT_TYPE:
	emcAuxInputWaitMsg = (EMC_AUX_INPUT_WAIT *) cmd;
	if (emcAuxInputWaitMsg->timeout == WAIT_MODE_IMMEDIATE) { //nothing to do, CANON will get the needed value when asked by the interp
	    emcStatus->task.input_timeout = 0; // no timeout can occur
	    emcAuxInputWaitIndex = -1;
	    taskExecDelayTimeout = 0.0;
	} else {
	    emcAuxInputWaitType = emcAuxInputWaitMsg->wait_type; // remember what we are waiting for 
	    emcAuxInputWaitIndex = emcAuxInputWaitMsg->index; // remember the input to look at
	    emcStatus->task.input_timeout = 2; // set timeout flag, gets cleared if input changes before timeout happens
	    // set the timeout clock to expire at 'now' + delay time
	    taskExecDelayTimeout = etime() + emcAuxInputWaitMsg->timeout;
	}
	break;

    case EMC_SPINDLE_WAIT_ORIENT_COMPLETE_TYPE:
	wait_spindle_orient_complete_msg = (EMC_SPINDLE_WAIT_ORIENT_COMPLETE *) cmd;
	taskExecDelayTimeout = etime() + wait_spindle_orient_complete_msg->timeout;
	break;

    case EMC_TRAJ_RIGID_TAP_TYPE:
	emcTrajUpdateTag(((EMC_TRAJ_LINEAR_MOVE *) cmd)->tag);
	retval = emcTrajRigidTap(((EMC_TRAJ_RIGID_TAP *) cmd)->pos,
	        ((EMC_TRAJ_RIGID_TAP *) cmd)->vel,
        	((EMC_TRAJ_RIGID_TAP *) cmd)->ini_maxvel,  
		((EMC_TRAJ_RIGID_TAP *) cmd)->acc,
		((EMC_TRAJ_RIGID_TAP *) cmd)->scale);
	break;

    case EMC_TRAJ_SET_TELEOP_ENABLE_TYPE:
	if (((EMC_TRAJ_SET_TELEOP_ENABLE *) cmd)->enable) {
	    retval = emcTrajSetMode(EMC_TRAJ_MODE::TELEOP);
	} else {
	    retval = emcTrajSetMode(EMC_TRAJ_MODE::FREE);
	}
	break;

    case EMC_MOTION_SET_AOUT_TYPE:
	retval = emcMotionSetAout(((EMC_MOTION_SET_AOUT *) cmd)->index,
				  ((EMC_MOTION_SET_AOUT *) cmd)->start,
				  ((EMC_MOTION_SET_AOUT *) cmd)->end,
				  ((EMC_MOTION_SET_AOUT *) cmd)->now);
	break;

    case EMC_MOTION_SET_DOUT_TYPE:
	retval = emcMotionSetDout(((EMC_MOTION_SET_DOUT *) cmd)->index,
				  ((EMC_MOTION_SET_DOUT *) cmd)->start,
				  ((EMC_MOTION_SET_DOUT *) cmd)->end,
				  ((EMC_MOTION_SET_DOUT *) cmd)->now);
	break;

    case EMC_MOTION_ADAPTIVE_TYPE:
	retval = emcTrajSetAFEnable(((EMC_MOTION_ADAPTIVE *) cmd)->status);
	break;

    case EMC_SET_DEBUG_TYPE:
	/* set the debug level here */
	emc_debug = ((EMC_SET_DEBUG *) cmd)->debug;
	/* and motion */
	emcMotionSetDebug(emc_debug);
	/* and reflect it in the status-- this isn't updated continually */
	emcStatus->debug = emc_debug;
	break;

	// unimplemented ones

	// IO commands

    case EMC_SPINDLE_SPEED_TYPE:
	spindle_speed_msg = (EMC_SPINDLE_SPEED *) cmd;
	retval = emcSpindleSpeed(spindle_speed_msg->spindle, spindle_speed_msg->speed,
			spindle_speed_msg->factor, spindle_speed_msg->xoffset);
	break;

    case EMC_SPINDLE_ORIENT_TYPE:
	spindle_orient_msg = (EMC_SPINDLE_ORIENT *) cmd;
	retval = emcSpindleOrient(spindle_orient_msg->spindle, spindle_orient_msg->orientation,
			spindle_orient_msg->mode);
	break;

    case EMC_SPINDLE_ON_TYPE:
	spindle_on_msg = (EMC_SPINDLE_ON *) cmd;
	retval = emcSpindleOn(spindle_on_msg->spindle, spindle_on_msg->speed,
			spindle_on_msg->factor, spindle_on_msg->xoffset, spindle_on_msg->wait_for_spindle_at_speed);
	break;

    case EMC_SPINDLE_OFF_TYPE:
    spindle_off_msg = (EMC_SPINDLE_OFF *) cmd;
	retval = emcSpindleOff(spindle_off_msg->spindle);
	break;

    case EMC_SPINDLE_BRAKE_RELEASE_TYPE:
    spindle_brake_release_msg = (EMC_SPINDLE_BRAKE_RELEASE *) cmd;
	retval = emcSpindleBrakeRelease(spindle_brake_release_msg->spindle);
	break;

    case EMC_SPINDLE_INCREASE_TYPE:
    spindle_increase_msg = (EMC_SPINDLE_INCREASE *) cmd;
	retval = emcSpindleIncrease(spindle_increase_msg->spindle);
	break;

    case EMC_SPINDLE_DECREASE_TYPE:
    spindle_decrease_msg = (EMC_SPINDLE_DECREASE *) cmd;
    retval = emcSpindleDecrease(spindle_decrease_msg->spindle);
	break;

    case EMC_SPINDLE_CONSTANT_TYPE:
    spindle_constant_msg = (EMC_SPINDLE_CONSTANT *) cmd;
    retval = emcSpindleConstant(spindle_constant_msg->spindle);
	break;

    case EMC_SPINDLE_BRAKE_ENGAGE_TYPE:
    spindle_brake_engage_msg = (EMC_SPINDLE_BRAKE_ENGAGE *) cmd;
    retval = emcSpindleBrakeEngage(spindle_brake_engage_msg->spindle);
	break;

    case EMC_COOLANT_MIST_ON_TYPE:
	retval = emcCoolantMistOn();
	break;

    case EMC_COOLANT_MIST_OFF_TYPE:
	retval = emcCoolantMistOff();
	break;

    case EMC_COOLANT_FLOOD_ON_TYPE:
	retval = emcCoolantFloodOn();
	break;

    case EMC_COOLANT_FLOOD_OFF_TYPE:
	retval = emcCoolantFloodOff();
	break;

    case EMC_TOOL_PREPARE_TYPE:
	tool_prepare_msg = (EMC_TOOL_PREPARE *) cmd;
	retval = emcToolPrepare(tool_prepare_msg->tool);
	break;

    case EMC_TOOL_LOAD_TYPE:
	retval = emcToolLoad();
	break;

    case EMC_TOOL_UNLOAD_TYPE:
	retval = emcToolUnload();
	break;

    case EMC_TOOL_LOAD_TOOL_TABLE_TYPE:
	load_tool_table_msg = (EMC_TOOL_LOAD_TOOL_TABLE *) cmd;
	retval = emcToolLoadToolTable(load_tool_table_msg->file);
	break;

    case EMC_TOOL_SET_OFFSET_TYPE:
	emc_tool_set_offset_msg = (EMC_TOOL_SET_OFFSET *) cmd;
	retval = emcToolSetOffset(emc_tool_set_offset_msg->pocket,
                                  emc_tool_set_offset_msg->toolno,
                                  emc_tool_set_offset_msg->offset,
                                  emc_tool_set_offset_msg->diameter,
                                  emc_tool_set_offset_msg->frontangle,
                                  emc_tool_set_offset_msg->backangle,
                                  emc_tool_set_offset_msg->orientation);
	break;

    case EMC_TOOL_SET_NUMBER_TYPE:
	emc_tool_set_number_msg = (EMC_TOOL_SET_NUMBER *) cmd;
	retval = emcToolSetNumber(emc_tool_set_number_msg->tool);
	break;

	// task commands

    case EMC_TASK_ABORT_TYPE:
	// abort everything
	emcTaskAbort();
	// KLUDGE call motion abort before state restore to make absolutely sure no
	// stray restore commands make it down to motion
	emcMotionAbort();
	// Then call state restore to update the interpreter
	emcTaskStateRestore();
        emcIoAbort(EMC_ABORT::TASK_ABORT);
    for (int s = 0; s < emcStatus->motion.traj.spindles; s++) emcSpindleAbort(s);
	mdi_execute_abort();
	emcAbortCleanup(EMC_ABORT::TASK_ABORT);
	retval = 0;
	break;

	// mode and state commands

    case EMC_TASK_SET_MODE_TYPE:
	mode_msg = (EMC_TASK_SET_MODE *) cmd;
	if (emcStatus->task.mode == EMC_TASK_MODE::AUTO &&
	    emcStatus->task.interpState != EMC_TASK_INTERP::IDLE &&
	    mode_msg->mode != EMC_TASK_MODE::AUTO) {
	    emcOperatorError(_("Can't switch mode while mode is AUTO and interpreter is not IDLE"));
	} else { // we can honour the modeswitch
	    if (mode_msg->mode == EMC_TASK_MODE::MANUAL &&
		emcStatus->task.mode != EMC_TASK_MODE::MANUAL) {
		// leaving auto or mdi mode for manual

		/*! \todo FIXME-- duplicate code for abort,
	        also near end of main, when aborting on subordinate errors,
	        and in emcTaskExecute() */

		// abort motion
		emcTaskAbort();
		mdi_execute_abort();

		// without emcTaskPlanClose(), a new run command resumes at
		// aborted line-- feature that may be considered later
		{
		    int was_open = taskplanopen;
		    emcTaskPlanClose();
		    if (emc_debug & EMC_DEBUG_INTERP && was_open) {
			rcs_print("emcTaskPlanClose() called at %s:%d\n",
			      __FILE__, __LINE__);
		    }
		}

		// clear out the pending command
		emcTaskCommand = 0;
		interp_list.clear();
                emcStatus->task.currentLine = 0;

		// clear out the interpreter state
		emcStatus->task.interpState = EMC_TASK_INTERP::IDLE;
		emcStatus->task.execState = EMC_TASK_EXEC::DONE;
		stepping = 0;
		steppingWait = 0;

		// now queue up command to resynch interpreter
		emcTaskQueueTaskPlanSynchCmd();
	    }
	    retval = emcTaskSetMode(mode_msg->mode);
	}
	break;

    case EMC_TASK_SET_STATE_TYPE:
	state_msg = (EMC_TASK_SET_STATE *) cmd;
	retval = emcTaskSetState(state_msg->state);
	break;

	// interpreter commands

    case EMC_TASK_PLAN_CLOSE_TYPE:
        retval = emcTaskPlanClose();
	if (retval > INTERP_MIN_ERROR) {
	    emcOperatorError(_("failed to close file"));
	    retval = -1;
	} else {
	    retval = 0;
        }
        /* delete temporary copy of remote file if it exists */
	if(remote_tmpfilename[0])
            unlink(remote_tmpfilename);
        break;

    case EMC_TASK_PLAN_OPEN_TYPE:
        open_msg = (EMC_TASK_PLAN_OPEN *) cmd;

        /* receive file in chunks from remote process via open_msg->remote_buffer */
        if(open_msg->remote_filesize > 0) {
            static size_t received;             // amount of bytes of file received, yet
            static int fd;                      // temporary file

            /* got empty chunk? */
	    if(open_msg->remote_buffersize == 0) {
		rcs_print_error("EMC_TASK_PLAN_OPEN received empty chunk from remote process.\n");
		retval = -1;
		break;
	    }

	    /* this chunk belongs to a new file? */
	    if(received == 0) {
                /* create new tempfile */
		snprintf(remote_tmpfilename, LINELEN, EMC2_TMP_DIR "/%s.XXXXXX", basename(open_msg->file));
		if((fd = mkstemp(remote_tmpfilename)) < 0) {
                    rcs_print_error("mkstemp(%s) error: %s", remote_tmpfilename, strerror(errno));
		    retval = -1;
		    break;
		}
	    }

	    /* write chunk to tempfile */
            size_t bytes_written = write(fd, open_msg->remote_buffer, open_msg->remote_buffersize);
	    if(bytes_written < open_msg->remote_buffersize) {
		rcs_print_error("fwrite(%s) error: %s", remote_tmpfilename, strerror(errno));
		retval = -1;
		break;
	    }
	    /* record data written */
	    received += bytes_written;

	    /* not the last chunk? */
	    if(received < open_msg->remote_filesize) {
		/* we're done here for now */
		retval = 0;
		break;
	    }
	    /* all chunks received - reset byte counter */
	    received = 0;
	    /* close file */
	    close(fd);
	    /* change filename to newly written local tmp file */
	    rtapi_strxcpy(open_msg->file, remote_tmpfilename);
	}

	/* open local file */
	retval = emcTaskPlanOpen(open_msg->file);
	if (retval > INTERP_MIN_ERROR) {
	    retval = -1;
	}
	if (-1 == retval) {
	    emcOperatorError(_("can't open %s"), open_msg->file);
	} else {
	    rtapi_strxcpy(emcStatus->task.file, open_msg->file);
	    retval = 0;
	}
	break;

    case EMC_TASK_PLAN_EXECUTE_TYPE:
	stepping = 0;
	steppingWait = 0;
	execute_msg = (EMC_TASK_PLAN_EXECUTE *) cmd;
        if (!all_homed() && !no_force_homing) { //!no_force_homing = force homing before MDI
            emcOperatorError(_("Can't issue MDI command when not homed"));
            retval = -1;
            break;
        }
        if (emcStatus->task.mode != EMC_TASK_MODE::MDI) {
            emcOperatorError(_("Must be in MDI mode to issue MDI command"));
            retval = -1;
            break;
        }
	// track interpState also during MDI - it might be an oword sub call
	emcStatus->task.interpState = EMC_TASK_INTERP::READING;

	if (execute_msg->command[0] != 0) {
	    char * command = execute_msg->command;
	    if (command[0] == (char) 0xff) {
		// Empty command received. Consider it is NULL
		command = NULL;
	    } else {
		// record initial MDI command
		rtapi_strxcpy(emcStatus->task.command, execute_msg->command);
	    }

	    int level = emcTaskPlanLevel();
	    if (emcStatus->task.mode == EMC_TASK_MODE::MDI) {
		if (mdi_execute_level < 0)
		    mdi_execute_level = level;
	    }

	    execRetval = emcTaskPlanExecute(command, 0);

	    level = emcTaskPlanLevel();

	    if (emcStatus->task.mode == EMC_TASK_MODE::MDI) {
		if (mdi_execute_level == level) {
		    mdi_execute_level = -1;
		} else if (level > 0) {
		    // Still insude call. Need another execute(0) call
		    // but only if we didn't encounter an error
		    if (execRetval == INTERP_ERROR) {
			mdi_execute_next = 0;
		    } else {
			mdi_execute_next = 1;
		    }
		}
	    }
	    switch (execRetval) {

	    case INTERP_EXECUTE_FINISH:
		// Flag MDI wait
		mdi_execute_wait = 1;
		// need to flush execution, so signify no more reading
		// until all is done
		emcTaskPlanSetWait();
		// and resynch the interpreter WM
		emcTaskQueueTaskPlanSynchCmd();
		// it's success, so retval really is 0
		retval = 0;
		break;

	    case INTERP_ERROR:
		// emcStatus->task.interpState =  EMC_TASK_INTERP::WAITING;
		interp_list.clear();
		// abort everything
		emcTaskAbort();
		emcIoAbort(EMC_ABORT::INTERPRETER_ERROR_MDI);
	    for (int s = 0; s < emcStatus->motion.traj.spindles; s++) emcSpindleAbort(s);
		mdi_execute_abort(); // sets emcStatus->task.interpState to  EMC_TASK_INTERP::IDLE
		emcAbortCleanup(EMC_ABORT::INTERPRETER_ERROR_MDI, "interpreter error during MDI");
		retval = -1;
		break;

	    case INTERP_EXIT:
	    case INTERP_ENDFILE:
	    case INTERP_FILE_NOT_OPEN:
		// this caused the error msg on M2 in MDI mode - execRetval == INTERP_EXIT which is would be ok (I think). mah
		retval = -1;
		break;

	    default:
		// other codes are OK
		retval = 0;
	    }
	}
	break;

    case EMC_TASK_PLAN_RUN_TYPE:
        if (!all_homed() && !no_force_homing) { //!no_force_homing = force homing before Auto
            emcOperatorError(_("Can't run a program when not homed"));
            retval = -1;
            break;
        }
	stepping = 0;
	steppingWait = 0;
	if (!taskplanopen && emcStatus->task.file[0] != 0) {
	    emcTaskPlanOpen(emcStatus->task.file);
	}
	run_msg = (EMC_TASK_PLAN_RUN *) cmd;
	programStartLine = run_msg->line;
	emcStatus->task.interpState = EMC_TASK_INTERP::READING;
	emcStatus->task.task_paused = 0;
	retval = 0;
	break;

    case EMC_TASK_PLAN_PAUSE_TYPE:
	emcTrajPause();
	if (emcStatus->task.interpState != EMC_TASK_INTERP::PAUSED) {
	    interpResumeState = emcStatus->task.interpState;
	}
	emcStatus->task.interpState = EMC_TASK_INTERP::PAUSED;
	emcStatus->task.task_paused = 1;
	retval = 0;
	break;

    case EMC_TASK_PLAN_OPTIONAL_STOP_TYPE:
	if (GET_OPTIONAL_PROGRAM_STOP() == ON) {
	    emcTrajPause();
	    if (emcStatus->task.interpState != EMC_TASK_INTERP::PAUSED) {
		interpResumeState = emcStatus->task.interpState;
	    }
	    emcStatus->task.interpState = EMC_TASK_INTERP::PAUSED;
	    emcStatus->task.task_paused = 1;
	}
	retval = 0;
	break;

    case EMC_TASK_PLAN_REVERSE_TYPE:
	emcTrajReverse();
	retval = 0;
	break;

    case EMC_TASK_PLAN_FORWARD_TYPE:
	emcTrajForward();
	retval = 0;
	break;

    case EMC_TASK_PLAN_RESUME_TYPE:
	emcTrajResume();
	emcStatus->task.interpState = interpResumeState;
	emcStatus->task.task_paused = 0;
	stepping = 0;
	steppingWait = 0;
	retval = 0;
	break;

    case EMC_TASK_PLAN_END_TYPE:
	retval = 0;
	break;

    case EMC_TASK_PLAN_INIT_TYPE:
	retval = emcTaskPlanInit();
	if (retval > INTERP_MIN_ERROR) {
	    retval = -1;
	}
	break;

    case EMC_TASK_PLAN_SYNCH_TYPE:
	retval = emcTaskPlanSynch();
	if (retval > INTERP_MIN_ERROR) {
	    retval = -1;
	}
	break;

    case EMC_TASK_PLAN_SET_OPTIONAL_STOP_TYPE:
	os_msg = (EMC_TASK_PLAN_SET_OPTIONAL_STOP *) cmd;
	emcTaskPlanSetOptionalStop(os_msg->state);
	retval = 0;
	break;

    case EMC_TASK_PLAN_SET_BLOCK_DELETE_TYPE:
	bd_msg = (EMC_TASK_PLAN_SET_BLOCK_DELETE *) cmd;
	emcTaskPlanSetBlockDelete(bd_msg->state);
	retval = 0;
	break;

     default:
	// unrecognized command
	if (emc_debug & EMC_DEBUG_TASK_ISSUE) {
	    rcs_print_error("ignoring issue of unknown command %d:%s\n",
			    (int)cmd->type, emc_symbol_lookup(cmd->type));
	}
	retval = 0;		// don't consider this an error
	break;
    }

    if (retval == -1) {
	if (emc_debug & EMC_DEBUG_TASK_ISSUE) {
	    rcs_print_error("error executing command %d:%s\n", (int)cmd->type,
			    emc_symbol_lookup(cmd->type));
	}
    }
    /* debug */
    if ((emc_debug & EMC_DEBUG_TASK_ISSUE) && retval) {
    	rcs_print("emcTaskIssueCommand() returning: %d\n", retval);
    }
    return retval;
}

/*
   emcTaskCheckPostconditions() is called for commands on the interp_list.
   Immediate commands, i.e., commands sent from calls to emcTaskIssueCommand()
   in emcTaskPlan() directly, are not handled here.

   The return value is a state for emcTaskExecute() to wait on, e.g.,
   EMC_TASK_EXEC::WAITING_FOR_MOTION, after the command has finished and
   before any other commands can be sent out.
   */
static EMC_TASK_EXEC emcTaskCheckPostconditions(NMLmsg * cmd)
{
    if (0 == cmd) {
	return EMC_TASK_EXEC::DONE;
    }

    switch (cmd->type) {
    case EMC_OPERATOR_ERROR_TYPE:
    case EMC_OPERATOR_TEXT_TYPE:
    case EMC_OPERATOR_DISPLAY_TYPE:
	return EMC_TASK_EXEC::DONE;
	break;

    case EMC_SYSTEM_CMD_TYPE:
	return EMC_TASK_EXEC::WAITING_FOR_SYSTEM_CMD;
	break;

    case EMC_TRAJ_LINEAR_MOVE_TYPE:
    case EMC_TRAJ_CIRCULAR_MOVE_TYPE:
    case EMC_TRAJ_SET_VELOCITY_TYPE:
    case EMC_TRAJ_SET_ACCELERATION_TYPE:
    case EMC_TRAJ_SET_TERM_COND_TYPE:
    case EMC_TRAJ_SET_SPINDLESYNC_TYPE:
    case EMC_TRAJ_SET_OFFSET_TYPE:
    case EMC_TRAJ_SET_G5X_TYPE:
    case EMC_TRAJ_SET_G92_TYPE:
    case EMC_TRAJ_SET_ROTATION_TYPE:
    case EMC_TRAJ_PROBE_TYPE:
    case EMC_TRAJ_RIGID_TAP_TYPE:
    case EMC_TRAJ_CLEAR_PROBE_TRIPPED_FLAG_TYPE:
    case EMC_TRAJ_SET_TELEOP_ENABLE_TYPE:
    case EMC_TRAJ_SET_FO_ENABLE_TYPE:
    case EMC_TRAJ_SET_FH_ENABLE_TYPE:
    case EMC_TRAJ_SET_SO_ENABLE_TYPE:
	return EMC_TASK_EXEC::DONE;
	break;

    case EMC_TOOL_PREPARE_TYPE:
    case EMC_TOOL_LOAD_TYPE:
    case EMC_TOOL_UNLOAD_TYPE:
    case EMC_TOOL_LOAD_TOOL_TABLE_TYPE:
    case EMC_TOOL_SET_OFFSET_TYPE:
    case EMC_TOOL_SET_NUMBER_TYPE:
    case EMC_SPINDLE_SPEED_TYPE:
    case EMC_SPINDLE_ON_TYPE:
    case EMC_SPINDLE_OFF_TYPE:
    case EMC_SPINDLE_ORIENT_TYPE:
	case EMC_COOLANT_MIST_ON_TYPE:
    case EMC_COOLANT_MIST_OFF_TYPE:
    case EMC_COOLANT_FLOOD_ON_TYPE:
    case EMC_COOLANT_FLOOD_OFF_TYPE:
	return EMC_TASK_EXEC::DONE;
	break;

    case EMC_TASK_PLAN_RUN_TYPE:
    case EMC_TASK_PLAN_PAUSE_TYPE:
    case EMC_TASK_PLAN_END_TYPE:
    case EMC_TASK_PLAN_INIT_TYPE:
    case EMC_TASK_PLAN_SYNCH_TYPE:
    case EMC_TASK_PLAN_EXECUTE_TYPE:
    case EMC_TASK_PLAN_OPTIONAL_STOP_TYPE:
	return EMC_TASK_EXEC::DONE;
	break;

    case EMC_SPINDLE_WAIT_ORIENT_COMPLETE_TYPE:
	return EMC_TASK_EXEC::WAITING_FOR_SPINDLE_ORIENTED;
	break;

    case EMC_TRAJ_DELAY_TYPE:
    case EMC_AUX_INPUT_WAIT_TYPE:
	return EMC_TASK_EXEC::WAITING_FOR_DELAY;
	break;

    case EMC_MOTION_SET_AOUT_TYPE:
    case EMC_MOTION_SET_DOUT_TYPE:
    case EMC_MOTION_ADAPTIVE_TYPE:
	return EMC_TASK_EXEC::DONE;
	break;

    default:
	// unrecognized command
	if (emc_debug & EMC_DEBUG_TASK_ISSUE) {
	    rcs_print_error("postconditions: unrecognized command %d:%s\n",
			    (int)cmd->type, emc_symbol_lookup(cmd->type));
	}
	return EMC_TASK_EXEC::DONE;
	break;
    }
    return EMC_TASK_EXEC::DONE; // unreached
}

/*
  STEPPING_CHECK() is a macro that prefaces a switch-case with a check
  for stepping. If stepping is active, it waits until the step has been
  given, then falls through to the rest of the case statement.
*/

#define STEPPING_CHECK()                                                   \
if (stepping) {                                                            \
  if (! steppingWait) {                                                    \
    steppingWait = 1;                                                      \
    steppedLine = emcStatus->task.currentLine;                             \
  }                                                                        \
  else {                                                                   \
    if (emcStatus->task.currentLine != steppedLine) {                      \
      break;                                                               \
    }                                                                      \
  }                                                                        \
}

// executor function
static int emcTaskExecute(void)
{
    int retval = 0;
    int status;			// status of child from EMC_SYSTEM_CMD
    pid_t pid;			// pid returned from waitpid()

    // first check for an abandoned system command and abort it
    if (emcSystemCmdPid != 0 &&
	emcStatus->task.execState !=
	EMC_TASK_EXEC::WAITING_FOR_SYSTEM_CMD) {
	if (emc_debug & EMC_DEBUG_TASK_ISSUE) {
	    rcs_print("emcSystemCmd: abandoning process %d\n",
		      emcSystemCmdPid);
	}
	kill(emcSystemCmdPid, SIGINT);
	emcSystemCmdPid = 0;
    }

    switch (emcStatus->task.execState) {
    case EMC_TASK_EXEC::ERROR:

	/*! \todo FIXME-- duplicate code for abort,
	   also near end of main, when aborting on subordinate errors,
	   and in emcTaskIssueCommand() */

	// abort everything
	emcTaskAbort();
        emcIoAbort(EMC_ABORT::TASK_EXEC_ERROR);
    for (int s = 0; s < emcStatus->motion.traj.spindles; s++) emcSpindleAbort(s);
	mdi_execute_abort();

	// without emcTaskPlanClose(), a new run command resumes at
	// aborted line-- feature that may be considered later
	{
	    int was_open = taskplanopen;
	    emcTaskPlanClose();
            emcTaskPlanReset();  // Flush any unflushed segments
	    if (emc_debug & EMC_DEBUG_INTERP && was_open) {
		rcs_print("emcTaskPlanClose() called at %s:%d\n", __FILE__,
			  __LINE__);
	    }
	}

	// clear out pending command
	emcTaskCommand = 0;
	interp_list.clear();
	emcAbortCleanup(EMC_ABORT::TASK_EXEC_ERROR);
        emcStatus->task.currentLine = 0;

	// clear out the interpreter state
	emcStatus->task.interpState = EMC_TASK_INTERP::IDLE;
	emcStatus->task.execState = EMC_TASK_EXEC::DONE;
	stepping = 0;
	steppingWait = 0;

	// now queue up command to resynch interpreter
	emcTaskQueueTaskPlanSynchCmd();

	retval = -1;
	break;

    case EMC_TASK_EXEC::DONE:
	STEPPING_CHECK();
	if (!emcStatus->motion.traj.queueFull &&
	    emcStatus->task.interpState != EMC_TASK_INTERP::PAUSED) {
	    if (0 == emcTaskCommand) {
		// need a new command
		emcTaskCommand = interp_list.get();
		// interp_list now has line number associated with this-- get
		// it
		if (0 != emcTaskCommand) {
		    emcTaskEager = 1;
		    emcStatus->task.currentLine = interp_list.get_line_number();
		    emcStatus->task.callLevel = emcTaskPlanLevel();
		    // and set it for all subsystems which use queued ids
		    emcTrajSetMotionId(emcStatus->task.currentLine);
		    if (emcStatus->motion.traj.queueFull) {
			emcStatus->task.execState =
			    EMC_TASK_EXEC::WAITING_FOR_MOTION_QUEUE;
		    } else {
			emcStatus->task.execState = emcTaskCheckPreconditions(emcTaskCommand.get());
		    }
		}
	    } else {
		// have an outstanding command
		if (0 != emcTaskIssueCommand(emcTaskCommand.get())) {
		    emcStatus->task.execState = EMC_TASK_EXEC::ERROR;
		    retval = -1;
		} else {
		    emcStatus->task.execState = emcTaskCheckPostconditions(emcTaskCommand.get());
		    emcTaskEager = 1;
		}
		emcTaskCommand = 0;	// reset it
	    }
	}
	break;

    case EMC_TASK_EXEC::WAITING_FOR_MOTION_QUEUE:
	STEPPING_CHECK();
	if (!emcStatus->motion.traj.queueFull) {
	    if (0 != emcTaskCommand) {
		emcStatus->task.execState = emcTaskCheckPreconditions(emcTaskCommand.get());
		emcTaskEager = 1;
	    } else {
		emcStatus->task.execState = EMC_TASK_EXEC::DONE;
		emcTaskEager = 1;
	    }
	}
	break;

    case EMC_TASK_EXEC::WAITING_FOR_MOTION:
	STEPPING_CHECK();
	if (emcStatus->motion.status == RCS_STATUS::ERROR) {
	    // emcOperatorError(0, "error in motion controller");
	    emcStatus->task.execState = EMC_TASK_EXEC::ERROR;
	} else if (emcStatus->motion.status == RCS_STATUS::DONE) {
	    emcStatus->task.execState = EMC_TASK_EXEC::DONE;
	    emcTaskEager = 1;
	}
	break;

    case EMC_TASK_EXEC::WAITING_FOR_IO:
	STEPPING_CHECK();
	if (emcStatus->io.status == RCS_STATUS::ERROR) {
	    // emcOperatorError(0, "error in IO controller");
	    emcStatus->task.execState = EMC_TASK_EXEC::ERROR;
	} else if (emcStatus->io.status == RCS_STATUS::DONE) {
	    emcStatus->task.execState = EMC_TASK_EXEC::DONE;
	    emcTaskEager = 1;
	}
	break;

    case EMC_TASK_EXEC::WAITING_FOR_MOTION_AND_IO:
	STEPPING_CHECK();
	if (emcStatus->motion.status == RCS_STATUS::ERROR) {
	    // emcOperatorError(0, "error in motion controller");
	    emcStatus->task.execState = EMC_TASK_EXEC::ERROR;
	} else if (emcStatus->io.status == RCS_STATUS::ERROR) {
	    // emcOperatorError(0, "error in IO controller");
	    emcStatus->task.execState = EMC_TASK_EXEC::ERROR;
	} else if (emcStatus->motion.status == RCS_STATUS::DONE &&
		   emcStatus->io.status == RCS_STATUS::DONE) {
	    emcStatus->task.execState = EMC_TASK_EXEC::DONE;
	    emcTaskEager = 1;
	}
	break;

    case EMC_TASK_EXEC::WAITING_FOR_SPINDLE_ORIENTED:
	STEPPING_CHECK(); // not sure
	{int state = 0;
		for (int n = 0; n < emcStatus->motion.traj.spindles; n++){
			if (emcStatus->motion.spindle[n].orient_state > state)
				state = emcStatus->motion.spindle[n].orient_state;
		}
	switch (state) {
		case EMCMOT_ORIENT_NONE:
		case EMCMOT_ORIENT_COMPLETE:
			emcStatus->task.execState = EMC_TASK_EXEC::DONE;
			emcStatus->task.delayLeft = 0;
			emcTaskEager = 1;
			rcs_print("wait for orient complete: nothing to do\n");
			break;

		case EMCMOT_ORIENT_IN_PROGRESS:
			emcStatus->task.delayLeft = taskExecDelayTimeout - etime();
			if (etime() >= taskExecDelayTimeout) {
			emcStatus->task.execState = EMC_TASK_EXEC::ERROR;
			emcStatus->task.delayLeft = 0;
			emcTaskEager = 1;
			emcOperatorError("wait for orient complete: TIMED OUT");
			}
			break;

		case EMCMOT_ORIENT_FAULTED:
			// actually the code in main() should trap this before we get here
			emcStatus->task.execState = EMC_TASK_EXEC::ERROR;
			emcStatus->task.delayLeft = 0;
			emcTaskEager = 1;
			for (int n = 0; n < emcStatus->motion.traj.spindles; n++){
				if (emcStatus->motion.spindle[n].orient_fault)
						emcOperatorError("wait for orient complete: FAULTED code=%d",
						emcStatus->motion.spindle[n].orient_fault);
			}
		}
	}
	break;

    case EMC_TASK_EXEC::WAITING_FOR_DELAY:
	STEPPING_CHECK();
	// check if delay has passed
	emcStatus->task.delayLeft = taskExecDelayTimeout - etime();
	if (etime() >= taskExecDelayTimeout) {
	    emcStatus->task.execState = EMC_TASK_EXEC::DONE;
	    emcStatus->task.delayLeft = 0;
	    if (emcStatus->task.input_timeout != 0)
		emcStatus->task.input_timeout = 1; // timeout occurred
	    emcTaskEager = 1;
	}
	// delay can be also be because we wait for an input
	// if the index is set (not -1)
	if (emcAuxInputWaitIndex >= 0) { 
	    switch (emcAuxInputWaitType) {
		case WAIT_MODE_HIGH:
		    if (emcStatus->motion.synch_di[emcAuxInputWaitIndex] != 0) {
			emcStatus->task.input_timeout = 0; // clear timeout flag
			emcAuxInputWaitIndex = -1;
			emcStatus->task.execState = EMC_TASK_EXEC::DONE;
			emcStatus->task.delayLeft = 0;
		    }
		    break;

    		case WAIT_MODE_RISE: 
		    if (emcStatus->motion.synch_di[emcAuxInputWaitIndex] == 0) {
			emcAuxInputWaitType = WAIT_MODE_HIGH;
		    }
		    break;
		    
		case WAIT_MODE_LOW:
		    if (emcStatus->motion.synch_di[emcAuxInputWaitIndex] == 0) {
			emcStatus->task.input_timeout = 0; // clear timeout flag
			emcAuxInputWaitIndex = -1;
			emcStatus->task.execState = EMC_TASK_EXEC::DONE;
			emcStatus->task.delayLeft = 0;
		    }
		    break;

		case WAIT_MODE_FALL: //FIXME: implement different fall mode if needed
		    if (emcStatus->motion.synch_di[emcAuxInputWaitIndex] != 0) {
			emcAuxInputWaitType = WAIT_MODE_LOW;
		    }
		    break;

		case WAIT_MODE_IMMEDIATE:
		    emcStatus->task.input_timeout = 0; // clear timeout flag
		    emcAuxInputWaitIndex = -1;
		    emcStatus->task.execState = EMC_TASK_EXEC::DONE;
		    emcStatus->task.delayLeft = 0;
		    break;
		
		default:
		    emcOperatorError("Unknown Wait Mode");
	    }
	}
	break;

    case EMC_TASK_EXEC::WAITING_FOR_SYSTEM_CMD:
	STEPPING_CHECK();

	// if we got here without a system command pending, say we're done
	if (0 == emcSystemCmdPid) {
	    emcStatus->task.execState = EMC_TASK_EXEC::DONE;
	    break;
	}
	// check the status of the system command
	pid = waitpid(emcSystemCmdPid, &status, WNOHANG);

	if (0 == pid) {
	    // child is still executing
	    break;
	}

	if (-1 == pid) {
	    // execution error
	    if (emc_debug & EMC_DEBUG_TASK_ISSUE) {
		rcs_print("emcSystemCmd: error waiting for %d\n",
			  emcSystemCmdPid);
	    }
	    emcSystemCmdPid = 0;
	    emcStatus->task.execState = EMC_TASK_EXEC::ERROR;
	    break;
	}

	if (emcSystemCmdPid != pid) {
	    // somehow some other child finished, which is a coding error
	    if (emc_debug & EMC_DEBUG_TASK_ISSUE) {
		rcs_print
		    ("emcSystemCmd: error waiting for system command %d, we got %d\n",
		     emcSystemCmdPid, pid);
	    }
	    emcSystemCmdPid = 0;
	    emcStatus->task.execState = EMC_TASK_EXEC::ERROR;
	    break;
	}
	// else child has finished
	if (WIFEXITED(status)) {
	    if (0 == WEXITSTATUS(status)) {
		// child exited normally
		emcSystemCmdPid = 0;
		emcStatus->task.execState = EMC_TASK_EXEC::DONE;
		emcTaskEager = 1;
	    } else {
		// child exited with non-zero status
		if (emc_debug & EMC_DEBUG_TASK_ISSUE) {
		    rcs_print
			("emcSystemCmd: system command %d exited abnormally with value %d\n",
			 emcSystemCmdPid, WEXITSTATUS(status));
		}
		emcSystemCmdPid = 0;
		emcStatus->task.execState = EMC_TASK_EXEC::ERROR;
	    }
	} else if (WIFSIGNALED(status)) {
	    // child exited with an uncaught signal
	    if (emc_debug & EMC_DEBUG_TASK_ISSUE) {
		rcs_print("system command %d terminated with signal %d\n",
			  emcSystemCmdPid, WTERMSIG(status));
	    }
	    emcSystemCmdPid = 0;
	    emcStatus->task.execState = EMC_TASK_EXEC::ERROR;
	} else if (WIFSTOPPED(status)) {
	    // child is currently being traced, so keep waiting
	} else {
	    // some other status, we'll call this an error
	    emcSystemCmdPid = 0;
	    emcStatus->task.execState = EMC_TASK_EXEC::ERROR;
	}
	break;

    default:
	// coding error
	if (emc_debug & EMC_DEBUG_TASK_ISSUE) {
	    rcs_print_error("invalid execState");
	}
	retval = -1;
	break;
    }
    return retval;
}

// called to allocate and init resources
static int emctask_startup()
{
    double end;
    int good;

#define RETRY_TIME 10.0		// seconds to wait for subsystems to come up
#define RETRY_INTERVAL 1.0	// seconds between wait tries for a subsystem

    // moved up so it can be exposed in taskmodule at init time
    // // get our status data structure
    // emcStatus = new EMC_STAT;

    // get the NML command buffer
    end = RETRY_TIME;
    good = 0;
    do {
	if (NULL != emcCommandBuffer) {
	    delete emcCommandBuffer;
	}
	emcCommandBuffer =
	    new RCS_CMD_CHANNEL(emcFormat, "emcCommand", "emc",
				emc_nmlfile);
	if (emcCommandBuffer->valid()) {
	    good = 1;
	    break;
	}
	esleep(RETRY_INTERVAL);
	end -= RETRY_INTERVAL;
	if (done) {
	    emctask_shutdown();
	    exit(1);
	}
    } while (end > 0.0);

    if (!good) {
	rcs_print_error("can't get emcCommand buffer\n");
	return -1;
    }
    // get our command data structure
    emcCommand = emcCommandBuffer->get_address();

    // get the NML status buffer
    end = RETRY_TIME;
    good = 0;
    do {
	if (NULL != emcStatusBuffer) {
	    delete emcStatusBuffer;
	}
	emcStatusBuffer =
	    new RCS_STAT_CHANNEL(emcFormat, "emcStatus", "emc",
				 emc_nmlfile);
	if (emcStatusBuffer->valid()) {
	    good = 1;
	    break;
	}
	esleep(RETRY_INTERVAL);
	end -= RETRY_INTERVAL;
	if (done) {
	    emctask_shutdown();
	    exit(1);
	}
    } while (end > 0.0);

    if (!good) {
	rcs_print_error("can't get emcStatus buffer\n");
	return -1;
    }

    // get the NML error buffer
    end = RETRY_TIME;
    good = 0;
    do {
	if (NULL != emcErrorBuffer) {
	    delete emcErrorBuffer;
	}
	emcErrorBuffer =
	    new NML(nmlErrorFormat, "emcError", "emc", emc_nmlfile);
	if (emcErrorBuffer->valid()) {
	    good = 1;
	    break;
	}
	esleep(RETRY_INTERVAL);
	end -= RETRY_INTERVAL;
	if (done) {
	    emctask_shutdown();
	    exit(1);
	}
    } while (end > 0.0);

    if (!good) {
	rcs_print_error("can't get emcError buffer\n");
	return -1;
    }
    // get the timer
    if (!emcTaskNoDelay) {
	timer = new RCS_TIMER(emc_task_cycle_time, "", "");
    }
    // initialize the subsystems

    // IO first
    if (emcIoInit() != 0) {
        rcs_print_error("can't initialize IO\n");
        return -1;
    }

    if (ini_hal_init(joints)) {
        rcs_print_error("%s: ini_hal_init failed\n", __PRETTY_FUNCTION__);
        return -1;
    }

    // initialize motion
    end = RETRY_TIME;
    good = 0;
    do {
	if (0 == emcMotionInit()) {
	    good = 1;
	    break;
	}
	esleep(RETRY_INTERVAL);
	end -= RETRY_INTERVAL;
	if (done) {
	    emctask_shutdown();
	    exit(1);
	}
    } while (end > 0.0);
    if (!good) {
	rcs_print_error("can't initialize motion\n");
	return -1;
    }

	if (ini_hal_init_pins(joints)) {
        rcs_print_error("%s: ini_hal_init_pins failed\n", __PRETTY_FUNCTION__);
        return -1;
    }

    end = RETRY_TIME;
    good = 0;
    do {
	if (0 == emcMotionUpdate(&emcStatus->motion)) {
	    good = 1;
	    break;
	}
	esleep(RETRY_INTERVAL);
	end -= RETRY_INTERVAL;
	if (done) {
	    emctask_shutdown();
	    exit(1);
	}
    } while (end > 0.0);
    if (!good) {
	rcs_print_error("can't read motion status\n");
	return -1;
    }
    // now the interpreter

    if (0 != emcTaskPlanInit()) {
	rcs_print_error("can't initialize interpreter\n");
	return -1;
    }

    if (done ) {
	emctask_shutdown();
	exit(1);
    }

    // now task
    if (0 != emcTaskInit()) {
	rcs_print_error("can't initialize task\n");
	return -1;
    }
    emcTaskUpdate(&emcStatus->task);

    return 0;
}

// called to deallocate resources
static int emctask_shutdown(void)
{
    // shut down the subsystems
    if (0 != emcStatus) {
	emcTaskHalt();
	emcTaskPlanExit();
	emcMotionHalt();
    }
    // delete the timer
    if (0 != timer) {
	delete timer;
	timer = 0;
    }
    // delete the NML channels

    if (0 != emcErrorBuffer) {
	delete emcErrorBuffer;
	emcErrorBuffer = 0;
    }

    if (0 != emcStatusBuffer) {
	delete emcStatusBuffer;
	emcStatusBuffer = 0;
	emcStatus = 0;
    }

    if (0 != emcCommandBuffer) {
	delete emcCommandBuffer;
	emcCommandBuffer = 0;
	emcCommand = 0;
    }

    if (0 != emcStatus) {
	delete emcStatus;
	emcStatus = 0;
    }
    return 0;
}

static int iniLoad(const char *filename)
{
    IniFile inifile;
    std::optional<const char*> inistring;
    char version[LINELEN], machine[LINELEN];
    double saveDouble;
    int saveInt;

    // open it
    if (inifile.Open(filename) == false) {
	return -1;
    }

	if ((inistring = inifile.Find("JOINTS", "KINS"))) {
	// copy to global
	if (1 != sscanf(*inistring, "%i", &joints)) {
	    joints = 0;
	}
    } else {
	// not found, use default
	joints = 0;
    }

    // EMC debugging flags
    emc_debug = 0;  // disabled by default
    if ((inistring = inifile.Find("DEBUG", "EMC"))) {
        // parse to global
        if (sscanf(*inistring, "%x", &emc_debug) < 1) {
            perror("failed to parse [EMC] DEBUG");
        }
    }

<<<<<<< HEAD
    // set output for RCS messages
    set_rcs_print_destination(RCS_PRINT_TO_STDOUT);   // use stdout by default
    if ((inistring = inifile.Find("RCS_DEBUG_DEST", "EMC"))) {
        static RCS_PRINT_DESTINATION_TYPE type;
        if (!strcmp(*inistring, "STDOUT")) {
            type = RCS_PRINT_TO_STDOUT;
        } else if (!strcmp(*inistring, "STDERR")) {
            type = RCS_PRINT_TO_STDERR;
        } else if (!strcmp(*inistring, "FILE")) {
            type = RCS_PRINT_TO_FILE;
        } else if (!strcmp(*inistring, "LOGGER")) {
            type = RCS_PRINT_TO_LOGGER;
        } else if (!strcmp(*inistring, "MSGBOX")) {
            type = RCS_PRINT_TO_MESSAGE_BOX;
        } else if (!strcmp(*inistring, "NULL")) {
            type = RCS_PRINT_TO_NULL;
        } else {
             type = RCS_PRINT_TO_STDOUT;
        }
        set_rcs_print_destination(type);
    }

    // NML/RCS debugging flags
    set_rcs_print_flag(PRINT_RCS_ERRORS);  // only print errors by default
    // enable all debug messages by default if RCS or NML debugging is enabled
    if ((emc_debug & EMC_DEBUG_RCS) || (emc_debug & EMC_DEBUG_NML)) {
        // output all RCS debug messages
        set_rcs_print_flag(PRINT_EVERYTHING);
=======
    if (emc_debug & EMC_DEBUG_VERSIONS) {
	if (NULL != (inistring = inifile.Find("VERSION", "EMC"))) {
	    if(sscanf(inistring, "$Revision: %s", version) != 1) {
		rtapi_strlcpy(version, "unknown", LINELEN-1);
	    }
	} else {
	    rtapi_strlcpy(version, "unknown", LINELEN-1);
	}

	if (NULL != (inistring = inifile.Find("MACHINE", "EMC"))) {
	    rtapi_strlcpy(machine, inistring, LINELEN-1);
	} else {
	    rtapi_strlcpy(machine, "unknown", LINELEN-1);
	}
	rcs_print("task: machine: '%s'  version '%s'\n", machine, version);
>>>>>>> 732919b3
    }

    // set flags if RCS_DEBUG in ini file
    if ((inistring = inifile.Find("RCS_DEBUG", "EMC"))) {
        static long int flags;
        if (sscanf(*inistring, "%lx", &flags) < 1) {
            perror("failed to parse [EMC] RCS_DEBUG");
        }
        // clear all flags
        clear_rcs_print_flag(PRINT_EVERYTHING);
        // set parsed flags
        set_rcs_print_flag(flags);
    }
    // output infinite RCS errors by default
    max_rcs_errors_to_print = -1;
    if ((inistring = inifile.Find("RCS_MAX_ERR", "EMC"))) {
        if (sscanf(*inistring, "%d", &max_rcs_errors_to_print) < 1) {
            perror("failed to parse [EMC] RCS_MAX_ERR");
        }
    }

    inistring = inifile.Find("VERSION", "EMC");
    strncpy(version, inistring.value_or("unknown"), LINELEN-1);

    inistring = inifile.Find("MACHINE", "EMC");
    strncpy(machine, inistring.value_or("unknown"), LINELEN-1);
    extern char *program_invocation_short_name;
    rcs_print(
	"%s (%d) task: machine '%s'  version '%s'\n",
	program_invocation_short_name, getpid(), machine, version
    );

    if ((inistring = inifile.Find("NML_FILE", "EMC"))) {
	// copy to global
	rtapi_strxcpy(emc_nmlfile, *inistring);
    } else {
	// not found, use default
    }

    saveInt = emc_task_interp_max_len; //remember default or previously set value
    if ((inistring = inifile.Find("INTERP_MAX_LEN", "TASK"))) {
	if (1 == sscanf(*inistring, "%d", &emc_task_interp_max_len)) {
	    if (emc_task_interp_max_len <= 0) {
	    	emc_task_interp_max_len = saveInt;
	    }
	} else {
	    emc_task_interp_max_len = saveInt;
	}
    }

    if ((inistring = inifile.Find("RS274NGC_STARTUP_CODE", "RS274NGC"))) {
	// copy to global
	rtapi_strxcpy(rs274ngc_startup_code, *inistring);
    }

    saveDouble = emc_task_cycle_time;
    EMC_TASK_CYCLE_TIME_ORIG = emc_task_cycle_time;
    emcTaskNoDelay = 0;
    if ((inistring = inifile.Find("CYCLE_TIME", "TASK"))) {
	if (1 == sscanf(*inistring, "%lf", &emc_task_cycle_time)) {
	    // found it
	    // if it's <= 0.0, then flag that we don't want to
	    // wait at all, which will set the EMC_TASK_CYCLE_TIME
	    // global to the actual time deltas
	    if (emc_task_cycle_time <= 0.0) {
		emcTaskNoDelay = 1;
	    }
	} else {
	    // found, but invalid
	    emc_task_cycle_time = saveDouble;
	    rcs_print
		("invalid [TASK] CYCLE_TIME in %s (%s); using default %f\n",
		 filename, *inistring, emc_task_cycle_time);
	}
    } else {
	// not found, using default
	rcs_print("[TASK] CYCLE_TIME not found in %s; using default %f\n",
		  filename, emc_task_cycle_time);
    }


    if ((inistring = inifile.Find("NO_FORCE_HOMING", "TRAJ"))) {
	if (1 == sscanf(*inistring, "%d", &no_force_homing)) {
	    // found it
	    // if it's <= 0.0, then set it 0 so that homing is required before MDI or Auto
	    if (no_force_homing <= 0) {
		no_force_homing = 0;
	    }
	} else {
	    // found, but invalid
	    no_force_homing = 0;
	    rcs_print
		("invalid [TRAJ] NO_FORCE_HOMING in %s (%s); using default %d\n",
		 filename, *inistring, no_force_homing);
	}
    } else {
	// not found, using default
	no_force_homing = 0;
    }

    // configurable template for iocontrol reason display
    if ((inistring = inifile.Find("IO_ERROR", "TASK"))) {
	io_error = strdup(*inistring);
    }

    // max number of queued MDI commands
    if ((inistring = inifile.Find("MDI_QUEUED_COMMANDS", "TASK"))) {
	max_mdi_queued_commands = atoi(*inistring);
    }

    // close it
    inifile.Close();

    return 0;
}

/*
  syntax: a.out {-d -ini <INI file>} {-nml <nml file>} {-shm <key>}
  */
int main(int argc, char *argv[])
{
    int taskPlanError = 0;
    int taskExecuteError = 0;
    double startTime, endTime, deltaTime;
    double first_start_time;
    int num_latency_warnings = 0;
    int latency_excursion_factor = 10;  // if latency is worse than (factor * expected), it's an excursion
    double minTime, maxTime;

    bindtextdomain("linuxcnc", EMC2_PO_DIR);
    setlocale(LC_MESSAGES,"");
    setlocale(LC_CTYPE,"");
    textdomain("linuxcnc");

    // loop until done
    done = 0;
    // trap ^C
    signal(SIGINT, emctask_quit);
    // and SIGTERM (used by runscript to shut down)
    signal(SIGTERM, emctask_quit);

    // create a backtrace on stderr
    signal(SIGSEGV, backtrace);
    signal(SIGFPE, backtrace);
    signal(SIGUSR1, backtrace);

    // set print destination to stdout, for console apps
    set_rcs_print_destination(RCS_PRINT_TO_STDOUT);

    // process command line args
    if (0 != emcGetArgs(argc, argv)) {
	rcs_print_error("error in argument list\n");
	exit(1);
    }

    if (done) {
	emctask_shutdown();
	exit(1);
    }

    if (done) {
	emctask_shutdown();
	exit(1);
    }
    // get configuration information
    iniLoad(emc_inifile);

    if (done) {
	emctask_shutdown();
	exit(1);
    }

    // create EMC2_TMP_DIR if it's not existing, yet
    struct stat s = {0};
    if (stat(EMC2_TMP_DIR, &s) != 0) {
        if(mkdir(EMC2_TMP_DIR, 0700) != 0) {
		rcs_print_error("mkdir(%s): %s", EMC2_TMP_DIR, strerror(errno));
		emctask_shutdown();
		exit(1);
	}
    }

    // get our status data structure
    // moved up from emc_startup so we can expose it in Python right away
    emcStatus = new EMC_STAT;

    // get the Python plugin going

    // inistantiate task methods object, too
	if (emcTaskOnce(emc_inifile, emcStatus->io)) {
		rcs_print_error("can't initialize task object / HAL\n");
		emctask_shutdown();
		exit(1);
	}
    rtapi_strxcpy(emcStatus->task.ini_filename, emc_inifile);
    if (task_methods == NULL) {
	rcs_print_error("can't initialize Task methods\n");
	emctask_shutdown();
	exit(1);
    }

    // initialize everything
    if (0 != emctask_startup()) {
	emctask_shutdown();
	exit(1);
    }
    // set the default startup modes
    emcMotionAbort();
    for (int s = 0; s < emcStatus->motion.traj.spindles; s++) emcSpindleAbort(s);
    emcAuxEstopOn();
    emcTrajDisable();
    emcIoAbort(EMC_ABORT::TASK_STATE_ESTOP);
    emcJointUnhome(-2);

    emcTrajSetMode(EMC_TRAJ_MODE::FREE);

    // reflect the initial value of EMC_DEBUG in emcStatus->debug
    emcStatus->debug = emc_debug;

    startTime = etime();	// set start time before entering loop;
    first_start_time = startTime;
    endTime = startTime;
    // it will be set at end of loop from now on
    minTime = DBL_MAX;		// set to value that can never be exceeded
    maxTime = 0.0;		// set to value that can never be underset

    if (0 != usrmotReadEmcmotConfig(&emcmotConfig)) {
        rcs_print("%s failed usrmotReadEmcmotconfig()\n",__FILE__);
    }
    while (!done) {
        static int gave_soft_limit_message = 0;
        check_ini_hal_items(emcStatus->motion.traj.joints);
	// read command
	if (0 != emcCommandBuffer->read()) {
	    // got a new command, so clear out errors
	    taskPlanError = 0;
	    taskExecuteError = 0;
	}
	// run control cycle
	if (0 != emcTaskPlan()) {
	    taskPlanError = 1;
	}
	if (0 != emcTaskExecute()) {
	    taskExecuteError = 1;
	}
	// update subordinate status

	emcMotionUpdate(&emcStatus->motion);
	// synchronize subordinate states
	if (emcStatus->io.aux.estop) {
	    if (emcStatus->motion.traj.enabled) {
		emcTrajDisable();
		emcTaskAbort();
		emcIoAbort(EMC_ABORT::AUX_ESTOP);
		for (int s = 0; s < emcStatus->motion.traj.spindles; s++) emcSpindleAbort(s);
		emcJointUnhome(-2); // only those joints which are volatile_home
		mdi_execute_abort();
		emcAbortCleanup(EMC_ABORT::AUX_ESTOP);
		emcTaskPlanSynch();
	    }
	    if (emcStatus->io.coolant.mist) {
		emcCoolantMistOff();
	    }
	    if (emcStatus->io.coolant.flood) {
		emcCoolantFloodOff();
	    }
	    for (int n = 0; n < emcStatus->motion.traj.spindles; n++){
	    	if (emcStatus->motion.spindle[n].enabled) {
	    		emcSpindleOff(n);
	    	}
	    }
	}

	// toolchanger indicated fault code > 0
	if ((emcStatus->io.status == RCS_STATUS::ERROR) &&
	    emcStatus->io.fault) {
	    static int reported = -1;
	    if (emcStatus->io.reason > 0) {
		if (reported ^ emcStatus->io.fault) {
		    rcs_print("M6: toolchanger soft fault=%d, reason=%d\n",
			      emcStatus->io.fault, emcStatus->io.reason);
		    reported = emcStatus->io.fault;
		}
		emcStatus->io.status = RCS_STATUS::DONE; // let program continue
	    } else {
		rcs_print("M6: toolchanger hard fault, reason=%d\n",
			  emcStatus->io.reason);
		// abort since io.status is RCS_STATUS::ERROR
	    }

	}

        if (!emcStatus->motion.on_soft_limit) {gave_soft_limit_message = 0;}

	// check for subordinate errors, and halt task if so
        if (   emcStatus->motion.status == RCS_STATUS::ERROR
            && emcStatus->motion.on_soft_limit) { 
           if (!gave_soft_limit_message) {
                emcOperatorError("On Soft Limit");
                // if gui does not provide a means to switch to joint mode
                // the  machine may be stuck (a misconfiguration)
                if (emcmotConfig.kinType == KINEMATICS_IDENTITY) {
                    emcOperatorError("Identity kinematics are MISCONFIGURED");
                }
                gave_soft_limit_message = 1;
           }
        } else if (emcStatus->motion.status == RCS_STATUS::ERROR ||
	    ((emcStatus->io.status == RCS_STATUS::ERROR) &&
	     (emcStatus->io.reason <= 0))) {
	    /*! \todo FIXME-- duplicate code for abort,
	      also in emcTaskExecute()
	      and in emcTaskIssueCommand() */

	    if (emcStatus->io.status == RCS_STATUS::ERROR) {
		// this is an aborted M6.
		if (emc_debug & EMC_DEBUG_RCS ) {
		    rcs_print("io.status=RCS_STATUS::ERROR, fault=%d reason=%d\n",
			      emcStatus->io.fault, emcStatus->io.reason);
		}
		if (emcStatus->io.reason < 0) {
		    emcOperatorError(io_error, emcStatus->io.reason);
		}
	    }
	    // motion already should have reported this condition (and set RCS_STATUS::ERROR?)
	    // an M19 orient failed to complete within timeout
	    // if ((emcStatus->motion.status == RCS_STATUS::ERROR) && 
	    // 	(emcStatus->motion.spindle.orient_state == EMCMOT_ORIENT_FAULTED) &&
	    // 	(emcStatus->motion.spindle.orient_fault != 0)) {
	    // 	emcOperatorError("wait for orient complete timed out");
	    // }

            // abort everything
            emcTaskAbort();
            emcIoAbort(EMC_ABORT::MOTION_OR_IO_RCS_ERROR);
            for (int s = 0; s < emcStatus->motion.traj.spindles; s++) emcSpindleAbort(s);;
	    mdi_execute_abort();
	    // without emcTaskPlanClose(), a new run command resumes at
	    // aborted line-- feature that may be considered later
	    {
		int was_open = taskplanopen;
		emcTaskPlanClose();
                emcTaskPlanReset();  // Flush any unflushed segments
		if (emc_debug & EMC_DEBUG_INTERP && was_open) {
		    rcs_print("emcTaskPlanClose() called at %s:%d\n",
			      __FILE__, __LINE__);
		}
	    }

	    // clear out the pending command
	    emcTaskCommand = 0;
	    interp_list.clear();
	    emcStatus->task.currentLine = 0;

	    emcAbortCleanup(EMC_ABORT::MOTION_OR_IO_RCS_ERROR);

	    // clear out the interpreter state
	    emcStatus->task.interpState = EMC_TASK_INTERP::IDLE;
	    emcStatus->task.execState = EMC_TASK_EXEC::DONE;
	    stepping = 0;
	    steppingWait = 0;

	    // now queue up command to resynch interpreter
	    emcTaskQueueTaskPlanSynchCmd();
	}

	// update task-specific status
	emcTaskUpdate(&emcStatus->task);

	// handle RCS_STAT_MSG base class members explicitly, since this
	// is not an NML_MODULE and they won't be set automatically

	// do task
	emcStatus->task.command_type = emcCommand->type;
	emcStatus->task.echo_serial_number = emcCommand->serial_number;

	// do top level
	emcStatus->command_type = emcCommand->type;
	emcStatus->echo_serial_number = emcCommand->serial_number;

	if (taskPlanError || taskExecuteError ||
	    emcStatus->task.execState == EMC_TASK_EXEC::ERROR ||
	    emcStatus->motion.status == RCS_STATUS::ERROR ||
	    emcStatus->io.status == RCS_STATUS::ERROR) {
	    emcStatus->status = RCS_STATUS::ERROR;
	    emcStatus->task.status = RCS_STATUS::ERROR;
	} else if (!taskPlanError && !taskExecuteError &&
		   emcStatus->task.execState == EMC_TASK_EXEC::DONE &&
		   emcStatus->motion.status == RCS_STATUS::DONE &&
		   emcStatus->io.status == RCS_STATUS::DONE &&
		   mdi_execute_queue.len() == 0 &&
		   interp_list.len() == 0 &&
		   emcTaskCommand == 0 &&
		   emcStatus->task.interpState == EMC_TASK_INTERP::IDLE) {
	    emcStatus->status = RCS_STATUS::DONE;
	    emcStatus->task.status = RCS_STATUS::DONE;
	} else {
	    emcStatus->status = RCS_STATUS::EXEC;
	    emcStatus->task.status = RCS_STATUS::EXEC;
	}

	// write it
	// since emcStatus was passed to the WM init functions, it
	// will be updated in the _update() functions above. There's
	// no need to call the individual functions on all WM items.
	emcStatusBuffer->write(emcStatus);

	// wait on timer cycle, if specified, or calculate actual
	// interval if INI file says to run full out via
	// [TASK] CYCLE_TIME <= 0.0d
	// emcTaskEager = 0;
        endTime = etime();
        deltaTime = endTime - startTime;
        if (deltaTime < minTime)
            minTime = deltaTime;
        else if (deltaTime > maxTime)
            maxTime = deltaTime;
        startTime = endTime;
        if (!getenv( (char*)"QUIET_TASK") ) {
            if (deltaTime > (latency_excursion_factor * emc_task_cycle_time)) {
                if (num_latency_warnings < 10) {
                    rcs_print("task: main loop took %.6f seconds\n", deltaTime);
                }
                num_latency_warnings ++;
            }
        }

	if ((emcTaskNoDelay) || (emcTaskEager)) {
	    emcTaskEager = 0;
	} else {
	    timer->wait();
	}
	task_methods->run();
    }
    // end of while (! done)

    rcs_print(
        "task: %u cycles, min=%.6f, max=%.6f, avg=%.6f, %u latency excursions (> %dx expected cycle time of %.6fs)\n",
        emcStatus->task.heartbeat,
        minTime,
        maxTime,
        (emcStatus->task.heartbeat != 0) ?  (endTime - first_start_time) / emcStatus->task.heartbeat : -1.0,
        num_latency_warnings,
        latency_excursion_factor,
        emc_task_cycle_time
    );

    // clean up everything
    emctask_shutdown();

    // and leave
    exit(0);
}<|MERGE_RESOLUTION|>--- conflicted
+++ resolved
@@ -3114,7 +3114,6 @@
         }
     }
 
-<<<<<<< HEAD
     // set output for RCS messages
     set_rcs_print_destination(RCS_PRINT_TO_STDOUT);   // use stdout by default
     if ((inistring = inifile.Find("RCS_DEBUG_DEST", "EMC"))) {
@@ -3143,23 +3142,6 @@
     if ((emc_debug & EMC_DEBUG_RCS) || (emc_debug & EMC_DEBUG_NML)) {
         // output all RCS debug messages
         set_rcs_print_flag(PRINT_EVERYTHING);
-=======
-    if (emc_debug & EMC_DEBUG_VERSIONS) {
-	if (NULL != (inistring = inifile.Find("VERSION", "EMC"))) {
-	    if(sscanf(inistring, "$Revision: %s", version) != 1) {
-		rtapi_strlcpy(version, "unknown", LINELEN-1);
-	    }
-	} else {
-	    rtapi_strlcpy(version, "unknown", LINELEN-1);
-	}
-
-	if (NULL != (inistring = inifile.Find("MACHINE", "EMC"))) {
-	    rtapi_strlcpy(machine, inistring, LINELEN-1);
-	} else {
-	    rtapi_strlcpy(machine, "unknown", LINELEN-1);
-	}
-	rcs_print("task: machine: '%s'  version '%s'\n", machine, version);
->>>>>>> 732919b3
     }
 
     // set flags if RCS_DEBUG in ini file
@@ -3182,10 +3164,10 @@
     }
 
     inistring = inifile.Find("VERSION", "EMC");
-    strncpy(version, inistring.value_or("unknown"), LINELEN-1);
+    rtapi_strlcpy(version, inistring.value_or("unknown"), LINELEN-1);
 
     inistring = inifile.Find("MACHINE", "EMC");
-    strncpy(machine, inistring.value_or("unknown"), LINELEN-1);
+    rtapi_strlcpy(machine, inistring.value_or("unknown"), LINELEN-1);
     extern char *program_invocation_short_name;
     rcs_print(
 	"%s (%d) task: machine '%s'  version '%s'\n",
