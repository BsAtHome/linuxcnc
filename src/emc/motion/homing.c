/********************************************************************
* Description: homing.c
*   code to handle homing - originally in control.c, but moved out
*   to improve modularity and keep control.c from bloating
*
* Author: jmkasunich
* License: GPL Version 2
* Created on:
* System: Linux
*
* Copyright (c) 2004 All rights reserved.
********************************************************************/

#include "rtapi.h"
#include "rtapi_math.h"
#include "motion.h"
#include "hal.h"
#include "mot_priv.h"
#include "homing.h"

#define ABS(x) (((x) < 0) ? -(x) : (x))

// Mark strings for translation, but defer translation to userspace
#define _(s) (s)

/***********************************************************************
*                         LOCAL CONSTANTS                              *
************************************************************************/

/* Length of delay between homing motions - this is intended to
   ensure that all motion has ceased and switch bouncing has
   ended.  We might want to make this user adjustable, but for
   now it's a constant.  It is in seconds */
#define HOME_DELAY 0.100

#define MAX_HOME_SEQUENCES EMCMOT_MAX_JOINTS

/***********************************************************************
*                  LOCAL VARIABLE DECLARATIONS                         *
************************************************************************/

// home sequences (some states are required)
static home_sequence_state_t sequence_state;
static int  home_sequence = -1;
static bool homing_active;

/* internal states for homing */
typedef enum {
  HOME_IDLE = 0,
  HOME_START,// 1
  HOME_UNLOCK,// 2
  HOME_UNLOCK_WAIT,// 3
  HOME_INITIAL_BACKOFF_START,// 4
  HOME_INITIAL_BACKOFF_WAIT,// 5
  HOME_INITIAL_SEARCH_START,// 6
  HOME_INITIAL_SEARCH_WAIT,// 7
  HOME_SET_COARSE_POSITION,// 8
  HOME_FINAL_BACKOFF_START,// 9
  HOME_FINAL_BACKOFF_WAIT,// 10
  HOME_RISE_SEARCH_START,// 11
  HOME_RISE_SEARCH_WAIT,// 12
  HOME_FALL_SEARCH_START,// 13
  HOME_FALL_SEARCH_WAIT,// 14
  HOME_SET_SWITCH_POSITION,// 15
  HOME_INDEX_ONLY_START,// 16
  HOME_INDEX_SEARCH_START,// 17
  HOME_INDEX_SEARCH_WAIT,// 18
  HOME_SET_INDEX_POSITION,// 19
  HOME_FINAL_MOVE_START,// 20
  HOME_FINAL_MOVE_WAIT,// 21
  HOME_LOCK,// 22
  HOME_LOCK_WAIT,// 23
  HOME_FINISHED,// 24
  HOME_ABORT// 25
} home_state_t;

static int  immediate_state;

// local per-joint data (includes hal pin data)
typedef struct {
  home_state_t home_state;           // OUT pin
  bool         homing;               // OUT pin
  bool         homed;                // OUT pin
  bool         home_sw;              // IN  pin
  bool         index_enable;         // IO  pin
  bool         at_home;
  bool         sync_final_move;      // joints with neg sequence
  bool         joint_in_sequence;
  int          pause_timer;
  double       home_offset;          // intfc, updateable
  double       home;                 // intfc, updateable
  double       home_final_vel;       // intfc
  double       home_search_vel;      // intfc
  double       home_latch_vel;       // intfc
  int          home_flags;           // intfc
  int          home_sequence;        // intfc, updateable
  bool         volatile_home;        // intfc
  bool         home_is_synchronized;
} home_local_data;

static  home_local_data H[EMCMOT_MAX_JOINTS];

// data for per-joint homing-specific hal pins:
typedef struct {
    hal_bit_t *home_sw;      // home switch input
    hal_bit_t *homing;       // joint is homing
    hal_bit_t *homed;        // joint was homed
    hal_bit_t *index_enable; // motmod sets: request reset on index
                             //        encoder clears: index arrived
    hal_s32_t *home_state;   // homing state machine state
} one_joint_home_data_t;

typedef struct {
    one_joint_home_data_t jhd[EMCMOT_MAX_JOINTS];
} all_joints_home_data_t;

static all_joints_home_data_t *joint_home_data = 0;

/***********************************************************************
*                      LOCAL FUNCTIONS                                 *
************************************************************************/

/* a couple of helper functions with code that would otherwise be
   repeated in several different states of the homing state machine */

/* 'home_start_move()' starts a move at the specified velocity.  The
   length of the move is equal to twice the overall range of the joint,
   but the intent is that something (like a home switch or index pulse)
   will stop it before that point. */
static void home_start_move(emcmot_joint_t * joint, double vel)
{
    double joint_range;

    /* set up a long move */
    joint_range = joint->max_pos_limit - joint->min_pos_limit;
    if (vel > 0.0) {
	joint->free_tp.pos_cmd = joint->pos_cmd + 2.0 * joint_range;
    } else {
	joint->free_tp.pos_cmd = joint->pos_cmd - 2.0 * joint_range;
    }
    if (fabs(vel) < joint->vel_limit) {
	joint->free_tp.max_vel = fabs(vel);
    } else {
        /* clamp on max vel for this joint */
	joint->free_tp.max_vel = joint->vel_limit;
    }
    /* start the move */
    joint->free_tp.enable = 1;
} // home_start_move()

/* 'home_do_moving_checks()' is called from states where the machine
   is supposed to be moving.  It checks to see if the machine has
   hit a limit, or if the move has stopped.  (Normally such moves
   will be terminated by the home switch or an index pulse or some
   other event, if the move goes to completion, something is wrong.) */
static void home_do_moving_checks(emcmot_joint_t * joint,int jno)
{
    /* check for limit switches */
    if (joint->on_pos_limit || joint->on_neg_limit) {
	/* on limit, check to see if we should trip */
	if (!(H[jno].home_flags & HOME_IGNORE_LIMITS)) {
	    /* not ignoring limits, time to quit */
	    reportError(_("hit limit in home state %d"), H[jno].home_state);
            H[jno].home_state = HOME_ABORT;
	    immediate_state = 1;
	    return;
	}
    }
    /* check for reached end of move */
    if (!joint->free_tp.active) {
	/* reached end of move without hitting switch */
	joint->free_tp.enable = 0;
	reportError(_("end of move in home state %d"), H[jno].home_state);
        H[jno].home_state = HOME_ABORT;
	immediate_state = 1;
	return;
    }
} // home_do_moving_checks()

static void update_home_is_synchronized(void) {
    // invoke anytime H[*].home_sequence is altered
    int jno,joint_num;

    // first, clear all H[*].home_is_synchronized
    for (jno = 0; jno < ALL_JOINTS; jno++) {
        H[jno].home_is_synchronized = 0;
    }
    for (jno = 0; jno < ALL_JOINTS; jno++) {
        if (H[jno].home_sequence < 0) {
            H[jno].home_is_synchronized = 1;
            continue;
        }
        for (joint_num = 0; joint_num < ALL_JOINTS; joint_num++) {
            if (joint_num == jno) continue;
            if (   (    H[joint_num].home_sequence < 0)
                && (ABS(H[joint_num].home_sequence) == H[jno].home_sequence) )  {
                H[jno].home_is_synchronized = 1;
                H[joint_num].home_is_synchronized = 1;
            }
        }
    }
}
/***********************************************************************
*                      PUBLIC FUNCTIONS                                *
************************************************************************/

void homing_init(void)
{
    int i;
    homing_active = 0;
    for (i=0; i < EMCMOT_MAX_JOINTS; i++) {
        H[i].home_state      =  HOME_IDLE;
        H[i].home_search_vel =  0;
        H[i].home_latch_vel  =  0;
        H[i].home_final_vel  =  0;
        H[i].home_offset     =  0;
        H[i].home            =  0;
        H[i].home_flags      =  0;
        H[i].home_sequence   = -1;
        H[i].volatile_home   =  0;
    }
}

int export_joint_home_pins(int njoints,int id)
{
    int jno,retval;
    one_joint_home_data_t *addr;

    joint_home_data = hal_malloc(sizeof(all_joints_home_data_t));
    if (joint_home_data == 0) {
        rtapi_print_msg(RTAPI_MSG_ERR, _("HOMING: all_joints_home_data_t malloc failed\n"));
        return -1;
    }

    retval = 0;
    for (jno = 0; jno < njoints; jno++) {
        addr = &(joint_home_data->jhd[jno]);

        if ((retval = hal_pin_bit_newf(HAL_IN, &(addr->home_sw), id,
                      "joint.%d.home-sw-in", jno)) != 0) break;
        if ((retval = hal_pin_bit_newf(HAL_OUT, &(addr->homing), id,
                      "joint.%d.homing", jno)) != 0) break;
        if ((retval = hal_pin_bit_newf(HAL_OUT, &(addr->homed), id,
                      "joint.%d.homed", jno)) != 0) break;
        if ((retval = hal_pin_s32_newf(HAL_OUT, &(addr->home_state), id,
                      "joint.%d.home-state", jno)) != 0) break;
        if ((retval = hal_pin_bit_newf(HAL_IO, &(addr->index_enable), id,
                      "joint.%d.index-enable", jno)) != 0) break;
    }
    return retval;
} // export_joint_home_pins()

void read_homing_in_pins(int njoints)
{
    int jno;
    one_joint_home_data_t *addr;
    for (jno = 0; jno < njoints; jno++) {
        addr = &(joint_home_data->jhd[jno]);
        H[jno].home_sw      = *(addr->home_sw);      // IN
        H[jno].index_enable = *(addr->index_enable); // IO
    }
}

void write_homing_out_pins(int njoints)
{
    int jno;
    one_joint_home_data_t *addr;
    for (jno = 0; jno < njoints; jno++) {
        addr = &(joint_home_data->jhd[jno]);
        *(addr->homing)       = H[jno].homing;       // OUT
        *(addr->homed)        = H[jno].homed;        // OUT
        *(addr->home_state)   = H[jno].home_state;   // OUT
        *(addr->index_enable) = H[jno].index_enable; // IO
    }
}

void set_home_sequence_state(home_sequence_state_t s_state) {
   sequence_state = s_state;
}

void set_home_abort(int jno) {
    H[jno].home_state = HOME_ABORT;
}

void set_home_start(int jno) {
    H[jno].home_state = HOME_START;
}

void set_home_idle(int jno) {
    H[jno].home_state = HOME_IDLE;
}

void set_joint_homing(int jno,bool value) {
    H[jno].homing = value;
}

void set_joint_homed(int jno,bool value) {
    H[jno].homed = value;
}

void set_joint_at_home(int jno, bool value) {
    H[jno].at_home = value;
}

void set_joint_homing_params(int    jno,
                             double offset,
                             double home,
                             double home_final_vel,
                             double home_search_vel,
                             double home_latch_vel,
                             int    home_flags,
                             int    home_sequence,
                             bool   volatile_home
                             )
{
    H[jno].home_offset     = offset;
    H[jno].home            = home;
    H[jno].home_final_vel  = home_final_vel;
    H[jno].home_search_vel = home_search_vel;
    H[jno].home_latch_vel  = home_latch_vel;
    H[jno].home_flags      = home_flags;
    H[jno].home_sequence   = home_sequence;
    H[jno].volatile_home   = volatile_home;
    update_home_is_synchronized();
}

void update_joint_homing_params (int    jno,
                                 double offset,
                                 double home,
                                 int    home_sequence
                                )
{
    H[jno].home_offset   = offset;
    H[jno].home          = home;
    H[jno].home_sequence = home_sequence;
    update_home_is_synchronized();
}

bool get_homing_is_active() {
    return homing_active;
}

int get_home_sequence(int jno) {
    return H[jno].home_sequence;
}

bool get_homing(int jno) {
    return H[jno].homing;
}

bool get_homed(int jno) {
    return H[jno].homed;
}

bool get_index_enable(int jno) {
     return H[jno].index_enable;
}

bool get_home_is_volatile(int jno) {
    return H[jno].volatile_home;
}

bool get_home_needs_unlock_first(int jno) {
    return (H[jno].home_flags & HOME_UNLOCK_FIRST) ? 1 : 0;
}

bool get_home_is_idle(int jno) {
    return H[jno].home_state == HOME_IDLE ? 1 : 0;
}

bool get_homing_at_index_search_wait(int jno) {
    return H[jno].home_state == HOME_INDEX_SEARCH_WAIT ? 1 : 0;
}

home_sequence_state_t get_home_sequence_state(void) {
   return sequence_state;
}

// SEQUENCE management
void do_homing_sequence(void)
{
    int i,ii;
    int special_case_sync_all;
    int seen = 0;
    emcmot_joint_t *joint;
    int sequence_is_set = 0;
    /* first pass init */
    if(home_sequence == -1) {
        sequence_state = HOME_SEQUENCE_IDLE;
	home_sequence = 0;
    }

    switch( sequence_state ) {
    case HOME_SEQUENCE_IDLE:
	/* nothing to do */
	break;

    case HOME_SEQUENCE_DO_ONE_JOINT:
        // Expect one joint with home_state==HOME_START
        for (i=0; i < ALL_JOINTS; i++) {
            joint = &joints[i];
            if (H[i].home_state == HOME_START) {
               H[i].joint_in_sequence = 1;
               home_sequence = ABS(H[i].home_sequence);
            } else {
               if (H[i].joint_in_sequence) {
                   // it may already be running, leave alone
               } else {
                   H[i].joint_in_sequence = 0;
               }
            }
        }
        sequence_is_set = 1;
        //drop through----drop through----drop through----drop through

    case HOME_SEQUENCE_DO_ONE_SEQUENCE:
        // Expect multiple joints with home_state==HOME_START
        // specified by a negative sequence
        // Determine home_sequence and set H[i].joint_in_sequence
        // based on home_state[i] == HOME_START
        if (!sequence_is_set) {
            for (i=0; i < ALL_JOINTS; i++) {
                joint = &joints[i];
                if (H[i].home_state == HOME_START) {
                    if (   sequence_is_set
                        && (ABS(H[i].home_sequence) != home_sequence)) {
    	                reportError(
                        "homing.c Unexpected joint=%d jsequence=%d seq=%d\n"
                        ,i,H[i].home_sequence,home_sequence);
                    }
                    home_sequence = ABS(H[i].home_sequence);
                    sequence_is_set = 1;
                }
                H[i].joint_in_sequence = 1; //disprove
                if  (   (H[i].home_state != HOME_START)
                     || (home_sequence     != ABS(H[i].home_sequence))
                    ) {
                    H[i].joint_in_sequence = 0;
                } 
            }
        }
        sequence_state = HOME_SEQUENCE_START;

        //drop through----drop through----drop through----drop through

    case HOME_SEQUENCE_START:
        // Request to home all joints or a single sequence
        // A negative H[i].home_sequence means sync final move
        if (!sequence_is_set) {
            // sequence_is_set not otherwise established: home-all 
            for (i=0; i < EMCMOT_MAX_JOINTS; i++) {
                joint = &joints[i];
                H[i].joint_in_sequence = 1;
                // unspecified joints have an unrealizable home_sequence:
                if (H[i].home_sequence >100) {
                   // docs: 'If HOME_SEQUENCE is not specified then this joint
                   //        will not be homed by the HOME ALL sequence'
                   H[i].joint_in_sequence = 0;  // per docs
                }
            }
            sequence_is_set = 1;
            home_sequence = 0;
        }
        /* Initializations */
        for(i=0; i < MAX_HOME_SEQUENCES; i++) {
            H[i].sync_final_move = 0; //reset to allow a rehome
        }
        for(i=0; i < ALL_JOINTS; i++) {
            if (!H[i].joint_in_sequence) continue;
            joint = &joints[i];
            if (   (H[i].home_flags & HOME_NO_REHOME)
                &&  H[i].homed
               ) {
                continue;
            } else {
                H[i].homed = 0;
            }
            if (H[i].home_sequence < 0) {
                // if a H[i].home_sequence is neg, find all joints that
                // have the same ABS sequence value and make them the same
                for(ii=0; ii < ALL_JOINTS; ii++) {
                    if (H[ii].home_sequence == ABS(H[i].home_sequence)) {
                        H[ii].home_sequence =      H[i].home_sequence;
                    }
                }
            }
        }
        /*  special_case_sync_all: if home_sequence == -1 for all joints
        *                          synchronize all joints final move
        */
        special_case_sync_all = 1; // disprove
        for(i=0; i < ALL_JOINTS; i++) {
            joint = &joints[i];
            if (H[i].home_sequence != -1) {special_case_sync_all = 0;}
        }
        if (special_case_sync_all) {
            home_sequence = 1;
        }
	for(i=0; i < ALL_JOINTS; i++) {
            if (!H[i].joint_in_sequence) continue;
	    joint = &joints[i];
	    if  ( H[i].home_state != HOME_IDLE && H[i].home_state != HOME_START) {
		/* a home is already in progress, abort the home-all */
		sequence_state = HOME_SEQUENCE_IDLE;
		return;
	    }
	}
	/* tell the world we're on the job */
	homing_active = 1;
        //drop through----drop through----drop through----drop through

    case HOME_SEQUENCE_START_JOINTS:
	/* start all joints whose sequence number matches home_sequence */
	for(i=0; i < ALL_JOINTS; i++) {
	    joint = &joints[i];
	    if(ABS(H[i].home_sequence) == home_sequence) {
                if (!H[i].joint_in_sequence) continue;
		/* start this joint */
	        joint->free_tp.enable = 0;
		H[i].home_state = HOME_START;
		seen++;
	    }
	}
	if (seen || home_sequence == 0) {
	    sequence_state = HOME_SEQUENCE_WAIT_JOINTS;
	} else {
	    /* no joints have this sequence number, we're done */
	    sequence_state = HOME_SEQUENCE_IDLE;
	    /* tell the world */
	    homing_active = 0;
	}
	break;

    case HOME_SEQUENCE_WAIT_JOINTS:
	for(i=0; i < ALL_JOINTS; i++) {
            if (!H[i].joint_in_sequence) continue;
	    joint = &joints[i];
            // negative H[i].home_sequence means sync final move
	    if(ABS(H[i].home_sequence) != home_sequence) {
		/* this joint is not at the current sequence number, ignore it */
		continue;
	    }
	    if(H[i].home_state != HOME_IDLE) {
		/* still busy homing, keep waiting */
		seen = 1;
		continue;
	    }
	    if (!H[i].at_home) {
		/* joint should have been homed at this step, it is no longer
		   homing, but its not at home - must have failed.  bail out */
		sequence_state = HOME_SEQUENCE_IDLE;
		homing_active = 0;
		return;
	    }
	}
        if(!seen) {
            /* all joints at this step have finished, move on to next step */
            home_sequence ++;
            sequence_state = HOME_SEQUENCE_START_JOINTS;
        }
	break;

    default:
	/* should never get here */
	reportError(_("unknown state '%d' during homing sequence"),
            sequence_state);
	sequence_state = HOME_SEQUENCE_IDLE;
	homing_active = 0;
	break;
    }
} // do_homing_sequence()

// HOMING management
void do_homing(void)
{
    int joint_num;
    emcmot_joint_t *joint;
    double offset, tmp;
    int home_sw_active, homing_flag;

    homing_flag = 0;
    if (emcmotStatus->motion_state != EMCMOT_MOTION_FREE) {
	/* can't home unless in free mode */
	return;
    }
    /* loop thru joints, treat each one individually */
    for (joint_num = 0; joint_num < ALL_JOINTS; joint_num++) {
        if (!H[joint_num].joint_in_sequence) continue;
	/* point to joint struct */
	joint = &joints[joint_num];
	if (!GET_JOINT_ACTIVE_FLAG(joint)) {
	    /* if joint is not active, skip it */
	    continue;
	}
	home_sw_active = H[joint_num].home_sw;
	if (H[joint_num].home_state != HOME_IDLE) {
	    homing_flag = 1; /* at least one joint is homing */
	}
	
	/* when an joint is homing, 'check_for_faults()' ignores its limit
	   switches, so that this code can do the right thing with them. Once
	   the homing process is finished, the 'check_for_faults()' resumes
	   checking */

	/* homing state machine */

	/* Some portions of the homing sequence can run thru two or more
	   states during a single servo period.  This is done using
	   'immediate_state'.  If a state transition sets it true (non-zero),
	   this 'do-while' will loop executing switch(home_state) immediately
	   to run the new state code.  Otherwise, the loop will fall thru, and
	   switch(home_state) runs only once per servo period. Do _not_ set
	   'immediate_state' true unless you also change 'home_state', unless
	   you want an infinite loop! */
	do {
	    immediate_state = 0;
	    switch (H[joint_num].home_state) {
	    case HOME_IDLE:
		/* nothing to do */
		break;

	    case HOME_START:
		/* This state is responsible for getting the homing process
		   started.  It doesn't actually do anything, it simply
		   determines what state is next */
		if (H[joint_num].home_flags & HOME_IS_SHARED && home_sw_active) {
		    reportError(
			_("Cannot home while shared home switch is closed j=%d"),
                         joint_num);
		    H[joint_num].home_state = HOME_IDLE;
		    break;
		}
		/* set flags that communicate with the rest of EMC */
                if (   (H[joint_num].home_flags & HOME_NO_REHOME)
                    &&  H[joint_num].homed
                   ) {
                   H[joint_num].home_state = HOME_IDLE;
                   break; //no rehome allowed if absolute_enoder
                } else {
                    H[joint_num].homing = 1;
                    H[joint_num].homed = 0;
                }
		H[joint_num].at_home = 0;
		/* stop any existing motion */
		joint->free_tp.enable = 0;
		/* reset delay counter */
		H[joint_num].pause_timer = 0;
		/* figure out exactly what homing sequence is needed */
                if (H[joint_num].home_flags & HOME_ABSOLUTE_ENCODER) {
                    H[joint_num].home_flags &= ~HOME_IS_SHARED; // shared not applicable
                    H[joint_num].home_state = HOME_SET_SWITCH_POSITION;
                    immediate_state = 1;
<<<<<<< HEAD
                    H[joint_num].homed = 1;
=======
                    // Note: SET_JOINT_HOMED_FLAG
                    // is not set in case there is a final move
>>>>>>> 4aed3e26
		    break;
                }
		if (H[joint_num].home_flags & HOME_UNLOCK_FIRST) {
		    H[joint_num].home_state = HOME_UNLOCK;
		} else {
		    H[joint_num].home_state = HOME_UNLOCK_WAIT;
		    immediate_state = 1;
		}		     
		break;

	    case HOME_UNLOCK:
		// unlock now
		emcmotSetRotaryUnlock(joint_num, 1);
		H[joint_num].home_state = HOME_UNLOCK_WAIT;
		break;

	    case HOME_UNLOCK_WAIT:
		// if not yet unlocked, continue waiting
		if ((H[joint_num].home_flags & HOME_UNLOCK_FIRST) &&
		    !emcmotGetRotaryIsUnlocked(joint_num)) break;

		// either we got here without an unlock needed, or the
		// unlock is now complete.
		if (H[joint_num].home_search_vel == 0.0) {
		    if (H[joint_num].home_latch_vel == 0.0) {
			/* both vels == 0 means home at current position */
			H[joint_num].home_state = HOME_SET_SWITCH_POSITION;
			immediate_state = 1;
		    } else if (H[joint_num].home_flags & HOME_USE_INDEX) {
			/* home using index pulse only */
			H[joint_num].home_state = HOME_INDEX_ONLY_START;
			immediate_state = 1;
		    } else {
			reportError(_("invalid homing config: non-zero LATCH_VEL needs either SEARCH_VEL or USE_INDEX"));
			H[joint_num].home_state = HOME_IDLE;
		    }
		} else {
		    if (H[joint_num].home_latch_vel != 0.0) {
			/* need to find home switch */
			H[joint_num].home_state = HOME_INITIAL_SEARCH_START;
			immediate_state = 1;
		    } else {
			reportError(_("invalid homing config: non-zero SEARCH_VEL needs LATCH_VEL"));
			H[joint_num].home_state = HOME_IDLE;
		    }
		}
		break;

	    case HOME_INITIAL_BACKOFF_START:
		/* This state is called if the homing sequence starts at a
		   location where the home switch is already tripped. It
		   starts a move away from the switch. */
		/* is the joint still moving? */
		if (joint->free_tp.active) {
		    /* yes, reset delay, wait until joint stops */
		    H[joint_num].pause_timer = 0;
		    break;
		}
		/* has delay timed out? */
		if (H[joint_num].pause_timer < (HOME_DELAY * servo_freq)) {
		    /* no, update timer and wait some more */
		    H[joint_num].pause_timer++;
		    break;
		}
		H[joint_num].pause_timer = 0;
		/* set up a move at '-search_vel' to back off of switch */
		home_start_move(joint, - H[joint_num].home_search_vel);
		/* next state */
		H[joint_num].home_state = HOME_INITIAL_BACKOFF_WAIT;
		break;

	    case HOME_INITIAL_BACKOFF_WAIT:
		/* This state is called while the machine is moving off of
		   the home switch.  It terminates when the switch is cleared
		   successfully.  If the move ends or hits a limit before it
		   clears the switch, the home is aborted. */
		/* are we off home switch yet? */
		if (! home_sw_active) {
		    /* yes, stop motion */
		    joint->free_tp.enable = 0;
		    /* begin initial search */
		    H[joint_num].home_state = HOME_INITIAL_SEARCH_START;
		    immediate_state = 1;
		    break;
		}
		home_do_moving_checks(joint,joint_num);
		break;

	    case HOME_INITIAL_SEARCH_START:
		/* This state is responsible for starting a move toward the
		   home switch.  This move is at 'search_vel', which can be
		   fairly fast, because once the switch is found another
		   slower move will be used to set the exact home position. */
		/* is the joint already moving? */
		if (joint->free_tp.active) {
		    /* yes, reset delay, wait until joint stops */
		    H[joint_num].pause_timer = 0;
		    break;
		}
		/* has delay timed out? */
		if (H[joint_num].pause_timer < (HOME_DELAY * servo_freq)) {
		    /* no, update timer and wait some more */
		    H[joint_num].pause_timer++;
		    break;
		}
		H[joint_num].pause_timer = 0;
		/* make sure we aren't already on home switch */
		if (home_sw_active) {
		    /* already on switch, need to back off it first */
		    H[joint_num].home_state = HOME_INITIAL_BACKOFF_START;
		    immediate_state = 1;
		    break;
		}
		/* set up a move at 'search_vel' to find switch */
		home_start_move(joint, H[joint_num].home_search_vel);
		/* next state */
		H[joint_num].home_state = HOME_INITIAL_SEARCH_WAIT;
		break;

	    case HOME_INITIAL_SEARCH_WAIT:
		/* This state is called while the machine is looking for the
		   home switch.  It terminates when the switch is found.  If
		   the move ends or hits a limit before it finds the switch,
		   the home is aborted. */
		/* have we hit home switch yet? */
		if (home_sw_active) {
		    /* yes, stop motion */
		    joint->free_tp.enable = 0;
		    /* go to next step */
		    H[joint_num].home_state = HOME_SET_COARSE_POSITION;
		    immediate_state = 1;
		    break;
		}
		home_do_moving_checks(joint,joint_num);
		break;

	    case HOME_SET_COARSE_POSITION:
		/* This state is called after the first time the switch is
		   found.  At this point, we are approximately home. Although
		   we will do another slower pass to get the exact home
		   location, we reset the joint coordinates now so that screw
		   error comp will be appropriate for this portion of the
		   screw (previously we didn't know where we were at all). */
		/* set the current position to 'home_offset' */
		offset = H[joint_num].home_offset - joint->pos_fb;
		/* this moves the internal position but does not affect the
		   motor position */
		joint->pos_cmd += offset;
		joint->pos_fb += offset;
		joint->free_tp.curr_pos += offset;
		joint->motor_offset -= offset;
		/* The next state depends on the signs of 'search_vel' and
		   'latch_vel'.  If they are the same, that means we must
		   back up, then do the final homing moving the same
		   direction as the initial search, on a rising edge of the
		   switch.  If they are opposite, it means that the final
		   homing will take place on a falling edge as the machine
		   moves off of the switch. */
		tmp = H[joint_num].home_search_vel * H[joint_num].home_latch_vel;
		if (tmp > 0.0) {
		    /* search and latch vel are same direction */
		    H[joint_num].home_state = HOME_FINAL_BACKOFF_START;
		} else {
		    /* search and latch vel are opposite directions */
		    H[joint_num].home_state = HOME_FALL_SEARCH_START;
		}
		immediate_state = 1;
		break;

	    case HOME_FINAL_BACKOFF_START:
		/* This state is called once the approximate location of the
		   switch has been found.  It is responsible for starting a
		   move that will back off of the switch in preparation for a
		   final slow move that captures the exact switch location. */
		/* is the joint already moving? */
		if (joint->free_tp.active) {
		    /* yes, reset delay, wait until joint stops */
		    H[joint_num].pause_timer = 0;
		    break;
		}
		/* has delay timed out? */
		if (H[joint_num].pause_timer < (HOME_DELAY * servo_freq)) {
		    /* no, update timer and wait some more */
		    H[joint_num].pause_timer++;
		    break;
		}
		H[joint_num].pause_timer = 0;
		/* we should still be on the switch */
		if (! home_sw_active) {
		    reportError(
			_("Home switch inactive before start of backoff move j=%d"),
                         joint_num);
		    H[joint_num].home_state = HOME_IDLE;
		    break;
		}
		/* set up a move at '-search_vel' to back off of switch */
		home_start_move(joint, - H[joint_num].home_search_vel);
		/* next state */
		H[joint_num].home_state = HOME_FINAL_BACKOFF_WAIT;
		break;

	    case HOME_FINAL_BACKOFF_WAIT:
		/* This state is called while the machine is moving off of
		   the home switch after finding its approximate location.
		   It terminates when the switch is cleared successfully.  If
		   the move ends or hits a limit before it clears the switch,
		   the home is aborted. */
		/* are we off home switch yet? */
		if (! home_sw_active) {
		    /* yes, stop motion */
		    joint->free_tp.enable = 0;
		    /* begin final search */
		    H[joint_num].home_state = HOME_RISE_SEARCH_START;
		    immediate_state = 1;
		    break;
		}
		home_do_moving_checks(joint,joint_num);
		break;

	    case HOME_RISE_SEARCH_START:
		/* This state is called to start the final search for the
		   point where the home switch trips.  It moves at
		   'latch_vel' and looks for a rising edge on the switch */
		/* is the joint already moving? */
		if (joint->free_tp.active) {
		    /* yes, reset delay, wait until joint stops */
		    H[joint_num].pause_timer = 0;
		    break;
		}
		/* has delay timed out? */
		if (H[joint_num].pause_timer < (HOME_DELAY * servo_freq)) {
		    /* no, update timer and wait some more */
		    H[joint_num].pause_timer++;
		    break;
		}
		H[joint_num].pause_timer = 0;
		/* we should still be off of the switch */
		if (home_sw_active) {
		    reportError(
			_("Home switch active before start of latch move j=%d"),
                         joint_num);
		    H[joint_num].home_state = HOME_IDLE;
		    break;
		}
		/* set up a move at 'latch_vel' to locate the switch */
		home_start_move(joint, H[joint_num].home_latch_vel);
		/* next state */
		H[joint_num].home_state = HOME_RISE_SEARCH_WAIT;
		break;

	    case HOME_RISE_SEARCH_WAIT:
		/* This state is called while the machine is moving towards
		   the home switch on its final, low speed pass.  It
		   terminates when the switch is detected. If the move ends
		   or hits a limit before it hits the switch, the home is
		   aborted. */
		/* have we hit the home switch yet? */
		if (home_sw_active) {
		    /* yes, where do we go next? */
		    if (H[joint_num].home_flags & HOME_USE_INDEX) {
			/* look for index pulse */
			H[joint_num].home_state = HOME_INDEX_SEARCH_START;
			immediate_state = 1;
			break;
		    } else {
			/* no index pulse, stop motion */
			joint->free_tp.enable = 0;
			/* go to next step */
			H[joint_num].home_state = HOME_SET_SWITCH_POSITION;
			immediate_state = 1;
			break;
		    }
		}
		home_do_moving_checks(joint,joint_num);
		break;

	    case HOME_FALL_SEARCH_START:
		/* This state is called to start the final search for the
		   point where the home switch releases.  It moves at
		   'latch_vel' and looks for a falling edge on the switch */
		/* is the joint already moving? */
		if (joint->free_tp.active) {
		    /* yes, reset delay, wait until joint stops */
		    H[joint_num].pause_timer = 0;
		    break;
		}
		/* has delay timed out? */
		if (H[joint_num].pause_timer < (HOME_DELAY * servo_freq)) {
		    /* no, update timer and wait some more */
		    H[joint_num].pause_timer++;
		    break;
		}
		H[joint_num].pause_timer = 0;
		/* we should still be on the switch */
		if (!home_sw_active) {
		    reportError(
			_("Home switch inactive before start of latch move j=%d"),
                         joint_num);
		    H[joint_num].home_state = HOME_IDLE;
		    break;
		}
		/* set up a move at 'latch_vel' to locate the switch */
		home_start_move(joint, H[joint_num].home_latch_vel);
		/* next state */
		H[joint_num].home_state = HOME_FALL_SEARCH_WAIT;
		break;

	    case HOME_FALL_SEARCH_WAIT:
		/* This state is called while the machine is moving away from
		   the home switch on its final, low speed pass.  It
		   terminates when the switch is cleared. If the move ends or
		   hits a limit before it clears the switch, the home is
		   aborted. */
		/* have we cleared the home switch yet? */
		if (!home_sw_active) {
		    /* yes, where do we go next? */
		    if (H[joint_num].home_flags & HOME_USE_INDEX) {
			/* look for index pulse */
			H[joint_num].home_state = HOME_INDEX_SEARCH_START;
			immediate_state = 1;
			break;
		    } else {
			/* no index pulse, stop motion */
			joint->free_tp.enable = 0;
			/* go to next step */
			H[joint_num].home_state = HOME_SET_SWITCH_POSITION;
			immediate_state = 1;
			break;
		    }
		}
		home_do_moving_checks(joint,joint_num);
		break;

	    case HOME_SET_SWITCH_POSITION:
		/* This state is called when the machine has determined the
		   switch position as accurately as possible.  It sets the
		   current joint position to 'home_offset', which is the
		   location of the home switch in joint coordinates. */
		/* set the current position to 'home_offset' */
                if (H[joint_num].home_flags & HOME_ABSOLUTE_ENCODER) {
                    offset = H[joint_num].home_offset;
                } else {
                    offset = H[joint_num].home_offset - joint->pos_fb;
                }
		/* this moves the internal position but does not affect the
		   motor position */
		joint->pos_cmd += offset;
		joint->pos_fb += offset;
		joint->free_tp.curr_pos += offset;
		joint->motor_offset -= offset;
                if (H[joint_num].home_flags & HOME_ABSOLUTE_ENCODER) {
                    if (H[joint_num].home_flags & HOME_NO_FINAL_MOVE) {
                        H[joint_num].home_state = HOME_FINISHED;
                        immediate_state = 1;
                        H[joint_num].homed = 1;
                        break;
                    }
                }
		/* next state */
		H[joint_num].home_state = HOME_FINAL_MOVE_START;
		immediate_state = 1;
		break;

	    case HOME_INDEX_ONLY_START:
		/* This state is used if the machine has been pre-positioned
		   near the home position, and simply needs to find the
		   next index pulse.  It starts a move at latch_vel, and
		   sets index-enable, which tells the encoder driver to
		   reset its counter to zero and clear the enable when the
		   next index pulse arrives. */
		/* is the joint already moving? */
		if (joint->free_tp.active) {
		    /* yes, reset delay, wait until joint stops */
		    H[joint_num].pause_timer = 0;
		    break;
		}
		/* has delay timed out? */
		if (H[joint_num].pause_timer < (HOME_DELAY * servo_freq)) {
		    /* no, update timer and wait some more */
		    H[joint_num].pause_timer++;
		    break;
		}
		H[joint_num].pause_timer = 0;
		/* Although we don't know the exact home position yet, we
		   we reset the joint coordinates now so that screw error
		   comp will be appropriate for this portion of the screw
		   (previously we didn't know where we were at all). */
		/* set the current position to 'home_offset' */
		offset = H[joint_num].home_offset - joint->pos_fb;
		/* this moves the internal position but does not affect the
		   motor position */
		joint->pos_cmd += offset;
		joint->pos_fb += offset;
		joint->free_tp.curr_pos += offset;
		joint->motor_offset -= offset;
		/* set the index enable */
		H[joint_num].index_enable = 1;
		/* set up a move at 'latch_vel' to find the index pulse */
		home_start_move(joint, H[joint_num].home_latch_vel);
		/* next state */
		H[joint_num].home_state = HOME_INDEX_SEARCH_WAIT;
		break;

	    case HOME_INDEX_SEARCH_START:
		/* This state is called after the machine has made a low
		   speed pass to determine the limit switch location. It
		   sets index-enable, which tells the encoder driver to
		   reset its counter to zero and clear the enable when the
		   next index pulse arrives. */
		/* set the index enable */
		H[joint_num].index_enable = 1;
		/* and move right into the waiting state */
		H[joint_num].home_state = HOME_INDEX_SEARCH_WAIT;
		immediate_state = 1;
		home_do_moving_checks(joint,joint_num);
		break;

	    case HOME_INDEX_SEARCH_WAIT:
		/* This state is called after the machine has found the
		   home switch and "armed" the encoder counter to reset on
		   the next index pulse. It continues at low speed until
		   an index pulse is detected, at which point it sets the
		   final home position.  If the move ends or hits a limit
		   before an index pulse occurs, the home is aborted. */
		/* has an index pulse arrived yet? encoder driver clears
		   enable when it does */
		if ( H[joint_num].index_enable == 0 ) {
		    /* yes, stop motion */
		    joint->free_tp.enable = 0;
		    /* go to next step */
		    H[joint_num].home_state = HOME_SET_INDEX_POSITION;
		    immediate_state = 1;
		    break;
		}
		home_do_moving_checks(joint,joint_num);
		break;

	    case HOME_SET_INDEX_POSITION:
		/* This state is called when the encoder has been reset at
		   the index pulse position.  It sets the current joint 
		   position to 'home_offset', which is the location of the
		   index pulse in joint coordinates. */
		/* set the current position to 'home_offset' */
		joint->motor_offset = - H[joint_num].home_offset;
		joint->pos_fb = joint->motor_pos_fb -
		    (joint->backlash_filt + joint->motor_offset);
		joint->pos_cmd = joint->pos_fb;
		joint->free_tp.curr_pos = joint->pos_fb;

		if (H[joint_num].home_flags & HOME_INDEX_NO_ENCODER_RESET) {
		   /* Special case: encoder does not reset on index pulse.
		      This moves the internal position but does not affect
		      the motor position */
		   offset = H[joint_num].home_offset - joint->pos_fb;
		   joint->pos_cmd          += offset;
		   joint->pos_fb           += offset;
		   joint->free_tp.curr_pos += offset;
		   joint->motor_offset     -= offset;
		}

		/* next state */
		H[joint_num].home_state = HOME_FINAL_MOVE_START;
		immediate_state = 1;
		break;

	    case HOME_FINAL_MOVE_START:
		/* This state is called once the joint coordinate system is
		   set properly.  It moves to the actual 'home' position,
		   which is not neccessarily the position of the home switch
		   or index pulse. */
		/* is the joint already moving? */
		if (joint->free_tp.active) {
		    /* yes, reset delay, wait until joint stops */
		    H[joint_num].pause_timer = 0;
		    break;
		}
		/* has delay timed out? */
		if (H[joint_num].pause_timer < (HOME_DELAY * servo_freq)) {
		    /* no, update timer and wait some more */
		    H[joint_num].pause_timer++;
                    if (H[joint_num].home_sequence < 0) {
                        if (!H[home_sequence].sync_final_move) break;
                    } else {
                        break;
                    }

		}
                // negative H[joint_num].home_sequence means sync final move
                //          defer final move until all joints in sequence are ready
                if  (        (H[joint_num].home_sequence  < 0)
                     && ( ABS(H[joint_num].home_sequence) == home_sequence)
                    ) {
                    if (!H[home_sequence].sync_final_move) {
                        int jno;
                        emcmot_joint_t *jtmp;
                        H[home_sequence].sync_final_move = 1; //disprove
                        for (jno = 0; jno < ALL_JOINTS; jno++) {
                            jtmp = &joints[jno];
                            if (!H[jno].joint_in_sequence) continue;
                            if (ABS(H[jno].home_sequence) != home_sequence) {continue;}
                            if (H[jno].home_flags & HOME_ABSOLUTE_ENCODER)  {continue;}
                            if (   (H[jno].home_state != HOME_FINAL_MOVE_START)
                                ||
                                   (jtmp->free_tp.active)
                                ) {
                                H[home_sequence].sync_final_move = 0;
                                break;
                            }
                        }
                        if (!H[home_sequence].sync_final_move) break;
                    }
                }
		H[joint_num].pause_timer = 0;
		/* plan a move to home position */
		joint->free_tp.pos_cmd = H[joint_num].home;
		/* if home_vel is set (>0) then we use that, otherwise we rapid there */
		if (H[joint_num].home_final_vel > 0) {
		    joint->free_tp.max_vel = fabs(H[joint_num].home_final_vel);
		    /* clamp on max vel for this joint */
		    if (joint->free_tp.max_vel > joint->vel_limit)
			joint->free_tp.max_vel = joint->vel_limit;
		} else { 
		    joint->free_tp.max_vel = joint->vel_limit;
		}
		/* start the move */
		joint->free_tp.enable = 1;
		H[joint_num].home_state = HOME_FINAL_MOVE_WAIT;
		break;

	    case HOME_FINAL_MOVE_WAIT:
		/* This state is called while the machine makes its final
		   move to the home position.  It terminates when the machine 
		   arrives at the final location. If the move hits a limit
		   before it arrives, the home is aborted. */
		/* have we arrived (and stopped) at home? */
		if (!joint->free_tp.active) {
		    /* yes, stop motion */
		    joint->free_tp.enable = 0;
		    /* we're finally done */
		    H[joint_num].home_state = HOME_LOCK;
		    immediate_state = 1;
		    break;
		}
		if (joint->on_pos_limit || joint->on_neg_limit) {
		    /* on limit, check to see if we should trip */
		    if (!(H[joint_num].home_flags & HOME_IGNORE_LIMITS)) {
			/* not ignoring limits, time to quit */
			reportError(_("hit limit in home state j=%d"),joint_num);
			H[joint_num].home_state = HOME_ABORT;
			immediate_state = 1;
			break;
		    }
		}
		break;

	    case HOME_LOCK:
		if (H[joint_num].home_flags & HOME_UNLOCK_FIRST) {
		    emcmotSetRotaryUnlock(joint_num, 0);
		} else {
		    immediate_state = 1;
		}
		H[joint_num].home_state = HOME_LOCK_WAIT;
		break;

	    case HOME_LOCK_WAIT:
		// if not yet locked, continue waiting
		if ((H[joint_num].home_flags & HOME_UNLOCK_FIRST) &&
		    emcmotGetRotaryIsUnlocked(joint_num)) break;

		// either we got here without a lock needed, or the
		// lock is now complete.
		H[joint_num].home_state = HOME_FINISHED;
		immediate_state = 1;
		break;

	    case HOME_FINISHED:
                H[joint_num].homing = 0;
                H[joint_num].homed = 1;
		H[joint_num].at_home = 1;
		H[joint_num].home_state = HOME_IDLE;
		immediate_state = 1;
                H[joint_num].joint_in_sequence = 0;
                // This joint just finished homing.  See if this is the
                // final one and all joints are now homed, and switch to
                // Teleop mode if so.
                if (checkAllHomed()) { // Note: not in homing api
                    switch_to_teleop_mode();
                    homing_flag = 0;
                }
		break;

	    case HOME_ABORT:
                H[joint_num].homing = 0;
                H[joint_num].homed = 0;
                H[joint_num].at_home = 0;
                H[joint_num].joint_in_sequence = 0;
		joint->free_tp.enable = 0;
		H[joint_num].home_state = HOME_IDLE;
		H[joint_num].index_enable = 0;
		immediate_state = 1;
		break;

	    default:
		/* should never get here */
		reportError(_("unknown state '%d' during homing j=%d"),
		    H[joint_num].home_state,joint_num);
		H[joint_num].home_state = HOME_ABORT;
		immediate_state = 1;
		break;
	    }	/* end of switch(H[joint_num].home_state) */
        } while (immediate_state);
    }	/* end of loop through all joints */

    if ( homing_flag ) {
	/* at least one joint is homing, set global flag */
	homing_active = 1;
    } else {
	/* is a homing sequence in progress? */
	if (sequence_state == HOME_SEQUENCE_IDLE) {
	    /* no, single joint only, we're done */
	    homing_active = 0;
	}
    }
} // do_homing()

bool get_home_is_synchronized(int jno) {
    return H[jno].home_is_synchronized;
}<|MERGE_RESOLUTION|>--- conflicted
+++ resolved
@@ -650,12 +650,8 @@
                     H[joint_num].home_flags &= ~HOME_IS_SHARED; // shared not applicable
                     H[joint_num].home_state = HOME_SET_SWITCH_POSITION;
                     immediate_state = 1;
-<<<<<<< HEAD
-                    H[joint_num].homed = 1;
-=======
-                    // Note: SET_JOINT_HOMED_FLAG
-                    // is not set in case there is a final move
->>>>>>> 4aed3e26
+                    // Note: H[joint_num].homed
+                    // is not set in case there is a final move requested
 		    break;
                 }
 		if (H[joint_num].home_flags & HOME_UNLOCK_FIRST) {
