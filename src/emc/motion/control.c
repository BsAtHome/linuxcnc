/********************************************************************
* Description: control.c
*   emcmotController() is the main loop running at the servo cycle
*   rate. All state logic and trajectory calcs are called from here.
*
*   Derived from a work by Fred Proctor & Will Shackleford
*
* Author:
* License: GPL Version 2
* Created on:
* System: Linux
*
* Copyright (c) 2004 All rights reserved.
********************************************************************/

#include "posemath.h"
#include "rtapi.h"
#include "hal.h"
#include "motion.h"
#include "mot_priv.h"
#include "rtapi_math.h"
#include "tp.h"
#include "tc.h"
#include "simple_tp.h"
#include "motion_debug.h"
#include "config.h"
#include "motion_types.h"
#include "homing.h"

// Mark strings for translation, but defer translation to userspace
#define _(s) (s)
static int    ext_offset_teleop_limit = 0;
static int    ext_offset_coord_limit  = 0;
static double ext_offset_epsilon;
/* kinematics flags */
KINEMATICS_FORWARD_FLAGS fflags = 0;
KINEMATICS_INVERSE_FLAGS iflags = 0;

/* 1/servo cycle time */
double servo_freq;

/*! \todo FIXME - debugging - uncomment the following line to log changes in
   JOINT_FLAG and MOTION_FLAG */
// #define WATCH_FLAGS 1


/***********************************************************************
*                  LOCAL VARIABLE DECLARATIONS                         *
************************************************************************/

/* the (nominal) period the last time the motion handler was invoked */
static unsigned long last_period = 0;

/* servo cycle time */
static double servo_period;

extern struct emcmot_status_t *emcmotStatus;

// *pcmd_p[0] is shorthand for emcmotStatus->carte_pos_cmd.tran.x
// *pcmd_p[1] is shorthand for emcmotStatus->carte_pos_cmd.tran.y
//  etc.
static double *pcmd_p[EMCMOT_MAX_AXIS];

/***********************************************************************
*                      LOCAL FUNCTION PROTOTYPES                       *
************************************************************************/

/* the following functions are called (in this order) by the main
   controller function.  They are an attempt to break the huge
   function (originally 1600 lines) into something a little easier
   to understand.
*/

/* 'process_inputs()' is responsible for reading hardware input
   signals (from the HAL) and doing basic processing on them.  In
   the case of position feedback, that means removing backlash or
   screw error comp and calculating the following error.  For 
   switches, it means debouncing them and setting flags in the
   emcmotStatus structure.
*/
static void process_inputs(void);

/* 'do forward kins()' takes the position feedback in joint coords
   and applies the forward kinematics to it to generate feedback
   in Cartesean coordinates.  It has code to handle machines that
   don't have forward kins, and other special cases, such as when
   the joints have not been homed.
*/
static void do_forward_kins(void);

/* probe inputs need to be handled after forward kins are run, since
   cartesian feedback position is latched when the probe fires, and it
   should be based on the feedback read in on this servo cycle.
*/
static void process_probe_inputs(void);

/* 'check_for_faults()' is responsible for detecting fault conditions
   such as limit switches, amp faults, following error, etc.  It only
   checks active axes.  It is also responsible for generating an error
   message.  (Later, once I understand the cmd/status/error interface
   better, it will probably generate error codes that can be passed
   up the architecture toward the GUI - printing error messages
   directly seems a little messy)
*/
static void check_for_faults(void);

/* 'set_operating_mode()' handles transitions between the operating
   modes, which are free, coordinated, and teleop.  This stuff needs
   to be better documented.  It is basically a state machine, with
   a current state, a desired state, and rules determining when the
   state can change.  It should be rewritten as such, but for now
   it consists of code copied exactly from emc1.
*/
static void set_operating_mode(void);

/* 'handle_jjogwheels()' reads jogwheels, decides if they should be
   enabled, and if so, changes the free mode planner's target position
   when the jogwheel(s) turn.
*/
static void handle_jjogwheels(void);
static void handle_ajogwheels(void);

/* 'do_homing_sequence()' decides what, if anything, needs to be done
    related to multi-joint homing.

   no prototype here, implemented in homing.c, proto in mot_priv.h
*/

/* 'do_homing()' looks at the home_state field of each joint struct
    to decide what, if anything, needs to be done related to homing
    the joint.  Homing is implemented as a state machine, the exact
    sequence of states depends on the machine configuration.  It
    can be as simple as immediately setting the current position to
    zero, or a it can be a multi-step process (find switch, set
    approximate zero, back off switch, find index, set final zero,
    rapid to home position), or anywhere in between.

   no prototype here, implemented in homing.c, proto in mot_priv.h
*/

/* 'get_pos_cmds()' generates the position setpoints.  This includes
   calling the trajectory planner and interpolating its outputs.
*/
static void get_pos_cmds(long period);

/* 'compute_screw_comp()' is responsible for calculating backlash and
   lead screw error compensation.  (Leadscrew error compensation is
   a more sophisticated version that includes backlash comp.)  It uses
   the velocity in emcmotStatus->joint_vel_cmd to determine which way
   each joint is moving, and the position in emcmotStatus->joint_pos_cmd
   to determine where the joint is at.  That information is used to
   create the compensation value that is added to the joint_pos_cmd
   to create motor_pos_cmd, and is subtracted from motor_pos_fb to
   get joint_pos_fb.  (This function does not add or subtract the
   compensation value, it only computes it.)  The basic compensation
   value is in backlash_corr, however has makes step changes when
   the direction reverses.  backlash_filt is a ramped version, and
   that is the one that is later added/subtracted from the position.
*/
static void compute_screw_comp(void);

/* 'output_to_hal()' writes the handles the final stages of the
   control function.  It applies screw comp and writes the
   final motor position to the HAL (which routes it to the PID
   loop).  It also drives other HAL outputs, and it writes a
   number of internal variables to HAL parameters so they can
   be observed with halscope and halmeter.
*/
static void output_to_hal(void);

/* 'update_status()' copies assorted status information to shared
   memory (the emcmotStatus structure) so that it is available to
   higher level code.
*/
static void update_status(void);

static void initialize_external_offsets(void);
static void plan_external_offsets(void);
static void sync_teleop_tp_to_carte_pos(int);
static void sync_carte_pos_to_teleop_tp(int);
static void apply_ext_offsets_to_carte_pos(int);
static int  update_coord_with_bound(void);
static int  update_teleop_with_check(int,simple_tp_t*);

/***********************************************************************
*                        PUBLIC FUNCTION CODE                          *
************************************************************************/

/*
  emcmotController() runs the trajectory and interpolation calculations
  each control cycle

  This function gets called at regular intervals - therefore it does NOT
  have a loop within it!

  Inactive axes are still calculated, but the PIDs are inhibited and
  the amp enable/disable are inhibited
  */
void emcmotController(void *arg, long period)
{
    static int do_once = 1;
    if (do_once) {
        pcmd_p[0] = &(emcmotStatus->carte_pos_cmd.tran.x);
        pcmd_p[1] = &(emcmotStatus->carte_pos_cmd.tran.y);
        pcmd_p[2] = &(emcmotStatus->carte_pos_cmd.tran.z);
        pcmd_p[3] = &(emcmotStatus->carte_pos_cmd.a);
        pcmd_p[4] = &(emcmotStatus->carte_pos_cmd.b);
        pcmd_p[5] = &(emcmotStatus->carte_pos_cmd.c);
        pcmd_p[6] = &(emcmotStatus->carte_pos_cmd.u);
        pcmd_p[7] = &(emcmotStatus->carte_pos_cmd.v);
        pcmd_p[8] = &(emcmotStatus->carte_pos_cmd.w);
        do_once = 0;
    }

    static long long int last = 0;

    long long int now = rtapi_get_clocks();
    long int this_run = (long int)(now - last);
    *(emcmot_hal_data->last_period) = this_run;
#ifdef HAVE_CPU_KHZ
    *(emcmot_hal_data->last_period_ns) = this_run * 1e6 / cpu_khz;
#endif

    // we need this for next time
    last = now;


    /* calculate servo period as a double - period is in integer nsec */
    servo_period = period * 0.000000001;

    if(period != last_period) {
        emcmotSetCycleTime(period);
        last_period = period;
    }

    /* calculate servo frequency for calcs like vel = Dpos / period */
    /* it's faster to do vel = Dpos * freq */
    servo_freq = 1.0 / servo_period;
    /* increment head count to indicate work in progress */
    emcmotStatus->head++;
    /* here begins the core of the controller */

    read_homing_in_pins(ALL_JOINTS);
    process_inputs();
    do_forward_kins();
    process_probe_inputs();
    check_for_faults();
    set_operating_mode();
    handle_jjogwheels();
    handle_ajogwheels();
    do_homing_sequence();
    do_homing();
    get_pos_cmds(period);
    compute_screw_comp();
    plan_external_offsets();
    output_to_hal();
    write_homing_out_pins(ALL_JOINTS);
    update_status();
    /* here ends the core of the controller */
    emcmotStatus->heartbeat++;
    /* set tail to head, to indicate work complete */
    emcmotStatus->tail = emcmotStatus->head;
/* end of controller function */
}

/***********************************************************************
*                         LOCAL FUNCTION CODE                          *
************************************************************************/
/* The protoypes and documentation for these functions are located
   at the top of the file in the section called "local function
   prototypes"
*/

static void process_inputs(void)
{
    int joint_num, spindle_num;
    double abs_ferror, scale;
    joint_hal_t *joint_data;
    emcmot_joint_t *joint;
    unsigned char enables;
    /* read spindle angle (for threading, etc) */
    for (spindle_num = 0; spindle_num < emcmotConfig->numSpindles; spindle_num++){
		emcmotStatus->spindle_status[spindle_num].spindleRevs =
				*emcmot_hal_data->spindle[spindle_num].spindle_revs;
		emcmotStatus->spindle_status[spindle_num].spindleSpeedIn =
				*emcmot_hal_data->spindle[spindle_num].spindle_speed_in;
		emcmotStatus->spindle_status[spindle_num].at_speed =
				*emcmot_hal_data->spindle[spindle_num].spindle_is_atspeed;
    }
    /* compute net feed and spindle scale factors */
    if ( emcmotStatus->motion_state == EMCMOT_MOTION_COORD ) {
	/* use the enables that were queued with the current move */
	enables = emcmotStatus->enables_queued;
    } else {
	/* use the enables that are in effect right now */
	enables = emcmotStatus->enables_new;
    }
    /* feed scaling first:  feed_scale, adaptive_feed, and feed_hold */
    scale = 1.0;
    if (   (emcmotStatus->motion_state != EMCMOT_MOTION_FREE)
        && (enables & FS_ENABLED) ) {
        if (emcmotStatus->motionType == EMC_MOTION_TYPE_TRAVERSE) {
            scale *= emcmotStatus->rapid_scale;
        } else {
            scale *= emcmotStatus->feed_scale;
        }
    }
    if ( enables & AF_ENABLED ) {
        /* read and clamp adaptive feed HAL pin */
        double adaptive_feed_in = *emcmot_hal_data->adaptive_feed;
        // Clip range to +/- 1.0
        if ( adaptive_feed_in > 1.0 ) {
            adaptive_feed_in = 1.0;
        } else if (adaptive_feed_in < -1.0) {
            adaptive_feed_in = -1.0;
        }
        // Handle case of negative adaptive feed
        // Actual scale factor is always positive by default
        double adaptive_feed_out = fabs(adaptive_feed_in);
        // Case 1: positive to negative direction change
        if ( adaptive_feed_in < 0.0 && emcmotDebug->coord_tp.reverse_run == TC_DIR_FORWARD) {
            // User commands feed in reverse direction, but we're not running in reverse yet
            if (tpSetRunDir(&emcmotDebug->coord_tp, TC_DIR_REVERSE) != TP_ERR_OK) {
                // Need to decelerate to a stop first
                adaptive_feed_out = 0.0;
            }
        } else if (adaptive_feed_in > 0.0 && emcmotDebug->coord_tp.reverse_run == TC_DIR_REVERSE ) {
            // User commands feed in forward direction, but we're running in reverse
            if (tpSetRunDir(&emcmotDebug->coord_tp, TC_DIR_FORWARD) != TP_ERR_OK) {
                // Need to decelerate to a stop first
                adaptive_feed_out = 0.0;
            }
        }
        //Otherwise, if direction and sign match, we're ok
        scale *= adaptive_feed_out;
    }
    if ( enables & FH_ENABLED ) {
	/* read feed hold HAL pin */
	if ( *emcmot_hal_data->feed_hold ) {
	    scale = 0;
	}
    }
    /*non maskable (except during spinndle synch move) feed hold inhibit pin */
	if ( enables & *emcmot_hal_data->feed_inhibit ) {
	    scale = 0;
	}
    /* save the resulting combined scale factor */
    emcmotStatus->net_feed_scale = scale;

    /* now do spindle scaling */
    for (spindle_num=0; spindle_num < emcmotConfig->numSpindles; spindle_num++){
		scale = 1.0;
		if ( enables & SS_ENABLED ) {
			scale *= emcmotStatus->spindle_status[spindle_num].scale;
		}
		/*non maskable (except during spindle synch move) spindle inhibit pin */
		if ( enables & *emcmot_hal_data->spindle[spindle_num].spindle_inhibit ) {
			scale = 0;
		}
		/* save the resulting combined scale factor */
		emcmotStatus->spindle_status[spindle_num].net_scale = scale;
    }

    /* read and process per-joint inputs */
    for (joint_num = 0; joint_num < ALL_JOINTS ; joint_num++) {
	/* point to joint HAL data */
	joint_data = &(emcmot_hal_data->joint[joint_num]);
	/* point to joint data */
	joint = &joints[joint_num];
	if (!GET_JOINT_ACTIVE_FLAG(joint)) {
	    /* if joint is not active, skip it */
	    continue;
	}
	/* copy data from HAL to joint structure */
	joint->motor_pos_fb = *(joint_data->motor_pos_fb);
	/* calculate pos_fb */
	if (( get_homing_at_index_search_wait(joint_num) ) &&
	    ( get_index_enable(joint_num) == 0 )) {
	    /* special case - we're homing the joint, and it just
	       hit the index.  The encoder count might have made a
	       step change.  The homing code will correct for it
	       later, so we ignore motor_pos_fb and set pos_fb
	       to match the commanded value instead. */
	    joint->pos_fb = joint->pos_cmd;
	} else {
	    /* normal case: subtract backlash comp and motor offset */
	    joint->pos_fb = joint->motor_pos_fb -
		(joint->backlash_filt + joint->motor_offset);
	}
	/* calculate following error */
	if ( IS_EXTRA_JOINT(joint_num) && get_homed(joint_num) ) {
	    joint->ferror = 0; // not relevant for homed extrajoints
	} else {
	    joint->ferror = joint->pos_cmd - joint->pos_fb;
	}
	abs_ferror = fabs(joint->ferror);
	/* update maximum ferror if needed */
	if (abs_ferror > joint->ferror_high_mark) {
	    joint->ferror_high_mark = abs_ferror;
	}

	/* calculate following error limit */
	if (joint->vel_limit > 0.0) {
	    joint->ferror_limit =
		joint->max_ferror * fabs(joint->vel_cmd) / joint->vel_limit;
	} else {
	    joint->ferror_limit = 0;
	}
	if (joint->ferror_limit < joint->min_ferror) {
	    joint->ferror_limit = joint->min_ferror;
	}
	/* update following error flag */
	if (abs_ferror > joint->ferror_limit) {
	    SET_JOINT_FERROR_FLAG(joint, 1);
	} else {
	    SET_JOINT_FERROR_FLAG(joint, 0);
	}

	/* read limit switches */
	if (*(joint_data->pos_lim_sw)) {
	    SET_JOINT_PHL_FLAG(joint, 1);
	} else {
	    SET_JOINT_PHL_FLAG(joint, 0);
	}
	if (*(joint_data->neg_lim_sw)) {
	    SET_JOINT_NHL_FLAG(joint, 1);
	} else {
	    SET_JOINT_NHL_FLAG(joint, 0);
	}
	joint->on_pos_limit = GET_JOINT_PHL_FLAG(joint);
	joint->on_neg_limit = GET_JOINT_NHL_FLAG(joint);
	/* read amp fault input */
	if (*(joint_data->amp_fault)) {
	    SET_JOINT_FAULT_FLAG(joint, 1);
	} else {
	    SET_JOINT_FAULT_FLAG(joint, 0);
	}
    }

    // a fault was signalled during a spindle-orient in progress
    // signal error, and cancel the orient
    for (spindle_num = 0; spindle_num < emcmotConfig->numSpindles; spindle_num++){
        if(*(emcmot_hal_data->spindle[spindle_num].spindle_amp_fault)){
            emcmotStatus->spindle_status[spindle_num].fault = 1;
        }else{
            emcmotStatus->spindle_status[spindle_num].fault = 0;
        }
		if (*(emcmot_hal_data->spindle[spindle_num].spindle_orient)) {
			if (*(emcmot_hal_data->spindle[spindle_num].spindle_orient_fault)) {
				emcmotStatus->spindle_status[spindle_num].orient_state = EMCMOT_ORIENT_FAULTED;
				*(emcmot_hal_data->spindle[spindle_num].spindle_orient) = 0;
				emcmotStatus->spindle_status[spindle_num].orient_fault =
						*(emcmot_hal_data->spindle[spindle_num].spindle_orient_fault);
				reportError(_("fault %d during orient in progress"),
						emcmotStatus->spindle_status[spindle_num].orient_fault);
				emcmotStatus->commandStatus = EMCMOT_COMMAND_INVALID_COMMAND;
				tpAbort(&emcmotDebug->coord_tp);
				SET_MOTION_ERROR_FLAG(1);
			} else if (*(emcmot_hal_data->spindle[spindle_num].spindle_is_oriented)) {
				*(emcmot_hal_data->spindle[spindle_num].spindle_orient) = 0;
				*(emcmot_hal_data->spindle[spindle_num].spindle_locked) = 1;
				emcmotStatus->spindle_status[spindle_num].locked = 1;
				emcmotStatus->spindle_status[spindle_num].brake = 1;
				emcmotStatus->spindle_status[spindle_num].orient_state = EMCMOT_ORIENT_COMPLETE;
				rtapi_print_msg(RTAPI_MSG_DBG, "SPINDLE_ORIENT complete, spindle locked");
			}
		}
    }
}

static void do_forward_kins(void)
{
/* there are four possibilities for kinType:

   IDENTITY: Both forward and inverse kins are available, and they
   can used without an initial guess, even if one or more joints
   are not homed.  In this case, we apply the forward kins to the
   joint->pos_fb to produce carte_pos_fb, and if all axes are homed
   we set carte_pos_fb_ok to 1 to indicate that the feedback data
   is good.

   BOTH: Both forward and inverse kins are available, but the forward
   kins need an initial guess, and/or the kins require all joints to
   be homed before they work properly.  Here we must tread carefully.
   IF all the joints have been homed, we apply the forward kins to
   the joint->pos_fb to produce carte_pos_fb, and set carte_pos_fb_ok
   to indicate that the feedback is good.  We use the previous value
   of carte_pos_fb as the initial guess.  If all joints have not been
   homed, we don't call the kinematics, instead we set carte_pos_fb to
   the cartesean coordinates of home, as stored in the global worldHome,
   and we set carte_fb_ok to 0 to indicate that the feedback is invalid.
\todo  FIXME - maybe setting to home isn't the right thing to do.  We need
   it to be set to home eventually, (right before the first attemt to
   run the kins), but that doesn't mean we should say we're at home
   when we're not.

   INVERSE_ONLY: Only inverse kinematics are available, forward
   kinematics cannot be used.  So we have to fake it, the question is
   simply "what way of faking it is best".  In free mode, or if all
   axes have not been homed, the feedback position is unknown.  If
   we are in teleop or coord mode, or if we are in free mode and all
   axes are homed, and haven't been moved since they were homed, then
   we set carte_pos_fb to carte_pos_cmd, and set carte_pos_fb_ok to 1.
   If we are in free mode, and any joint is not homed, or any joint has
   moved since it was homed, we leave cart_pos_fb alone, and set
   carte_pos_fb_ok to 0.

   FORWARD_ONLY: Only forward kinematics are available, inverse kins
   cannot be used.  This exists for completeness only, since EMC won't
   work without inverse kinematics.

*/

/*! \todo FIXME FIXME FIXME - need to put a rate divider in here, run it
   at the traj rate */

    double joint_pos[EMCMOT_MAX_JOINTS] = {0,};
    int joint_num, result;
    emcmot_joint_t *joint;

    /* copy joint position feedback to local array */
    for (joint_num = 0; joint_num < NO_OF_KINS_JOINTS; joint_num++) {
	/* point to joint struct */
	joint = &joints[joint_num];
	/* copy feedback */
	joint_pos[joint_num] = joint->pos_fb;
    }
    switch (emcmotConfig->kinType) {

    case KINEMATICS_IDENTITY:
	kinematicsForward(joint_pos, &emcmotStatus->carte_pos_fb, &fflags,
	    &iflags);
	if (checkAllHomed()) {
	    emcmotStatus->carte_pos_fb_ok = 1;
	} else {
	    emcmotStatus->carte_pos_fb_ok = 0;
	}
	break;

    case KINEMATICS_BOTH:
	if (checkAllHomed()) {
	    /* is previous value suitable for use as initial guess? */
	    if (!emcmotStatus->carte_pos_fb_ok) {
		/* no, use home position as initial guess */
		emcmotStatus->carte_pos_fb = emcmotStatus->world_home;
	    }
	    /* calculate Cartesean position feedback from joint pos fb */
	    result =
		kinematicsForward(joint_pos, &emcmotStatus->carte_pos_fb,
		&fflags, &iflags);
	    /* check to make sure kinematics converged */
	    if (result < 0) {
		/* error during kinematics calculations */
		emcmotStatus->carte_pos_fb_ok = 0;
	    } else {
		/* it worked! */
		emcmotStatus->carte_pos_fb_ok = 1;
	    }
	} else {
	    emcmotStatus->carte_pos_fb_ok = 0;
	}
	break;

    case KINEMATICS_INVERSE_ONLY:

	if ((GET_MOTION_COORD_FLAG()) || (GET_MOTION_TELEOP_FLAG())) {
	    /* use Cartesean position command as feedback value */
	    emcmotStatus->carte_pos_fb = emcmotStatus->carte_pos_cmd;
	    emcmotStatus->carte_pos_fb_ok = 1;
	} else {
	    emcmotStatus->carte_pos_fb_ok = 0;
	}
	break;

    default:
	emcmotStatus->carte_pos_fb_ok = 0;
	break;
    }
}

static void process_probe_inputs(void)
{
    static int old_probeVal = 0;
    unsigned char probe_type = emcmotStatus->probe_type;

    // don't error
    char probe_suppress = probe_type & 1;
    int axis_num;

    // trigger when the probe clears, instead of the usual case of triggering when it trips
    char probe_whenclears = !!(probe_type & 2);
    
    /* read probe input */
    emcmotStatus->probeVal = !!*(emcmot_hal_data->probe_input);
    if (emcmotStatus->probing) {
        /* check if the probe has been tripped */
        if (emcmotStatus->probeVal ^ probe_whenclears) {
            /* remember the current position */
            emcmotStatus->probedPos = emcmotStatus->carte_pos_fb; 
            /* stop! */
            emcmotStatus->probing = 0;
            emcmotStatus->probeTripped = 1;
            tpAbort(&emcmotDebug->coord_tp);
        /* check if the probe hasn't tripped, but the move finished */
        } else if (GET_MOTION_INPOS_FLAG() && tpQueueDepth(&emcmotDebug->coord_tp) == 0) {
            /* we are already stopped, but we need to remember the current 
               position here, because it will still be queried */
            emcmotStatus->probedPos = emcmotStatus->carte_pos_fb;
            emcmotStatus->probing = 0;
            if (probe_suppress) {
                emcmotStatus->probeTripped = 0;
            } else if(probe_whenclears) {
                reportError(_("G38.4 move finished without breaking contact."));
                SET_MOTION_ERROR_FLAG(1);
            } else {
                reportError(_("G38.2 move finished without making contact."));
                SET_MOTION_ERROR_FLAG(1);
            }
        }
    } else if (!old_probeVal && emcmotStatus->probeVal) {
        // not probing, but we have a rising edge on the probe.
        // this could be expensive if we don't stop.
        int i;
        int aborted = 0;

        if(!GET_MOTION_INPOS_FLAG() && tpQueueDepth(&emcmotDebug->coord_tp) &&
           tpGetExecId(&emcmotDebug->coord_tp) <= 0) {
            // running an MDI command
            tpAbort(&emcmotDebug->coord_tp);
            reportError(_("Probe tripped during non-probe MDI command."));
	    SET_MOTION_ERROR_FLAG(1);
        }

        for(i=0; i<NO_OF_KINS_JOINTS; i++) {
            emcmot_joint_t *joint = &joints[i];

            if (!GET_JOINT_ACTIVE_FLAG(joint)) {
                /* if joint is not active, skip it */
                continue;
            }

            // abort any homing
            if(get_homing(i)) {
                set_home_abort(i);
                aborted=1;
            }

            // abort any joint jogs
            if(joint->free_tp.enable == 1) {
                joint->free_tp.enable = 0;
                // since homing uses free_tp, this protection of aborted
                // is needed so the user gets the correct error.
                if(!aborted) aborted=2;
            }
        }
        for (axis_num = 0; axis_num < EMCMOT_MAX_AXIS; axis_num++) {
            emcmot_axis_t *axis;
            axis = &axes[axis_num];
            // abort any coordinate jogs
            if (axis->teleop_tp.enable) {
                axis->teleop_tp.enable = 0;
                axis->teleop_tp.curr_vel = 0.0;
                aborted = 3;
            }
        }

        if(aborted == 1) {
            reportError(_("Probe tripped during homing motion."));
        }

        if(aborted == 2) {
            reportError(_("Probe tripped during a joint jog."));
        }
        if(aborted == 3) {
            reportError(_("Probe tripped during a coordinate jog."));
        }
    }
    old_probeVal = emcmotStatus->probeVal;
}

static void check_for_faults(void)
{
    int joint_num, spindle_num;
    emcmot_joint_t *joint;
    int neg_limit_override, pos_limit_override;

    /* check for various global fault conditions */
    /* only check enable input if running */
    if ( GET_MOTION_ENABLE_FLAG() != 0 ) {
	if ( *(emcmot_hal_data->enable) == 0 ) {
	    reportError(_("motion stopped by enable input"));
	    emcmotDebug->enabling = 0;
	}
    }
    /* check for spindle ampfifier errors */
    for (spindle_num = 0; spindle_num < emcmotConfig->numSpindles; spindle_num++){
        if(emcmotStatus->spindle_status[spindle_num].fault && GET_MOTION_ENABLE_FLAG()){
            reportError(_("spindle %d amplifier fault"), spindle_num);
            emcmotDebug->enabling = 0;
        }
    }
    /* check for various joint fault conditions */
    for (joint_num = 0; joint_num < ALL_JOINTS; joint_num++) {
	/* point to joint data */
	joint = &joints[joint_num];
	/* only check active, enabled axes */
	if ( GET_JOINT_ACTIVE_FLAG(joint) && GET_JOINT_ENABLE_FLAG(joint) ) {
	    /* are any limits for this joint overridden? */
	    neg_limit_override = emcmotStatus->overrideLimitMask & ( 1 << (joint_num*2));
	    pos_limit_override = emcmotStatus->overrideLimitMask & ( 2 << (joint_num*2));
	    /* check for hard limits */
	    if ((GET_JOINT_PHL_FLAG(joint) && ! pos_limit_override ) ||
		(GET_JOINT_NHL_FLAG(joint) && ! neg_limit_override )) {
		/* joint is on limit switch, should we trip? */
		if (get_homing(joint_num)) {
		    /* no, ignore limits */
		} else {
		    /* trip on limits */
		    if (!GET_JOINT_ERROR_FLAG(joint)) {
			/* report the error just this once */
			reportError(_("joint %d on limit switch error"),
			    joint_num);
		    }
		    SET_JOINT_ERROR_FLAG(joint, 1);
		    emcmotDebug->enabling = 0;
		}
	    }
	    /* check for amp fault */
	    if (GET_JOINT_FAULT_FLAG(joint)) {
		/* joint is faulted, trip */
		if (!GET_JOINT_ERROR_FLAG(joint)) {
		    /* report the error just this once */
		    reportError(_("joint %d amplifier fault"), joint_num);
		}
		SET_JOINT_ERROR_FLAG(joint, 1);
		emcmotDebug->enabling = 0;
	    }
	    /* check for excessive following error */
	    if (GET_JOINT_FERROR_FLAG(joint)) {
		if (!GET_JOINT_ERROR_FLAG(joint)) {
		    /* report the error just this once */
		    reportError(_("joint %d following error"), joint_num);
		}
		SET_JOINT_ERROR_FLAG(joint, 1);
		emcmotDebug->enabling = 0;
	    }
	/* end of if JOINT_ACTIVE_FLAG(joint) */
	}
    /* end of check for joint faults loop */
    }
}

static void set_operating_mode(void)
{
    int joint_num, axis_num;
    emcmot_joint_t *joint;
    emcmot_axis_t *axis;
    double positions[EMCMOT_MAX_JOINTS];

    /* check for disabling */
    if (!emcmotDebug->enabling && GET_MOTION_ENABLE_FLAG()) {
	/* clear out the motion emcmotDebug->coord_tp and interpolators */
	tpClear(&emcmotDebug->coord_tp);
	for (joint_num = 0; joint_num < ALL_JOINTS; joint_num++) {
	    /* point to joint data */
	    joint = &joints[joint_num];
	    /* disable free mode planner */
	    joint->free_tp.enable = 0;
	    joint->free_tp.curr_vel = 0.0;
	    /* drain coord mode interpolators */
	    cubicDrain(&(joint->cubic));
	    if (GET_JOINT_ACTIVE_FLAG(joint)) {
		SET_JOINT_INPOS_FLAG(joint, 1);
		SET_JOINT_ENABLE_FLAG(joint, 0);
		set_joint_homing(joint_num,0);
		set_home_idle(joint_num);
	    }
	    /* don't clear the joint error flag, since that may signify why
	       we just went into disabled state */
	}

	for (axis_num = 0; axis_num < EMCMOT_MAX_AXIS; axis_num++) {
	    /* point to axis data */
	    axis = &axes[axis_num];
	    /* disable teleop mode planner */
	    axis->teleop_tp.enable = 0;
	    axis->teleop_tp.curr_vel = 0.0;
        }

	SET_MOTION_ENABLE_FLAG(0);
	/* don't clear the motion error flag, since that may signify why we
	   just went into disabled state */
    }

    /* check for emcmotDebug->enabling */
    if (emcmotDebug->enabling && !GET_MOTION_ENABLE_FLAG()) {
        if (*(emcmot_hal_data->eoffset_limited)) {
            reportError("Note: Motion enabled after reaching a coordinate "
                        "soft limit with active external offsets");
            *(emcmot_hal_data->eoffset_limited) = 0;
        }
        initialize_external_offsets();
        tpSetPos(&emcmotDebug->coord_tp, &emcmotStatus->carte_pos_cmd);
	for (joint_num = 0; joint_num < ALL_JOINTS; joint_num++) {
	    /* point to joint data */
	    joint = &joints[joint_num];
	    joint->free_tp.curr_pos = joint->pos_cmd;
	    if (GET_JOINT_ACTIVE_FLAG(joint)) {
		SET_JOINT_ENABLE_FLAG(joint, 1);
		set_joint_homing(joint_num,0);
                set_home_idle(joint_num);
	    }
	    /* clear any outstanding joint errors when going into enabled
	       state */
	    SET_JOINT_ERROR_FLAG(joint, 0);
	}
	if ( !GET_MOTION_ENABLE_FLAG() ) {
            if (GET_MOTION_TELEOP_FLAG()) {
                sync_teleop_tp_to_carte_pos(0);
            }
	}
	SET_MOTION_ENABLE_FLAG(1);
	/* clear any outstanding motion errors when going into enabled state */
	SET_MOTION_ERROR_FLAG(0);
    }

    /* check for entering teleop mode */
    if (emcmotDebug->teleoperating && !GET_MOTION_TELEOP_FLAG()) {
	if (GET_MOTION_INPOS_FLAG()) {

	    /* update coordinated emcmotDebug->coord_tp position */
	    tpSetPos(&emcmotDebug->coord_tp, &emcmotStatus->carte_pos_cmd);
	    /* drain the cubics so they'll synch up */
	    for (joint_num = 0; joint_num < EMCMOT_MAX_JOINTS; joint_num++) {
		if (joint_num < NO_OF_KINS_JOINTS) {
		/* point to joint data */
		    joint = &joints[joint_num];
		    cubicDrain(&(joint->cubic));
		    positions[joint_num] = joint->coarse_pos;
		} else {
		    positions[joint_num] = 0;
		}
	    }
	    /* Initialize things to do when starting teleop mode. */
	    SET_MOTION_TELEOP_FLAG(1);
	    SET_MOTION_ERROR_FLAG(0);

            kinematicsForward(positions, &emcmotStatus->carte_pos_cmd, &fflags, &iflags);
            // entering teleop (INPOS), remove ext offsets
            sync_teleop_tp_to_carte_pos(-1);
	} else {
	    /* not in position-- don't honor mode change */
	    emcmotDebug->teleoperating = 0;
	}
    } else {
	if (GET_MOTION_INPOS_FLAG()) {
	    if (!emcmotDebug->teleoperating && GET_MOTION_TELEOP_FLAG()) {
		SET_MOTION_TELEOP_FLAG(0);
		if (!emcmotDebug->coordinating) {
		    for (joint_num = 0; joint_num < NO_OF_KINS_JOINTS; joint_num++) {
			/* point to joint data */
			joint = &joints[joint_num];
			/* update free planner positions */
			joint->free_tp.curr_pos = joint->pos_cmd;
		    }
		}
	    }
	}

	/* check for entering coordinated mode */
	if (emcmotDebug->coordinating && !GET_MOTION_COORD_FLAG()) {
	    if (GET_MOTION_INPOS_FLAG()) {
		/* preset traj planner to current position */

                apply_ext_offsets_to_carte_pos(-1); // subtract at coord mode start

		tpSetPos(&emcmotDebug->coord_tp, &emcmotStatus->carte_pos_cmd);
		/* drain the cubics so they'll synch up */
		for (joint_num = 0; joint_num < NO_OF_KINS_JOINTS; joint_num++) {
		    /* point to joint data */
		    joint = &joints[joint_num];
		    cubicDrain(&(joint->cubic));
		}
		/* clear the override limits flags */
		emcmotDebug->overriding = 0;
		emcmotStatus->overrideLimitMask = 0;
		SET_MOTION_COORD_FLAG(1);
		SET_MOTION_TELEOP_FLAG(0);
		SET_MOTION_ERROR_FLAG(0);
	    } else {
		/* not in position-- don't honor mode change */
		emcmotDebug->coordinating = 0;
	    }
	}

	/* check entering free space mode */
	if (!emcmotDebug->coordinating && GET_MOTION_COORD_FLAG()) {
	    if (GET_MOTION_INPOS_FLAG()) {
		for (joint_num = 0; joint_num < ALL_JOINTS; joint_num++) {
		    /* point to joint data */
		    joint = &joints[joint_num];
		    /* set joint planner curr_pos to current location */
		    joint->free_tp.curr_pos = joint->pos_cmd;
		    /* but it can stay disabled until a move is required */
		    joint->free_tp.enable = 0;
		}
		SET_MOTION_COORD_FLAG(0);
		SET_MOTION_TELEOP_FLAG(0);
		SET_MOTION_ERROR_FLAG(0);
	    } else {
		/* not in position-- don't honor mode change */
		emcmotDebug->coordinating = 1;
	    }
	}
    }
    /*! \todo FIXME - this code is temporary - eventually this function will be
       cleaned up and simplified, and 'motion_state' will become the master
       for this info, instead of having to gather it from several flags */
    if (!GET_MOTION_ENABLE_FLAG()) {
	emcmotStatus->motion_state = EMCMOT_MOTION_DISABLED;
    } else if (GET_MOTION_TELEOP_FLAG()) {
	emcmotStatus->motion_state = EMCMOT_MOTION_TELEOP;
    } else if (GET_MOTION_COORD_FLAG()) {
	emcmotStatus->motion_state = EMCMOT_MOTION_COORD;
    } else {
	emcmotStatus->motion_state = EMCMOT_MOTION_FREE;
    }
} //set_operating_mode

static void handle_jjogwheels(void)
{
    int joint_num;
    emcmot_joint_t *joint;
    joint_hal_t *joint_data;
    int new_jjog_counts, delta;
    double distance, pos, stop_dist;
    static int first_pass = 1;	/* used to set initial conditions */

    for (joint_num = 0; joint_num < ALL_JOINTS; joint_num++) {
        double jaccel_limit;
	/* point to joint data */
	joint_data = &(emcmot_hal_data->joint[joint_num]);
	joint = &joints[joint_num];
	if (!GET_JOINT_ACTIVE_FLAG(joint)) {
	    /* if joint is not active, skip it */
	    continue;
	}

        // disallow accel bogus fractions
        if (    (*(joint_data->jjog_accel_fraction) > 1) 
             || (*(joint_data->jjog_accel_fraction) < 0) ) {
            jaccel_limit = joint->acc_limit;
        } else {
            jaccel_limit = (*(joint_data->jjog_accel_fraction)) * joint->acc_limit;
        }
	/* get counts from jogwheel */
	new_jjog_counts = *(joint_data->jjog_counts);
	delta = new_jjog_counts - joint->old_jjog_counts;
	/* save value for next time */
	joint->old_jjog_counts = new_jjog_counts;
	/* initialization complete */
	if ( first_pass ) {
	    continue;
	}
	/* did the wheel move? */
	if ( delta == 0 ) {
	    /* no, nothing to do */
	    continue;
	}
        if (GET_MOTION_TELEOP_FLAG()) {
            joint->free_tp.enable = 0;
            return;
        }
	/* must be in free mode and enabled */
	if (GET_MOTION_COORD_FLAG()) {
	    continue;
	}
	if (!GET_MOTION_ENABLE_FLAG()) {
	    continue;
	}
	/* the jogwheel input for this joint must be enabled */
	if ( *(joint_data->jjog_enable) == 0 ) {
	    continue;
	}
	/* must not be homing */
	if (get_homing_is_active() ) {
	    continue;
	}
	/* must not be doing a keyboard jog */
	if (joint->kb_jjog_active) {
	    continue;
	}
	if (emcmotStatus->net_feed_scale < 0.0001 ) {
	    /* don't jog if feedhold is on or if feed override is zero */
	    break;
	}
        if (get_home_needs_unlock_first(joint_num) ) {
            reportError("Can't wheel jog locking joint_num=%d",joint_num);
            continue;
        }
        if (get_home_is_synchronized(joint_num)) {
            if (emcmotConfig->kinType == KINEMATICS_IDENTITY) {
                rtapi_print_msg(RTAPI_MSG_ERR,
                "Homing is REQUIRED to wheel jog requested coordinate\n"
                "because joint (%d) home_sequence is synchronized (%d)\n"
                ,joint_num,get_home_sequence(joint_num) );
            } else {
                rtapi_print_msg(RTAPI_MSG_ERR,
                "Cannot wheel jog joint %d because home_sequence synchronized (%d)\n"
                ,joint_num,get_home_sequence(joint_num) );
            }
            continue;
        }
	/* calculate distance to jog */
	distance = delta * *(joint_data->jjog_scale);
	/* check for joint already on hard limit */
	if (distance > 0.0 && GET_JOINT_PHL_FLAG(joint)) {
	    continue;
	}
	if (distance < 0.0 && GET_JOINT_NHL_FLAG(joint)) {
	    continue;
	}
	/* calc target position for jog */
	pos = joint->free_tp.pos_cmd + distance;
	/* don't jog past limits */
	refresh_jog_limits(joint,joint_num);
	if (pos > joint->max_jog_limit) {
	    continue;
	}
	if (pos < joint->min_jog_limit) {
	    continue;
	}
	/* The default is to move exactly as far as the wheel commands,
	   even if that move takes much longer than the wheel movement
	   that commanded it.  Some folks prefer that the move stop as
	   soon as the wheel does, even if that means not moving the
	   commanded distance.  Velocity mode is for those folks.  If
	   the command is faster than the machine can track, excess
	   command is simply dropped. */
	if ( *(joint_data->jjog_vel_mode) ) {
            double v = joint->vel_limit * emcmotStatus->net_feed_scale;
	    /* compute stopping distance at max speed */
	    stop_dist = v * v / ( 2 * jaccel_limit);
	    /* if commanded position leads the actual position by more
	       than stopping distance, discard excess command */
	    if ( pos > joint->pos_cmd + stop_dist ) {
		pos = joint->pos_cmd + stop_dist;
	    } else if ( pos < joint->pos_cmd - stop_dist ) {
		pos = joint->pos_cmd - stop_dist;
	    }
	}
        /* set target position and use full velocity and accel */
        joint->free_tp.pos_cmd = pos;
        joint->free_tp.max_vel = joint->vel_limit;
        joint->free_tp.max_acc = jaccel_limit;
	/* lock out other jog sources */
	joint->wheel_jjog_active = 1;
        /* and let it go */
        joint->free_tp.enable = 1;
	SET_JOINT_ERROR_FLAG(joint, 0);
	/* clear joint homed flag(s) if we don't have forward kins.
	   Otherwise, a transition into coordinated mode will incorrectly
	   assume the homed position. Do all if they've all been moved
	   since homing, otherwise just do this one */
	clearHomes(joint_num);
    }

    // done with initialization, do the whole thing from now on
    first_pass = 0;
}

static void handle_ajogwheels(void)
{
    int axis_num;
    emcmot_axis_t *axis;
    axis_hal_t *axis_data;
    int new_ajog_counts, delta;
    double distance, pos, stop_dist;
    static int first_pass = 1;	/* used to set initial conditions */

    // change from teleop to move off joint soft limit
    if ( emcmotStatus->on_soft_limit ) { return; }

    for (axis_num = 0; axis_num < EMCMOT_MAX_AXIS; axis_num++) {
        double aaccel_limit;
        axis = &axes[axis_num];
        axis_data = &(emcmot_hal_data->axis[axis_num]);

        // disallow accel bogus fractions
        if (   (*(axis_data->ajog_accel_fraction) > 1)
            || (*(axis_data->ajog_accel_fraction) < 0) ) {
            aaccel_limit = axis->acc_limit;
        } else {
            aaccel_limit = *(axis_data->ajog_accel_fraction) * axis->acc_limit;
        }

	new_ajog_counts = *(axis_data->ajog_counts);
	delta = new_ajog_counts - axis->old_ajog_counts;
	axis->old_ajog_counts = new_ajog_counts;
	if ( first_pass ) { continue; }
	if ( delta == 0 ) {
            //just update counts
            continue;
        }
        if (!GET_MOTION_TELEOP_FLAG()) {
            axis->teleop_tp.enable = 0;
            return;
        }
	if (!GET_MOTION_TELEOP_FLAG())        { continue; }
	if (!GET_MOTION_ENABLE_FLAG())        { continue; }
	if ( *(axis_data->ajog_enable) == 0 ) { continue; }
	if (get_homing_is_active()   )        { continue; }
	if (axis->kb_ajog_active)             { continue; }

	if (axis->locking_joint >= 0) {
        rtapi_print_msg(RTAPI_MSG_ERR,
        "Cannot wheel jog a locking indexer AXIS_%c\n",
        "XYZABCUVW"[axis_num]);
	continue;
	}

	distance = delta * *(axis_data->ajog_scale);
	pos = axis->teleop_tp.pos_cmd + distance;
	if ( *(axis_data->ajog_vel_mode) ) {
            double v = axis->vel_limit;
	    /* compute stopping distance at max speed */
	    stop_dist = v * v / ( 2 * aaccel_limit);
	    /* if commanded position leads the actual position by more
	       than stopping distance, discard excess command */
	    if ( pos > axis->pos_cmd + stop_dist ) {
		pos = axis->pos_cmd + stop_dist;
	    } else if ( pos < axis->pos_cmd - stop_dist ) {
		pos = axis->pos_cmd - stop_dist;
	    }
	}
	if (pos > axis->max_pos_limit) { break; }
	if (pos < axis->min_pos_limit) { break; }
        axis->teleop_tp.pos_cmd = pos;
        axis->teleop_tp.max_vel = axis->vel_limit;
        axis->teleop_tp.max_acc = aaccel_limit;
 	axis->wheel_ajog_active = 1;
        axis->teleop_tp.enable  = 1;
    }
    first_pass = 0;
}

static void get_pos_cmds(long period)
{
    int joint_num, axis_num, result;
    emcmot_joint_t *joint;
    emcmot_axis_t *axis;
    double positions[EMCMOT_MAX_JOINTS];
    double vel_lim;

    /* used in teleop mode to compute the max accell requested */
    int onlimit = 0;
    int joint_limit[EMCMOT_MAX_JOINTS][2];
    int violated_teleop_limit = 0;

    /* copy joint position feedback to local array */
    for (joint_num = 0; joint_num < ALL_JOINTS; joint_num++) {
	/* point to joint struct */
	joint = &joints[joint_num];
	/* copy coarse command */
	positions[joint_num] = joint->coarse_pos;
    }
    /* if less than a full complement of joints, zero out the rest */
    while ( joint_num < EMCMOT_MAX_JOINTS ) {
        positions[joint_num++] = 0.0;
    }

    /* RUN MOTION CALCULATIONS: */

    /* run traj planner code depending on the state */
    switch ( emcmotStatus->motion_state) {
    case EMCMOT_MOTION_FREE:
	/* in free mode, each joint is planned independently */
	/* initial value for flag, if needed it will be cleared below */
	SET_MOTION_INPOS_FLAG(1);
	for (joint_num = 0; joint_num < ALL_JOINTS; joint_num++) {
	    /* point to joint struct */
	    joint = &joints[joint_num];
	    if (!GET_JOINT_ACTIVE_FLAG(joint)) {
	        /* if joint is not active, skip it */
	        continue;
            }
            // extra joint is not managed herein after homing:
            if (IS_EXTRA_JOINT(joint_num) && get_homed(joint_num)) continue;

	    if(joint->acc_limit > emcmotStatus->acc)
		joint->acc_limit = emcmotStatus->acc;
	    /* compute joint velocity limit */
            if ( get_home_is_idle(joint_num) ) {
                /* velocity limit = joint limit * global scale factor */
                /* the global factor is used for feedrate override */
                vel_lim = joint->vel_limit * emcmotStatus->net_feed_scale;
                /* must not be greater than the joint physical limit */
                if (vel_lim > joint->vel_limit) {
                    vel_lim = joint->vel_limit;
                }
                /* set vel limit in free TP */
               if (vel_lim < joint->free_tp.max_vel)
                   joint->free_tp.max_vel = vel_lim;
            } else {
                /* except if homing, when we set free_tp max vel in do_homing */
            }
            /* set acc limit in free TP */
            /* execute free TP */
            if (joint->wheel_jjog_active) {
                double jaccel_limit;
                joint_hal_t *joint_data;
                joint_data = &(emcmot_hal_data->joint[joint_num]);
                if (    (*(joint_data->jjog_accel_fraction) > 1)
                     || (*(joint_data->jjog_accel_fraction) < 0) ) {
                     jaccel_limit = joint->acc_limit;
                } else {
                   jaccel_limit = (*(joint_data->jjog_accel_fraction)) * joint->acc_limit;
                }
                joint->free_tp.max_acc = jaccel_limit;
            } else {
                joint->free_tp.max_acc = joint->acc_limit;
            }
            simple_tp_update(&(joint->free_tp), servo_period );
            /* copy free TP output to pos_cmd and coarse_pos */
            joint->pos_cmd = joint->free_tp.curr_pos;
            joint->vel_cmd = joint->free_tp.curr_vel;
            //no acceleration output form simple_tp, but the pin will
            //still show the acceleration from the interpolation.
            //its delayed, but thats ok during jogging or homing.
            joint->acc_cmd = 0.0;
            joint->coarse_pos = joint->free_tp.curr_pos;
            /* update joint status flag and overall status flag */
            if ( joint->free_tp.active ) {
		/* active TP means we're moving, so not in position */
		SET_JOINT_INPOS_FLAG(joint, 0);
		SET_MOTION_INPOS_FLAG(0);
                /* if we move at all, clear at_home flag */
		set_joint_at_home(joint_num,0);
		/* is any limit disabled for this move? */
		if ( emcmotStatus->overrideLimitMask ) {
                    emcmotDebug->overriding = 1;
		}
            } else {
		SET_JOINT_INPOS_FLAG(joint, 1);
		/* joint has stopped, so any outstanding jogs are done */
		joint->kb_jjog_active = 0;
		joint->wheel_jjog_active = 0;
            }
	}//for loop for joints
	/* if overriding is true and we're in position, the jog
	   is complete, and the limits should be re-enabled */
	if ( (emcmotDebug->overriding ) && ( GET_MOTION_INPOS_FLAG() ) ) {
	    emcmotStatus->overrideLimitMask = 0;
	    emcmotDebug->overriding = 0;
	}
	/*! \todo FIXME - this should run at the traj rate */
	switch (emcmotConfig->kinType) {

	case KINEMATICS_IDENTITY:
	    kinematicsForward(positions, &emcmotStatus->carte_pos_cmd, &fflags, &iflags);
	    if (checkAllHomed()) {
		emcmotStatus->carte_pos_cmd_ok = 1;
	    } else {
		emcmotStatus->carte_pos_cmd_ok = 0;
	    }
	    break;

	case KINEMATICS_BOTH:
	    if (checkAllHomed()) {
		/* is previous value suitable for use as initial guess? */
		if (!emcmotStatus->carte_pos_cmd_ok) {
		    /* no, use home position as initial guess */
		    emcmotStatus->carte_pos_cmd = emcmotStatus->world_home;
		}
		/* calculate Cartesean position command from joint coarse pos cmd */
		result =
		    kinematicsForward(positions, &emcmotStatus->carte_pos_cmd, &fflags, &iflags);
		/* check to make sure kinematics converged */
		if (result < 0) {
		    /* error during kinematics calculations */
		    emcmotStatus->carte_pos_cmd_ok = 0;
		} else {
		    /* it worked! */
		    emcmotStatus->carte_pos_cmd_ok = 1;
		}
	    } else {
		emcmotStatus->carte_pos_cmd_ok = 0;
	    }
	    break;

	case KINEMATICS_INVERSE_ONLY:
	    emcmotStatus->carte_pos_cmd_ok = 0;
	    break;

	default:
	    emcmotStatus->carte_pos_cmd_ok = 0;
	    break;
	}
        /* end of FREE mode */
	break;

    case EMCMOT_MOTION_COORD:
	for (axis_num = 0; axis_num < EMCMOT_MAX_AXIS; axis_num++) {
	    axis = &axes[axis_num];
	    axis->teleop_tp.enable = 0;
	    axis->teleop_tp.curr_vel = 0.0;
        } // for(axis_num)

	/* check joint 0 to see if the interpolators are empty */
	while (cubicNeedNextPoint(&(joints[0].cubic))) {
	    /* they're empty, pull next point(s) off Cartesian planner */
	    /* run coordinated trajectory planning cycle */

	    tpRunCycle(&emcmotDebug->coord_tp, period);
            /* get new commanded traj pos */
            tpGetPos(&emcmotDebug->coord_tp, &emcmotStatus->carte_pos_cmd);

            if ( update_coord_with_bound() ) {
                ext_offset_coord_limit = 1;
            } else {
                ext_offset_coord_limit = 0;
            }

	    /* OUTPUT KINEMATICS - convert to joints in local array */
	    result = kinematicsInverse(&emcmotStatus->carte_pos_cmd, positions,
		&iflags, &fflags);
	    if(result == 0)
	    {
		/* copy to joint structures and spline them up */
		for (joint_num = 0; joint_num < NO_OF_KINS_JOINTS; joint_num++) {
		    if(!isfinite(positions[joint_num]))
		    {
                       reportError(_("kinematicsInverse gave non-finite joint location on joint %d"),
                                  joint_num);
                       SET_MOTION_ERROR_FLAG(1);
                       emcmotDebug->enabling = 0;
                       break;
		    }
		    /* point to joint struct */
		    joint = &joints[joint_num];
		    joint->coarse_pos = positions[joint_num];
		    /* spline joints up-- note that we may be adding points
		       that fail soft limits, but we'll abort at the end of
		       this cycle so it doesn't really matter */
		    cubicAddPoint(&(joint->cubic), joint->coarse_pos);
		}
	    }
	    else
	    {
	       reportError(_("kinematicsInverse failed"));
	       SET_MOTION_ERROR_FLAG(1);
	       emcmotDebug->enabling = 0;
	       break;
	    }

	    /* END OF OUTPUT KINS */
	} // while
	/* there is data in the interpolators */
	/* run interpolation */
	for (joint_num = 0; joint_num < NO_OF_KINS_JOINTS; joint_num++) {
	    /* point to joint struct */
	    joint = &joints[joint_num];
        /* interpolate to get new position and velocity */
	    joint->pos_cmd = cubicInterpolate(&(joint->cubic), 0, &(joint->vel_cmd), &(joint->acc_cmd), 0);
	}
	/* report motion status */
	SET_MOTION_INPOS_FLAG(0);
	if (tpIsDone(&emcmotDebug->coord_tp)) {
	    SET_MOTION_INPOS_FLAG(1);
	}
	break;

    case EMCMOT_MOTION_TELEOP:
        for (axis_num = 0; axis_num < EMCMOT_MAX_AXIS; axis_num++) {
            axis = &axes[axis_num];
            // teleop_tp.max_vel is always positive
            if(axis->teleop_tp.max_vel > axis->vel_limit) {
                axis->teleop_tp.max_vel = axis->vel_limit;
            }
            if (update_teleop_with_check(axis_num,&(axis->teleop_tp) )) {
                violated_teleop_limit = 1;
                ext_offset_teleop_limit = 1;
            } else {
                axis->teleop_vel_cmd = axis->teleop_tp.curr_vel;
                axis->pos_cmd = axis->teleop_tp.curr_pos;
            }

            if(!axis->teleop_tp.active) {
                axis->kb_ajog_active = 0;
                axis->wheel_ajog_active = 0;
            }

            if (axis->ext_offset_tp.enable) {
                if (update_teleop_with_check(axis_num,&(axis->ext_offset_tp)) ) {
                    violated_teleop_limit = 1;
                    ext_offset_teleop_limit = 1;
                }
            }
        }
        if (!violated_teleop_limit) {
            ext_offset_teleop_limit = 0;
            ext_offset_coord_limit = 0; //in case was set in prior coord motion
        }

        sync_carte_pos_to_teleop_tp(+1); // teleop

	/* the next position then gets run through the inverse kins,
	    to compute the next positions of the joints */

	/* OUTPUT KINEMATICS - convert to joints in local array */
	result = kinematicsInverse(&emcmotStatus->carte_pos_cmd, positions, &iflags, &fflags);

	/* copy to joint structures and spline them up */
	if(result == 0)
	{
	    for (joint_num = 0; joint_num < NO_OF_KINS_JOINTS; joint_num++) {
		if(!isfinite(positions[joint_num]))
		{
		   reportError(_("kinematicsInverse gave non-finite joint location on joint %d"),
                                 joint_num);
		   SET_MOTION_ERROR_FLAG(1);
		   emcmotDebug->enabling = 0;
		   break;
		}
		/* point to joint struct */
		joint = &joints[joint_num];
		joint->coarse_pos = positions[joint_num];
		/* spline joints up-- note that we may be adding points
		       that fail soft limits, but we'll abort at the end of
		       this cycle so it doesn't really matter */
		cubicAddPoint(&(joint->cubic), joint->coarse_pos);
        /* interpolate to get new position and velocity */
	    joint->pos_cmd = cubicInterpolate(&(joint->cubic), 0, &(joint->vel_cmd), &(joint->acc_cmd), 0);
	    }
	}
	else
	{
	   reportError(_("kinematicsInverse failed"));
	   SET_MOTION_ERROR_FLAG(1);
	   emcmotDebug->enabling = 0;
	   break;
	}


	/* END OF OUTPUT KINS */

	/* end of teleop mode */
	break;

    case EMCMOT_MOTION_DISABLED:
	/* set position commands to match feedbacks, this avoids
	   disturbances and/or following errors when enabling */
	emcmotStatus->carte_pos_cmd = emcmotStatus->carte_pos_fb;
	for (joint_num = 0; joint_num < ALL_JOINTS; joint_num++) {
	    /* point to joint struct */
	    joint = &joints[joint_num];
	    /* save old command */
	    joint->pos_cmd = joint->pos_fb;
	    /* set joint velocity and acceleration to zero */
	    joint->vel_cmd = 0.0;
	    joint->acc_cmd = 0.0;
	}
	
	break;
    default:
	break;
    }
    /* check command against soft limits */
    /* This is a backup check, it should be impossible to command
	a move outside the soft limits.  However there is at least
	two cases that isn't caught upstream: 
	1) if an arc has both endpoints inside the limits, but the curve extends outside,
	2) if homing params are wrong then after homing joint pos_cmd are outside,
	the upstream checks will pass it.
    */
    for (joint_num = 0; joint_num < ALL_JOINTS; joint_num++) {
	/* point to joint data */
	joint = &joints[joint_num];
	/* skip inactive or unhomed axes */
	if ((!GET_JOINT_ACTIVE_FLAG(joint)) || (!get_homed(joint_num))) {
	    continue;
        }

	/* check for soft limits */
	if (joint->pos_cmd > joint->max_pos_limit) {
	    joint_limit[joint_num][1] = 1;
            onlimit = 1;
        }
        else if (joint->pos_cmd < joint->min_pos_limit) {
	    joint_limit[joint_num][0] = 1;
            onlimit = 1;
        }
    }
    if ( onlimit ) {
	if ( ! emcmotStatus->on_soft_limit ) {
<<<<<<< HEAD
	    /* just hit the limit */
	    for (joint_num = 0; joint_num < ALL_JOINTS; joint_num++) {
=======
        /* Unexpectedly hit a joint soft limit.
        ** Possibile causes:
        **  1) a joint positional limit was reduced by an ini halpin
        **     (like ini.N.max_limit) -- undetected by trajectory planning
        **     including simple_tp
        **  2) issues like https://github.com/LinuxCNC/linuxcnc/issues/80
        **  3) kins module misbehavior
        **  4) poorly tuned servo motion (not detected by ferror settings)
        **
        ** Non-identity kins can often be switched to joint mode to recover
        ** using the '$' shortcut provided by the gui.
        ** Guis may not provide a means to recover for identity kins except
        ** by unhoming/jogging/rehoming.  (For trivkins, using kinstype=both
        ** can be used as a workaround).
        ** 
        */
	    for (joint_num = 0; joint_num < emcmotConfig->numJoints; joint_num++) {
>>>>>>> a17ef2f0
	        if (joint_limit[joint_num][0] == 1) {
                    joint = &joints[joint_num];
                    reportError(_("Exceeded NEGATIVE soft limit (%.5f) on joint %d\n"),
                                  joint->min_pos_limit, joint_num);
                    if (emcmotConfig->kinType == KINEMATICS_IDENTITY) {
                        reportError(_("Joint must be unhomed, jogged into limits, rehomed"));
                    } else {
                        reportError(_("Hint: switch to joint mode to jog off soft limit"));
                    }
                } else if (joint_limit[joint_num][1] == 1) {
                    joint = &joints[joint_num];
                    reportError(_("Exceeded POSITIVE soft limit (%.5f) on joint %d\n"),
                                  joint->max_pos_limit,joint_num);
                    if (emcmotConfig->kinType == KINEMATICS_IDENTITY) {
                        reportError(_("Joint must be unhomed, jogged into limits, rehomed"));
                    } else {
                        reportError(_("Hint: switch to joint mode to jog off soft limit"));
                    }
                }
	    }
	    SET_MOTION_ERROR_FLAG(1);
	    emcmotStatus->on_soft_limit = 1;
	}
    } else {
	emcmotStatus->on_soft_limit = 0;
    }
    if (   emcmotDebug->teleoperating
        && GET_MOTION_TELEOP_FLAG()
        && emcmotStatus->on_soft_limit ) {
        SET_MOTION_ERROR_FLAG(1);
        for (axis_num = 0; axis_num < EMCMOT_MAX_AXIS; axis_num++) {
            axis = &axes[axis_num];
            axis->teleop_tp.enable = 0;
            axis->teleop_tp.curr_vel = 0.0;
        }
    }
    if (ext_offset_teleop_limit || ext_offset_coord_limit) {
        *(emcmot_hal_data->eoffset_limited) = 1;
    } else {
        *(emcmot_hal_data->eoffset_limited) = 0;
    }
} // get_pos_cmds()

/* NOTES:  These notes are just my understanding of how things work.

There are seven sets of position information.

1) emcmotStatus->carte_pos_cmd
2) emcmotStatus->joints[n].coarse_pos
3) emcmotStatus->joints[n].pos_cmd
4) emcmotStatus->joints[n].motor_pos_cmd
5) emcmotStatus->joints[n].motor_pos_fb
6) emcmotStatus->joints[n].pos_fb
7) emcmotStatus->carte_pos_fb

Their exact contents and meaning are as follows:

1) This is the desired position, in Cartesean coordinates.  It is
   updated at the traj rate, not the servo rate.
   In coord mode, it is determined by the traj planner
   In teleop mode, it is determined by the traj planner?
   In free mode, it is not used, since free mode motion takes
     place in joint space, not cartesean space.  It may be
     displayed by the GUI however, so it is updated by
     applying forward kins to (2), unless forward kins are
     not available, in which case it is copied from (7).

2) This is the desired position, in joint coordinates, but
   before interpolation.  It is updated at the traj rate, not
   the servo rate..
   In coord mode, it is generated by applying inverse kins to (1)
   In teleop mode, it is generated by applying inverse kins to (1)
   In free mode, it is not used, since the free mode planner generates
     a new (3) position every servo period without interpolation.
     However, it is used indirectly by GUIs, so it is copied from (3).

3) This is the desired position, in joint coords, after interpolation.
   A new set of these coords is generated every servo period.
   In coord mode, it is generated from (2) by the interpolator.
   In teleop mode, it is generated from (2) by the interpolator.
   In free mode, it is generated by the simple free mode traj planner.

4) This is the desired position, in motor coords.  Motor coords are
   generated by adding backlash compensation, lead screw error
   compensation, and offset (for homing) to (3).
   It is generated the same way regardless of the mode, and is the
   output to the PID loop or other position loop.

5) This is the actual position, in motor coords.  It is the input from
   encoders or other feedback device (or from virtual encoders on open
   loop machines).  It is "generated" by reading the feedback device.

6) This is the actual position, in joint coordinates.  It is generated
   by subtracting offset, lead screw error compensation, and backlash
   compensation from (5).  It is generated the same way regardless of
   the operating mode.

7) This is the actual position, in Cartesean coordinates.  It is updated
   at the traj rate, not the servo rate.
   OLD VERSION:
   In the old version, there are four sets of code to generate actualPos.
   One for each operating mode, and one for when motion is disabled.
   The code for coord and teleop modes is identical.  The code for free
   mode is somewhat different, in particular to deal with the case where
   one or more axes are not homed.  The disabled code is quite similar,
   but not identical, to the coord mode code.  In general, the code
   calculates actualPos by applying the forward kins to (6).  However,
   where forward kins are not available, actualPos is either copied
   from (1) (assumes no following error), or simply left alone.
   These special cases are handled differently for each operating mode.
   NEW VERSION:
   I would like to both simplify and relocate this.  As far as I can
   tell, actualPos should _always_ be the best estimate of the actual
   machine position in Cartesean coordinates.  So it should always be
   calculated the same way.
   In addition to always using the same code to calculate actualPos,
   I want to move that code.  It is really a feedback calculation, and
   as such it belongs with the rest of the feedback calculations early
   in control.c, not as part of the output generation code as it is now.
   Ideally, actualPos would always be calculated by applying forward
   kinematics to (6).  However, forward kinematics may not be available,
   or they may be unusable because one or more axes aren't homed.  In
   that case, the options are: A) fake it by copying (1), or B) admit
   that we don't really know the Cartesean coordinates, and simply
   don't update actualPos.  Whatever approach is used, I can see no
   reason not to do it the same way regardless of the operating mode.
   I would propose the following:  If there are forward kins, use them,
   unless they don't work because of unhomed axes or other problems,
   in which case do (B).  If no forward kins, do (A), since otherwise
   actualPos would _never_ get updated.

*/

static void compute_screw_comp(void)
{
    int joint_num;
    emcmot_joint_t *joint;
    emcmot_comp_t *comp;
    double dpos;
    double a_max, v_max, v, s_to_go, ds_stop, ds_vel, ds_acc, dv_acc;


    /* compute the correction */
    for (joint_num = 0; joint_num < ALL_JOINTS; joint_num++) {
        /* point to joint struct */
        joint = &joints[joint_num];
	if (!GET_JOINT_ACTIVE_FLAG(joint)) {
	    /* if joint is not active, skip it */
	    continue;
	}
	/* point to compensation data */
	comp = &(joint->comp);
	if ( comp->entries > 0 ) {
	    /* there is data in the comp table, use it */
	    /* first make sure we're in the right spot in the table */
	    while ( joint->pos_cmd < comp->entry->nominal ) {
		comp->entry--;
	    }
	    while ( joint->pos_cmd >= (comp->entry+1)->nominal ) {
		comp->entry++;
	    }
	    /* now interpolate */
	    dpos = joint->pos_cmd - comp->entry->nominal;
	    if (joint->vel_cmd > 0.0) {
	        /* moving "up". apply forward screw comp */
		joint->backlash_corr = comp->entry->fwd_trim + 
					comp->entry->fwd_slope * dpos;
	    } else if (joint->vel_cmd < 0.0) {
	        /* moving "down". apply reverse screw comp */
		joint->backlash_corr = comp->entry->rev_trim +
					comp->entry->rev_slope * dpos;
	    } else {
		/* not moving, use whatever was there before */
	    }
	} else {
	    /* no compensation data, just use +/- 1/2 of backlash */
	    /** FIXME: this can actually be removed - if the user space code
		sends a single compensation entry with any nominal value,
		and with fwd_trim = +0.5 times the backlash value, and 
		rev_trim = -0.5 times backlash, the above screw comp code
		will give exactly the same result as this code. */
	    /* determine which way the compensation should be applied */
	    if (joint->vel_cmd > 0.0) {
	        /* moving "up". apply positive backlash comp */
		joint->backlash_corr = 0.5 * joint->backlash;
	    } else if (joint->vel_cmd < 0.0) {
	        /* moving "down". apply negative backlash comp */
		joint->backlash_corr = -0.5 * joint->backlash;
	    } else {
		/* not moving, use whatever was there before */
	    }
	}
	/* at this point, the correction has been computed, but
	   the value may make abrupt jumps on direction reversal */
    /*
     * 07/09/2005 - S-curve implementation by Bas Laarhoven
     *
     * Implementation:
     *   Generate a ramped velocity profile for backlash or screw error comp.
     *   The velocity is ramped up to the maximum speed setting (if possible),
     *   using the maximum acceleration setting.
     *   At the end, the speed is ramped dowm using the same acceleration.
     *   The algorithm keeps looking ahead. Depending on the distance to go,
     *   the speed is increased, kept constant or decreased.
     *   
     * Limitations:
     *   Since the compensation adds up to the normal movement, total
     *   accelleration and total velocity may exceed maximum settings!
     *   Currently this is limited to 150% by implementation.
     *   To fix this, the calculations in get_pos_cmd should include
     *   information from the backlash corection. This makes things
     *   rather complicated and it might be better to implement the
     *   backlash compensation at another place to prevent this kind
     *   of interaction.
     *   More testing under different circumstances will show if this
     *   needs a more complicate solution.
     *   For now this implementation seems to generate smoother
     *   movements and less following errors than the original code.
     */

	/* Limit maximum accelleration and velocity 'overshoot'
	 * to 150% of the maximum settings.
	 * The TP and backlash shouldn't use more than 100%
	 * (together) but this requires some interaction that
	 * isn't implemented yet.
	 */ 
        v_max = 0.5 * joint->vel_limit * emcmotStatus->net_feed_scale;
        a_max = 0.5 * joint->acc_limit;
        v = joint->backlash_vel;
        if (joint->backlash_corr >= joint->backlash_filt) {
            s_to_go = joint->backlash_corr - joint->backlash_filt; /* abs val */
            if (s_to_go > 0) {
                // off target, need to move
                ds_vel  = v * servo_period;           /* abs val */
                dv_acc  = a_max * servo_period;       /* abs val */
                ds_stop = 0.5 * (v + dv_acc) *
		                (v + dv_acc) / a_max; /* abs val */
                if (s_to_go <= ds_stop + ds_vel) {
                    // ramp down
                    if (v > dv_acc) {
                        // decellerate one period
                        ds_acc = 0.5 * dv_acc * servo_period; /* abs val */
                        joint->backlash_vel  -= dv_acc;
                        joint->backlash_filt += ds_vel - ds_acc;
                    } else {
                        // last step to target
                        joint->backlash_vel  = 0.0;
                        joint->backlash_filt = joint->backlash_corr;
                    }
                } else {
                    if (v + dv_acc > v_max) {
                        dv_acc = v_max - v;                /* abs val */
                    }
                    ds_acc  = 0.5 * dv_acc * servo_period; /* abs val */
                    ds_stop = 0.5 * (v + dv_acc) *
                                    (v + dv_acc) / a_max;  /* abs val */
                    if (s_to_go > ds_stop + ds_vel + ds_acc) {
                        // ramp up
                       joint->backlash_vel  += dv_acc;
                       joint->backlash_filt += ds_vel + ds_acc;
                    } else {
                       // constant velocity
                       joint->backlash_filt += ds_vel;
                    }
                }
            } else if (s_to_go < 0) {
                // safely handle overshoot (should not occur)
               joint->backlash_vel = 0.0;
               joint->backlash_filt = joint->backlash_corr;
            }
        } else {  /* joint->backlash_corr < 0.0 */
            s_to_go = joint->backlash_filt - joint->backlash_corr; /* abs val */
            if (s_to_go > 0) {
                // off target, need to move
                ds_vel  = -v * servo_period;          /* abs val */
                dv_acc  = a_max * servo_period;       /* abs val */
                ds_stop = 0.5 * (v - dv_acc) *
			        (v - dv_acc) / a_max; /* abs val */
                if (s_to_go <= ds_stop + ds_vel) {
                    // ramp down
                    if (-v > dv_acc) {
                        // decellerate one period
                        ds_acc = 0.5 * dv_acc * servo_period; /* abs val */
                        joint->backlash_vel  += dv_acc;   /* decrease */
                        joint->backlash_filt -= ds_vel - ds_acc;
                    } else {
                        // last step to target
                        joint->backlash_vel = 0.0;
                        joint->backlash_filt = joint->backlash_corr;
                    }
                } else {
                    if (-v + dv_acc > v_max) {
                        dv_acc = v_max + v;               /* abs val */
                    }
                    ds_acc = 0.5 * dv_acc * servo_period; /* abs val */
                    ds_stop = 0.5 * (v - dv_acc) *
                                    (v - dv_acc) / a_max; /* abs val */
                    if (s_to_go > ds_stop + ds_vel + ds_acc) {
                        // ramp up
                        joint->backlash_vel  -= dv_acc;   /* increase */
                        joint->backlash_filt -= ds_vel + ds_acc;
                    } else {
                        // constant velocity
                        joint->backlash_filt -= ds_vel;
                    }
                }
            } else if (s_to_go < 0) {
                // safely handle overshoot (should not occur)
                joint->backlash_vel = 0.0;
                joint->backlash_filt = joint->backlash_corr;
            }
        }
        /* backlash (and motor offset) will be applied to output later */
        /* end of joint loop */
    }
}

/*! \todo FIXME - once the HAL refactor is done so that metadata isn't stored
   in shared memory, I want to seriously consider moving some of the
   structures into the HAL memory block.  This will eliminate most of
   this useless copying, and make nearly everything accessible to
   halscope and halmeter for debugging.
*/

static void output_to_hal(void)
{
    int joint_num, axis_num, spindle_num;
    emcmot_joint_t *joint;
    emcmot_axis_t *axis;
    joint_hal_t *joint_data;
    axis_hal_t *axis_data;
    static int old_motion_index[EMCMOT_MAX_SPINDLES] = {0};
    static int old_hal_index[EMCMOT_MAX_SPINDLES] = {0};

    /* output machine info to HAL for scoping, etc */
    *(emcmot_hal_data->motion_enabled) = GET_MOTION_ENABLE_FLAG();
    *(emcmot_hal_data->in_position) = GET_MOTION_INPOS_FLAG();
    *(emcmot_hal_data->coord_mode) = GET_MOTION_COORD_FLAG();
    *(emcmot_hal_data->teleop_mode) = GET_MOTION_TELEOP_FLAG();
    *(emcmot_hal_data->coord_error) = GET_MOTION_ERROR_FLAG();
    *(emcmot_hal_data->on_soft_limit) = emcmotStatus->on_soft_limit;

    for (spindle_num = 0; spindle_num < emcmotConfig->numSpindles; spindle_num++){
		if(emcmotStatus->spindle_status[spindle_num].css_factor) {
			double denom = fabs(emcmotStatus->spindle_status[spindle_num].xoffset
								- emcmotStatus->carte_pos_cmd.tran.x);
			double speed;
			double maxpositive;
			if(denom > 0) speed = emcmotStatus->spindle_status[spindle_num].css_factor / denom;
			else speed = emcmotStatus->spindle_status[spindle_num].speed;

			speed = speed * emcmotStatus->spindle_status[spindle_num].net_scale;
				maxpositive = fabs(emcmotStatus->spindle_status[spindle_num].speed);
				// cap speed to G96 D...
				if(speed < -maxpositive)
					speed = -maxpositive;
				if(speed > maxpositive)
					speed = maxpositive;

			*(emcmot_hal_data->spindle[spindle_num].spindle_speed_out) = speed;
			*(emcmot_hal_data->spindle[spindle_num].spindle_speed_out_rps) = speed/60.;
		} else {
			*(emcmot_hal_data->spindle[spindle_num].spindle_speed_out) =
					emcmotStatus->spindle_status[spindle_num].speed *
					emcmotStatus->spindle_status[spindle_num].net_scale;
			*(emcmot_hal_data->spindle[spindle_num].spindle_speed_out_rps) =
					emcmotStatus->spindle_status[spindle_num].speed *
					emcmotStatus->spindle_status[spindle_num].net_scale / 60.;
		}
		*(emcmot_hal_data->spindle[spindle_num].spindle_speed_out_abs) =
				fabs(*(emcmot_hal_data->spindle[spindle_num].spindle_speed_out));
		*(emcmot_hal_data->spindle[spindle_num].spindle_speed_out_rps_abs) =
				fabs(*(emcmot_hal_data->spindle[spindle_num].spindle_speed_out_rps));
		*(emcmot_hal_data->spindle[spindle_num].spindle_speed_cmd_rps) =
				emcmotStatus->spindle_status[spindle_num].speed / 60.;
		*(emcmot_hal_data->spindle[spindle_num].spindle_on) =
				((emcmotStatus->spindle_status[spindle_num].speed *
						emcmotStatus->spindle_status[spindle_num].net_scale) != 0) ? 1 : 0;
		*(emcmot_hal_data->spindle[spindle_num].spindle_forward) =
				(*emcmot_hal_data->spindle[spindle_num].spindle_speed_out > 0) ? 1 : 0;
		*(emcmot_hal_data->spindle[spindle_num].spindle_reverse) =
				(*emcmot_hal_data->spindle[spindle_num].spindle_speed_out < 0) ? 1 : 0;
		*(emcmot_hal_data->spindle[spindle_num].spindle_brake) =
				(emcmotStatus->spindle_status[spindle_num].brake != 0) ? 1 : 0;
    }

    *(emcmot_hal_data->program_line) = emcmotStatus->id;
    *(emcmot_hal_data->tp_reverse) = emcmotStatus->reverse_run;
    *(emcmot_hal_data->motion_type) = emcmotStatus->motionType;
    *(emcmot_hal_data->distance_to_go) = emcmotStatus->distance_to_go;
    if(GET_MOTION_COORD_FLAG()) {
        *(emcmot_hal_data->current_vel) = emcmotStatus->current_vel;
        *(emcmot_hal_data->requested_vel) = emcmotStatus->requested_vel;
    } else if (GET_MOTION_TELEOP_FLAG()) {
        int i;
        double v2 = 0.0;
        for(i=0; i < EMCMOT_MAX_AXIS; i++)
            if(axes[i].teleop_tp.active)
                v2 += axes[i].teleop_vel_cmd * axes[i].teleop_vel_cmd;
        if(v2 > 0.0)
            emcmotStatus->current_vel = (*emcmot_hal_data->current_vel) = sqrt(v2);
        else
            emcmotStatus->current_vel = (*emcmot_hal_data->current_vel) = 0.0;
        *(emcmot_hal_data->requested_vel) = 0.0;
    } else {
        int i;
        double v2 = 0.0;
        for(i=0; i < ALL_JOINTS; i++)
            if(GET_JOINT_ACTIVE_FLAG(&(joints[i])) && joints[i].free_tp.active)
                v2 += joints[i].vel_cmd * joints[i].vel_cmd;
        if(v2 > 0.0)
            emcmotStatus->current_vel = (*emcmot_hal_data->current_vel) = sqrt(v2);
        else
            emcmotStatus->current_vel = (*emcmot_hal_data->current_vel) = 0.0;
        *(emcmot_hal_data->requested_vel) = 0.0;
    }

    /* These params can be used to examine any internal variable. */
    /* Change the following lines to assign the variable you want to observe
       to one of the debug parameters.  You can also comment out these lines
       and copy elsewhere if you want to observe an automatic variable that
       isn't in scope here. */
    emcmot_hal_data->debug_bit_0 = joints[1].free_tp.active;
    emcmot_hal_data->debug_bit_1 = emcmotStatus->enables_new & AF_ENABLED;
    emcmot_hal_data->debug_float_0 = emcmotStatus->spindle_status[0].speed;
    emcmot_hal_data->debug_float_1 = emcmotStatus->spindleSync;
    emcmot_hal_data->debug_float_2 = emcmotStatus->vel;
    emcmot_hal_data->debug_float_3 = emcmotStatus->spindle_status[0].net_scale;
    emcmot_hal_data->debug_s32_0 = emcmotStatus->overrideLimitMask;
    emcmot_hal_data->debug_s32_1 = emcmotStatus->tcqlen;

    /* two way handshaking for the spindle encoder */
    for (spindle_num = 0; spindle_num < emcmotConfig->numSpindles; spindle_num++){
		if(emcmotStatus->spindle_status[spindle_num].spindle_index_enable
				&& !old_motion_index[spindle_num]) {
			*emcmot_hal_data->spindle[spindle_num].spindle_index_enable = 1;
			rtapi_print_msg(RTAPI_MSG_DBG, "setting index-enable on spindle %d\n", spindle_num);
		}

		if(!*emcmot_hal_data->spindle[spindle_num].spindle_index_enable
				&& old_hal_index[spindle_num]) {
			emcmotStatus->spindle_status[spindle_num].spindle_index_enable = 0;
		}

		old_motion_index[spindle_num] =
				emcmotStatus->spindle_status[spindle_num].spindle_index_enable;
		old_hal_index[spindle_num] =
				*emcmot_hal_data->spindle[spindle_num].spindle_index_enable;
    }

    *(emcmot_hal_data->tooloffset_x) = emcmotStatus->tool_offset.tran.x;
    *(emcmot_hal_data->tooloffset_y) = emcmotStatus->tool_offset.tran.y;
    *(emcmot_hal_data->tooloffset_z) = emcmotStatus->tool_offset.tran.z;
    *(emcmot_hal_data->tooloffset_a) = emcmotStatus->tool_offset.a;
    *(emcmot_hal_data->tooloffset_b) = emcmotStatus->tool_offset.b;
    *(emcmot_hal_data->tooloffset_c) = emcmotStatus->tool_offset.c;
    *(emcmot_hal_data->tooloffset_u) = emcmotStatus->tool_offset.u;
    *(emcmot_hal_data->tooloffset_v) = emcmotStatus->tool_offset.v;
    *(emcmot_hal_data->tooloffset_w) = emcmotStatus->tool_offset.w;

    /* output joint info to HAL for scoping, etc */
    for (joint_num = 0; joint_num < ALL_JOINTS; joint_num++) {
	/* point to joint struct */
	joint = &joints[joint_num];
	joint_data = &(emcmot_hal_data->joint[joint_num]);

	/* apply backlash and motor offset to output */
	joint->motor_pos_cmd =
	    joint->pos_cmd + joint->backlash_filt + joint->motor_offset;
	/* point to HAL data */
	/* write to HAL pins */
	*(joint_data->motor_offset) = joint->motor_offset;
	*(joint_data->motor_pos_cmd) = joint->motor_pos_cmd;
	*(joint_data->joint_pos_cmd) = joint->pos_cmd;
	*(joint_data->joint_pos_fb) = joint->pos_fb;
	*(joint_data->amp_enable) = GET_JOINT_ENABLE_FLAG(joint);

	*(joint_data->coarse_pos_cmd) = joint->coarse_pos;
	*(joint_data->joint_vel_cmd) = joint->vel_cmd;
	*(joint_data->joint_acc_cmd) = joint->acc_cmd;
	*(joint_data->backlash_corr) = joint->backlash_corr;
	*(joint_data->backlash_filt) = joint->backlash_filt;
	*(joint_data->backlash_vel) = joint->backlash_vel;
	*(joint_data->f_error) = joint->ferror;
	*(joint_data->f_error_lim) = joint->ferror_limit;

	*(joint_data->free_pos_cmd) = joint->free_tp.pos_cmd;
	*(joint_data->free_vel_lim) = joint->free_tp.max_vel;
	*(joint_data->free_tp_enable) = joint->free_tp.enable;
	*(joint_data->kb_jjog_active) = joint->kb_jjog_active;
	*(joint_data->wheel_jjog_active) = joint->wheel_jjog_active;

	*(joint_data->active) = GET_JOINT_ACTIVE_FLAG(joint);
	*(joint_data->in_position) = GET_JOINT_INPOS_FLAG(joint);
	*(joint_data->error) = GET_JOINT_ERROR_FLAG(joint);
	*(joint_data->phl) = GET_JOINT_PHL_FLAG(joint);
	*(joint_data->nhl) = GET_JOINT_NHL_FLAG(joint);
	*(joint_data->f_errored) = GET_JOINT_FERROR_FLAG(joint);
	*(joint_data->faulted) = GET_JOINT_FAULT_FLAG(joint);

        // conditionally remove outstanding requests to unlock rotaries:
        if  ( !GET_MOTION_ENABLE_FLAG() && (joint_is_lockable(joint_num))) {
             *(joint_data->unlock) = 0;
        }

	if (IS_EXTRA_JOINT(joint_num) && get_homed(joint_num)) {
	    // passthru posthome_cmd with motor_offset
	    // to hal pin: joint.N.motor-pos-cmd
	    extrajoint_hal_t *ejoint_data;
	    int e = joint_num - NO_OF_KINS_JOINTS;
	    ejoint_data = &(emcmot_hal_data->ejoint[e]);
	    *(joint_data->motor_pos_cmd) = *(ejoint_data->posthome_cmd)
	                                 + joint->motor_offset;
	    continue;
	}
    } // for joint_num

    /* output axis info to HAL for scoping, etc */
    for (axis_num = 0; axis_num < EMCMOT_MAX_AXIS; axis_num++) {
        /* point to axis struct */
        axis = &axes[axis_num];
        /* point to HAL data */
        axis_data = &(emcmot_hal_data->axis[axis_num]);
        /* write to HAL pins */
        *(axis_data->teleop_vel_cmd)    = axis->teleop_vel_cmd;
        *(axis_data->teleop_pos_cmd)    = axis->teleop_tp.pos_cmd;
        *(axis_data->teleop_vel_lim)    = axis->teleop_tp.max_vel;
        *(axis_data->teleop_tp_enable)  = axis->teleop_tp.enable;
        *(axis_data->kb_ajog_active)    = axis->kb_ajog_active;
        *(axis_data->wheel_ajog_active) = axis->wheel_ajog_active;

        // hal pins: axis.L.pos-cmd reported without applied offsets:
        *(axis_data->pos_cmd) = *pcmd_p[axis_num]
                              - axis->ext_offset_tp.curr_pos;
     }
}

static void update_status(void)
{
    int joint_num, axis_num, dio, aio;
    emcmot_joint_t *joint;
    emcmot_joint_status_t *joint_status;
    emcmot_axis_t *axis;
    emcmot_axis_status_t *axis_status;
#ifdef WATCH_FLAGS
    static int old_joint_flags[8];
    static int old_motion_flag;
#endif

    /* copy status info from private joint structure to status
       struct in shared memory */
    for (joint_num = 0; joint_num < ALL_JOINTS; joint_num++) {
	/* point to joint data */
	joint = &joints[joint_num];
	/* point to joint status */
	joint_status = &(emcmotStatus->joint_status[joint_num]);
	/* copy stuff */
#ifdef WATCH_FLAGS
	/*! \todo FIXME - this is for debugging */
	if ( old_joint_flags[joint_num] != joint->flag ) {
	    rtapi_print ( "Joint %d flag %04X -> %04X\n", joint_num, old_joint_flags[joint_num], joint->flag );
	    old_joint_flags[joint_num] = joint->flag;
	}
#endif
	joint_status->flag = joint->flag;
	joint_status->homing = get_homing(joint_num);
	joint_status->homed  = get_homed(joint_num);
	joint_status->pos_cmd = joint->pos_cmd;
	joint_status->pos_fb = joint->pos_fb;
	joint_status->vel_cmd = joint->vel_cmd;
	joint_status->acc_cmd = joint->acc_cmd;
	joint_status->ferror = joint->ferror;
	joint_status->ferror_high_mark = joint->ferror_high_mark;
	joint_status->backlash = joint->backlash;
	joint_status->max_pos_limit = joint->max_pos_limit;
	joint_status->min_pos_limit = joint->min_pos_limit;
	joint_status->min_ferror = joint->min_ferror;
	joint_status->max_ferror = joint->max_ferror;
    }

    for (axis_num = 0; axis_num < EMCMOT_MAX_AXIS; axis_num++) {
	/* point to axis data */
	axis = &axes[axis_num];
	/* point to axis status */
	axis_status = &(emcmotStatus->axis_status[axis_num]);

	axis_status->teleop_vel_cmd = axis->teleop_vel_cmd;
	axis_status->max_pos_limit = axis->max_pos_limit;
	axis_status->min_pos_limit = axis->min_pos_limit;
    }
    emcmotStatus->eoffset_pose.tran.x = (&axes[0])->ext_offset_tp.curr_pos;
    emcmotStatus->eoffset_pose.tran.y = (&axes[1])->ext_offset_tp.curr_pos;
    emcmotStatus->eoffset_pose.tran.z = (&axes[2])->ext_offset_tp.curr_pos;
    emcmotStatus->eoffset_pose.a      = (&axes[3])->ext_offset_tp.curr_pos;
    emcmotStatus->eoffset_pose.b      = (&axes[4])->ext_offset_tp.curr_pos;
    emcmotStatus->eoffset_pose.c      = (&axes[5])->ext_offset_tp.curr_pos;
    emcmotStatus->eoffset_pose.u      = (&axes[6])->ext_offset_tp.curr_pos;
    emcmotStatus->eoffset_pose.v      = (&axes[7])->ext_offset_tp.curr_pos;
    emcmotStatus->eoffset_pose.w      = (&axes[8])->ext_offset_tp.curr_pos;

    emcmotStatus->external_offsets_applied = *(emcmot_hal_data->eoffset_active);

    for (dio = 0; dio < emcmotConfig->numDIO; dio++) {
	emcmotStatus->synch_di[dio] = *(emcmot_hal_data->synch_di[dio]);
	emcmotStatus->synch_do[dio] = *(emcmot_hal_data->synch_do[dio]);
    }

    for (aio = 0; aio < emcmotConfig->numAIO; aio++) {
	emcmotStatus->analog_input[aio] = *(emcmot_hal_data->analog_input[aio]);
	emcmotStatus->analog_output[aio] = *(emcmot_hal_data->analog_output[aio]);
    }

    /*! \todo FIXME - the rest of this function is stuff that was apparently
       dropped in the initial move from emcmot.c to control.c.  I
       don't know how much is still needed, and how much is baggage.
    */

    /* motion emcmotDebug->coord_tp status */
    emcmotStatus->depth = tpQueueDepth(&emcmotDebug->coord_tp);
    emcmotStatus->activeDepth = tpActiveDepth(&emcmotDebug->coord_tp);
    emcmotStatus->id = tpGetExecId(&emcmotDebug->coord_tp);
    //KLUDGE add an API call for this
    emcmotStatus->reverse_run = emcmotDebug->coord_tp.reverse_run;
    emcmotStatus->tag = tpGetExecTag(&emcmotDebug->coord_tp);
    emcmotStatus->motionType = tpGetMotionType(&emcmotDebug->coord_tp);
    emcmotStatus->queueFull = tcqFull(&emcmotDebug->coord_tp.queue);

    /* check to see if we should pause in order to implement
       single emcmotDebug->stepping */

    if (emcmotDebug->stepping && emcmotDebug->idForStep != emcmotStatus->id) {
      tpPause(&emcmotDebug->coord_tp);
      emcmotDebug->stepping = 0;
      emcmotStatus->paused = 1;
    }
#ifdef WATCH_FLAGS
    /*! \todo FIXME - this is for debugging */
    if ( old_motion_flag != emcmotStatus->motionFlag ) {
	rtapi_print ( "Motion flag %04X -> %04X\n", old_motion_flag, emcmotStatus->motionFlag );
	old_motion_flag = emcmotStatus->motionFlag;
    }
#endif
}

static void sync_teleop_tp_to_carte_pos(int extfactor)
{
    int axis_num;
    emcmot_axis_t *axis;

    // expect extfactor =  -1 || 0 || +1
    for (axis_num = 0; axis_num < EMCMOT_MAX_AXIS; axis_num++) {
        axis = &axes[axis_num];
        axis->teleop_tp.curr_pos = *pcmd_p[axis_num]
                                 + extfactor * axis->ext_offset_tp.curr_pos;
    }
} //sync_teleop_tp_to_carte_pos()

static void sync_carte_pos_to_teleop_tp(int extfactor)
{
    int axis_num;
    emcmot_axis_t *axis;

    // expect extfactor =  -1 || 0 || +1
    for (axis_num = 0; axis_num < EMCMOT_MAX_AXIS; axis_num++) {
        axis = &axes[axis_num];
        *pcmd_p[axis_num] = axis->teleop_tp.curr_pos
                          + extfactor * axis->ext_offset_tp.curr_pos;
    }
} // sync_carte_pos_to_teleop_tp()

static void apply_ext_offsets_to_carte_pos(int extfactor)
{
    int axis_num;
    emcmot_axis_t *axis;

    // expect extfactor =  -1 || 0 || +1
    for (axis_num = 0; axis_num < EMCMOT_MAX_AXIS; axis_num++) {
        axis = &axes[axis_num];
        *pcmd_p[axis_num] = *pcmd_p[axis_num]
                          + extfactor * axis->ext_offset_tp.curr_pos;
    }
} // apply_ext_offsets_to_carte_pos()

static void initialize_external_offsets()
{
    int axis_num;
    emcmot_axis_t *axis;
    axis_hal_t *axis_data;
    for (axis_num = 0; axis_num < EMCMOT_MAX_AXIS; axis_num++) {
        axis = &axes[axis_num];
        axis_data = &(emcmot_hal_data->axis[axis_num]);

        *(axis_data->external_offset) = 0;
        *(axis_data->external_offset_requested) = 0;
        axis->ext_offset_tp.pos_cmd  = 0;
        axis->ext_offset_tp.curr_pos = 0;
        axis->ext_offset_tp.curr_vel = 0;
    }
} // initialize_external_offsets()

static void plan_external_offsets(void)
{
    static int first_pass = 1;
    int axis_num;
    emcmot_axis_t *axis;
    axis_hal_t *axis_data;
    int new_eoffset_counts, delta;
    static int last_eoffset_enable[EMCMOT_MAX_AXIS];

    *(emcmot_hal_data->eoffset_active) = 0; //set if any enabled

    for (axis_num = 0; axis_num < EMCMOT_MAX_AXIS; axis_num++) {
        axis = &axes[axis_num];
        // coord,teleop updates done in get_pos_cmds()
        axis->ext_offset_tp.max_vel = axis->ext_offset_vel_limit;
        axis->ext_offset_tp.max_acc = axis->ext_offset_acc_limit;

        axis_data = &(emcmot_hal_data->axis[axis_num]);

        new_eoffset_counts       = *(axis_data->eoffset_counts);
        delta                    = new_eoffset_counts - axis->old_eoffset_counts;
        axis->old_eoffset_counts = new_eoffset_counts;

        *(axis_data->external_offset)  = axis->ext_offset_tp.curr_pos;
        axis->ext_offset_tp.enable = 1;
        if ( first_pass ) {
            *(axis_data->external_offset) = 0;
            continue;
        }

        // Use stopping criterion of simple_tp.c:
        ext_offset_epsilon = TINY_DP(axis->ext_offset_tp.max_acc,servo_period);
        if (fabs(*(axis_data->external_offset)) > ext_offset_epsilon) {
           *(emcmot_hal_data->eoffset_active) = 1;
        }
        if ( !*(axis_data->eoffset_enable) ) {
            axis->ext_offset_tp.enable = 0;
            // Detect disabling of eoffsets:
            //   At very high accel, simple planner may terminate with
            //   a larger position value than occurs at more realistic accels.
            if (   last_eoffset_enable[axis_num]
                && (fabs(*(axis_data->external_offset)) > ext_offset_epsilon)
                && GET_MOTION_ENABLE_FLAG()
                && axis->ext_offset_tp.enable
               ) {
#if 1
               // to stdout only:
               rtapi_print_msg(RTAPI_MSG_NONE,
                           "*** Axis_%c External Offset=%.4g eps=%.4g\n"
                           "*** External Offset disabled while NON-zero\n"
                           "*** To clear: re-enable & zero or use Machine-Off\n",
                           "XYZABCUVW"[axis_num],
                           *(axis_data->external_offset),
                           ext_offset_epsilon);
#else
               // as error message:
               reportError("Axis_%c External Offset=%.4g eps=%.4g\n"
                           "External Offset disabled while NON-zero\n"
                           "To clear: re-enable & zero or use Machine-Off",
                           "XYZABCUVW"[axis_num],
                           *(axis_data->external_offset),
                           ext_offset_epsilon);
#endif
            }
            last_eoffset_enable[axis_num] = 0;
            continue; // Note: if   not eoffset_enable
                      //       then planner disabled and no pos_cmd updates
                      //       useful for eoffset_pid hold
        }
        last_eoffset_enable[axis_num] = 1;
        if (*(axis_data->eoffset_clear)) {
            axis->ext_offset_tp.pos_cmd             = 0;
            *(axis_data->external_offset_requested) = 0;
            continue;
        }
        if ( delta == 0 )                { continue; }
        if ( !checkAllHomed() )          { continue; }
        if ( !GET_MOTION_ENABLE_FLAG() ) { continue; }

        axis->ext_offset_tp.pos_cmd   += delta *  *(axis_data->eoffset_scale);
        *(axis_data->external_offset_requested) = axis->ext_offset_tp.pos_cmd;
    } // for axis_num
    first_pass = 0;
} // plan_external_offsets()

static int update_teleop_with_check(int axis_num,simple_tp_t *the_tp)
{
    // 'the_tp' is the planner to update
    // the tests herein apply to the sum of the offsets for both
    // planners (teleop_tp and ext_offset_tp)
    double save_curr_pos;
    emcmot_axis_t *axis = &axes[axis_num];

    save_curr_pos = the_tp->curr_pos;
    simple_tp_update(the_tp, servo_period );

    //workaround: axis letters not in [TRAJ]COORDINATES
    //            have min_pos_limit == max_pos_lim == 0
    if  ( (0 == axis->max_pos_limit) && (0 == axis->min_pos_limit) ) {
        return 0;
    }
    if  ( (axis->ext_offset_tp.curr_pos + axis->teleop_tp.curr_pos)
          >= axis->max_pos_limit) {
        // positive error, restore save_curr_pos
        the_tp->curr_pos = save_curr_pos;
        the_tp->curr_vel = 0;
        return 1;
    }
    if  ( (axis->ext_offset_tp.curr_pos + axis->teleop_tp.curr_pos)
           <= axis->min_pos_limit) {
        // negative error, restore save_curr_pos
        the_tp->curr_pos = save_curr_pos;
        the_tp->curr_vel = 0;
        return 1;
    }
    return 0;
} // update_teleop_with_check()

static int update_coord_with_bound(void)
{
    int axis_num;
    int ans = 0;
    emcmot_axis_t *axis;
    double save_pos_cmd[EMCMOT_MAX_AXIS];
    double save_offset_cmd[EMCMOT_MAX_AXIS];

    for (axis_num = 0; axis_num < EMCMOT_MAX_AXIS; axis_num++) {
        axis = &axes[axis_num];
        save_pos_cmd[axis_num]     = *pcmd_p[axis_num];
        save_offset_cmd[axis_num]  = axis->ext_offset_tp.pos_cmd;
        simple_tp_update(&(axis->ext_offset_tp), servo_period );
    }
    apply_ext_offsets_to_carte_pos(+1); // add external offsets

    for (axis_num = 0; axis_num < EMCMOT_MAX_AXIS; axis_num++) {
        axis = &axes[axis_num];
        //workaround: axis letters not in [TRAJ]COORDINATES
        //            have min_pos_limit == max_pos_lim == 0
        if ( (0 == axis->max_pos_limit) && (0 == axis->min_pos_limit) ) {
            continue;
        }
        if (axis->ext_offset_tp.curr_pos == 0) {
           continue; // don't claim violation if no offset
        }

        if (*pcmd_p[axis_num] >= axis->max_pos_limit) {
            // hold carte_pos_cmd at the limit:
            *pcmd_p[axis_num]  = axis->max_pos_limit;
            // stop growth of offsetting position:
            axis->ext_offset_tp.curr_pos = axis->max_pos_limit
                                         - save_pos_cmd[axis_num];
            if (axis->ext_offset_tp.pos_cmd > save_offset_cmd[axis_num]) {
                axis->ext_offset_tp.pos_cmd = save_offset_cmd[axis_num];
            }
            axis->ext_offset_tp.curr_vel = 0;
            ans++;
            continue;
        }
        if (*pcmd_p[axis_num] <= axis->min_pos_limit) {
            *pcmd_p[axis_num]  = axis->min_pos_limit;
            axis->ext_offset_tp.curr_pos = axis->min_pos_limit
                                         - save_pos_cmd[axis_num];
            if (axis->ext_offset_tp.pos_cmd < save_offset_cmd[axis_num]) {
                axis->ext_offset_tp.pos_cmd = save_offset_cmd[axis_num];
            }
            axis->ext_offset_tp.curr_vel = 0;
            ans++;
        }
    }
    if (ans > 0) { return 1; }
    return 0;
} // update_coord_with_bound()<|MERGE_RESOLUTION|>--- conflicted
+++ resolved
@@ -1493,10 +1493,6 @@
     }
     if ( onlimit ) {
 	if ( ! emcmotStatus->on_soft_limit ) {
-<<<<<<< HEAD
-	    /* just hit the limit */
-	    for (joint_num = 0; joint_num < ALL_JOINTS; joint_num++) {
-=======
         /* Unexpectedly hit a joint soft limit.
         ** Possibile causes:
         **  1) a joint positional limit was reduced by an ini halpin
@@ -1514,7 +1510,6 @@
         ** 
         */
 	    for (joint_num = 0; joint_num < emcmotConfig->numJoints; joint_num++) {
->>>>>>> a17ef2f0
 	        if (joint_limit[joint_num][0] == 1) {
                     joint = &joints[joint_num];
                     reportError(_("Exceeded NEGATIVE soft limit (%.5f) on joint %d\n"),
