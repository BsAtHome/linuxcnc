--- conflicted
+++ resolved
@@ -275,7 +275,16 @@
    prototypes"
 */
 
-<<<<<<< HEAD
+static bool joint_jog_is_active(void) {
+    int jno;
+    for (jno = 0; jno < EMCMOT_MAX_AXIS; jno++) {
+        if ( (&joints[jno])->kb_jjog_active || (&joints[jno])->wheel_jjog_active) {
+            return 1;
+        }
+    }
+    return 0;
+}
+
 static void handle_kinematicsSwitch(void) {
     int joint_num;
     int hal_switchkins_type = 0;
@@ -325,29 +334,6 @@
     tpSetPos(&emcmotInternal->coord_tp, &emcmotStatus->carte_pos_cmd);
 } //handle_kinematicsSwitch()
 
-=======
-bool axis_jog_is_active(void)
-{
-    int n;
-    for (n = 0; n < EMCMOT_MAX_AXIS; n++) {
-        if ( (&axes[n])->kb_ajog_active || (&axes[n])->wheel_ajog_active) {
-            return true;
-        }
-    }
-    return false;
-}
-
-bool joint_jog_is_active(void)
-{
-    int n;
-    for (n = 0; n < EMCMOT_MAX_JOINTS; n++) {
-        if ( (&joints[n])->kb_jjog_active ||  (&joints[n])->wheel_jjog_active) {
-            return true;
-        }
-    }
-    return false;
-}
->>>>>>> 87f66fea
 static void process_inputs(void)
 {
     int joint_num, spindle_num;
@@ -2138,20 +2124,14 @@
     emcmotStatus->motionType = tpGetMotionType(&emcmotInternal->coord_tp);
     emcmotStatus->queueFull = tcqFull(&emcmotInternal->coord_tp.queue);
 
+    emcmotStatus->jogging_active =  axis_jog_is_active()
+                                 || joint_jog_is_active();
     /* check to see if we should pause in order to implement
        single emcmotStatus->stepping */
 
-<<<<<<< HEAD
     if (emcmotStatus->stepping && emcmotInternal->idForStep != emcmotStatus->id) {
       tpPause(&emcmotInternal->coord_tp);
       emcmotStatus->stepping = 0;
-=======
-    emcmotStatus->jogging_active =  axis_jog_is_active()
-                                 || joint_jog_is_active();
-    if (emcmotDebug->stepping && emcmotDebug->idForStep != emcmotStatus->id) {
-      tpPause(&emcmotDebug->coord_tp);
-      emcmotDebug->stepping = 0;
->>>>>>> 87f66fea
       emcmotStatus->paused = 1;
     }
 #ifdef WATCH_FLAGS
