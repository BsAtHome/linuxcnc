--- conflicted
+++ resolved
@@ -875,7 +875,6 @@
     } while(0)
 
 
-<<<<<<< HEAD
 // oword warnings 
 #define OERR(fmt, ...)                                      \
     do {						    \
@@ -885,7 +884,7 @@
 	    ERS(fmt, ## __VA_ARGS__);			    \
     } while(0)
 
-=======
+
 //
 // The traverse (in the active plane) to the location of the canned cycle
 // is different on the first repeat vs on all the following repeats.
@@ -897,7 +896,6 @@
 // All later positioning moves happen in the CLEAR_CC plane, which is
 // either the R plane or the OLD_CC plane depending on G98/G99.
 //
->>>>>>> 1d363f16
 
 #define CYCLE_MACRO(call) for (repeat = block->l_number; \
                                repeat > 0; \
