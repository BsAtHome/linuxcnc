--- conflicted
+++ resolved
@@ -560,11 +560,8 @@
 
 typedef struct context_struct {
     context_struct();
-<<<<<<< HEAD
-
-=======
     void clear();
->>>>>>> 208cbeea
+
     long position;       // location (ftell) in file
     int sequence_number; // location (line number) in file
     const char *filename;      // name of file for this context
