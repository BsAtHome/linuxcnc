/********************************************************************
* Description: rs274ngc_pre.cc
*
*   Derived from a work by Thomas Kramer
*
* Author:
* License: GPL Version 2
* System: Linux
*    
* Copyright (c) 2004 All rights reserved.
*
* Last change:
********************************************************************/
/* rs274ngc.cc

This rs274ngc.cc file contains the source code for (1) the kernel of
several rs274ngc interpreters and (2) two of the four sets of interface
functions declared in canon.hh:
1. interface functions to call to tell the interpreter what to do.
   These all return a status value.
2. interface functions to call to get information from the interpreter.

Kernel functions call each other. A few kernel functions are called by
interface functions.

Interface function names all begin with "Interp::".

Error handling is by returning a status value of either a non-error
code (INTERP_OK, INTERP_EXIT, etc.) or some specific error code
from each function where there is a possibility of error.  If an error
occurs, processing is always stopped, and control is passed back up
through the function call hierarchy to an interface function; the
error code is also passed back up. The stack of functions called is
also recorded. The external program calling an interface function may
then handle the error further as it sees fit.

Since returned values are usually used as just described to handle the
possibility of errors, an alternative method of passing calculated
values is required. In general, if function A needs a value for
variable V calculated by function B, this is handled by passing a
pointer to V from A to B, and B calculates and sets V.

There are a lot of functions named read_XXXX. All such functions read
characters from a string using a counter. They all reset the counter
to point at the character in the string following the last one used by
the function. The counter is passed around from function to function
by using pointers to it. The first character read by each of these
functions is expected to be a member of some set of characters (often
a specific character), and each function checks the first character.

This version of the interpreter not saving input lines. A list of all
lines will be needed in future versions to implement loops, and
probably for other purposes.

This version does not use any additional memory as it runs. No
memory is allocated by the source code.

This version does not suppress superfluous commands, such as a command
to start the spindle when the spindle is already turning, or a command
to turn on flood coolant, when flood coolant is already on.  When the
interpreter is being used for direct control of the machining center,
suppressing superfluous commands might confuse the user and could be
dangerous, but when it is used to translate from one file to another,
suppression can produce more concise output. Future versions might
include an option for suppressing superfluous commands.

****************************************************************************/
#include "python_plugin.hh"
#include <boost/python/dict.hpp>
#include <boost/python/extract.hpp>
#include <boost/python/import.hpp>
#include <boost/python/list.hpp>
#include <boost/python/scope.hpp>
#include <boost/python/tuple.hpp>
#include <unistd.h>
#include <stdio.h>
#include <stdlib.h>
#include <math.h>
#include <string.h>
#include <ctype.h>
#include <sys/types.h>
#include <sys/stat.h>
#include <stdarg.h>
#include <sys/time.h>
#include <time.h>
#include <unistd.h>
#include <libintl.h>
#include <set>
#include <stdexcept>

#include "rtapi.h"
#include "inifile.hh"		// INIFILE
#include "rs274ngc.hh"
#include "rs274ngc_return.hh"
#include "interp_internal.hh"	// interpreter private definitions
#include "interp_queue.hh"
#include "rs274ngc_interp.hh"

#include "units.h"

namespace bp = boost::python;

extern char * _rs274ngc_errors[];

const char *Interp::interp_status(int status) {
    static char statustext[50];
    static const char *msgs[] = { "INTERP_OK", "INTERP_EXIT",
	    "INTERP_EXECUTE_FINISH", "INTERP_ENDFILE", "INTERP_FILE_NOT_OPEN",
	    "INTERP_ERROR" };
    sprintf(statustext, "%s%s%d", ((status >= INTERP_OK) && (status
	    <= INTERP_ERROR)) ? msgs[status] : "unknown interpreter error",
	    (status > INTERP_MIN_ERROR) ? " - error: " : " - ", status);
    return statustext;
}

extern struct _inittab builtin_modules[];
int trace;
static char savedError[LINELEN+1];

Interp::Interp()
    : log_file(stderr),
    _setup{}
{
    _setup.init_once = 1;  
    init_named_parameters();  // need this before Python init.
 
    if (!PythonPlugin::instantiate(builtin_modules)) {  // factory
	Error("Interp ctor: cant instantiate Python plugin");
	return;
    }

    try {
	// this import will register the C++->Python converter for Interp
	bp::object interp_module = bp::import("interpreter");
	
	// use a boost::cref to avoid per-call instantiation of the
	// Interp Python wrapper (used for the 'self' parameter in handlers)
	// since interp.init() may be called repeatedly this would create a new
	// wrapper instance on every init(), abandoning the old one and all user attributes
	// tacked onto it, so make sure this is done exactly once
	_setup.pythis = new boost::python::object(boost::cref(*this));
	
	// alias to 'interpreter.this' for the sake of ';py, .... ' comments
	// besides 'this', eventually use proper instance names to handle
	// several instances 
	bp::scope(interp_module).attr("this") =  *_setup.pythis;

	// make "this" visible without importing interpreter explicitly
	bp::object retval;
	python_plugin->run_string("from interpreter import this", retval, false);
    }
    catch (bp::error_already_set) {
	std::string exception_msg;
	if (PyErr_Occurred()) {
	    exception_msg = handle_pyerror();
	} else
	    exception_msg = "unknown exception";
	bp::handle_exception();
	PyErr_Clear();
	Error("PYTHON: exception during 'this' export:\n%s\n",exception_msg.c_str());
    }
}

InterpBase *makeInterp()
{
    return new Interp;
}

Interp::~Interp() {

    if(log_file) {
        if(log_file != stderr)
            fclose(log_file);
	log_file = 0;
    }
}

void Interp::doLog(unsigned int flags, const char *file, int line,
		   const char *fmt, ...)
{
    struct timeval tv;
    struct tm *tm;
    va_list ap;

    if (flags & LOG_TIME) {
	gettimeofday(&tv, NULL);
	tm = localtime(&tv.tv_sec);

	fprintf(log_file, "%04d%02d%02d-%02d:%02d:%02d.%03ld ",
		tm->tm_year+1900, tm->tm_mon+1, tm->tm_mday,
		tm->tm_hour, tm->tm_min, tm->tm_sec,
		tv.tv_usec/1000);
    }
    if (flags & LOG_PID) {
	fprintf(log_file, "%4d ",getpid());
    }
    if (flags & LOG_FILENAME) {
        fprintf(log_file, "%s:%d: ",file,line);
    }

    va_start(ap, fmt);
    vfprintf(log_file, fmt, ap);
    fflush(log_file);
    va_end(ap);
}

/****************************************************************************/

/*

The functions in this section of this file are functions for
external programs to call to tell the rs274ngc interpreter
what to do. They are declared in rs274ngc.hh.

*/

/***********************************************************************/

/*! Interp::close

Returned Value: int (INTERP_OK)

Side Effects:
   The NC-code file is closed if open.
   The _setup world model is reset.

Called By: external programs

*/

int Interp::close()
{
    logOword("close()");
    // be "lazy" only if we're not aborting a call in progress
    // in which case we need to reset() the call stack
    // this does not reset the filename properly 
    if(_setup.use_lazy_close) //  && (_setup.call_level == 0)) 
    {
      _setup.lazy_closing = 1;
      return INTERP_OK;
    }

  if (_setup.file_pointer != NULL) {
    fclose(_setup.file_pointer);
    _setup.file_pointer = NULL;
    _setup.percent_flag = false;
  }
  reset();

  return INTERP_OK;
}
 

/***********************************************************************/

/*! Interp::execute

Returned Value: int)
   If execute_block returns INTERP_EXIT, this returns that.
   If execute_block returns INTERP_EXECUTE_FINISH, this returns that.
   If execute_block returns an error code, this returns that code.
   Otherwise, this returns INTERP_OK.

Side Effects:
   Calls to canonical machining commands are made.
   The interpreter variables are changed.
   At the end of the program, the file is closed.
   If using a file, the active G codes and M codes are updated.

Called By: external programs

This executes a previously parsed block.

*/

int Interp::_execute(const char *command)
{
  int status;
  int n;
  int MDImode = 0;
  block_pointer eblock = &EXECUTING_BLOCK(_setup);
  extern const char *call_statenames[];
  extern const char *call_typenames[];
  extern const char *o_ops[];

  if (NULL != command) {
    MDImode = 1;
    status = read(command);
    if (status != INTERP_OK) {
	// if (status > INTERP_MIN_ERROR) 
	//     _setup.remap_level = 0;
	return status;
    }
  }
  logDebug("execute:%s %s='%s' mdi_int=%d o_type=%s o_name=%s cl=%d rl=%d type=%s state=%s",
	   MDImode ? "MDI" : "auto",
	   command ? "command" : "line",
	   command ? command : _setup.linetext,
	    _setup.mdi_interrupt, o_ops[eblock->o_type], eblock->o_name,
	   _setup.call_level,_setup.remap_level, 
	   eblock->call_type < 0 ? "*unset*" : call_typenames[eblock->call_type], 
	   call_statenames[_setup.call_state]);

  // process control functions -- will skip if skipping
  if ((eblock->o_name != 0) || _setup.mdi_interrupt)  {
      status = convert_control_functions(eblock, &_setup);
      CHP(status); // relinquish control if INTERP_EXCUTE_FINISH, INTERP_ERROR etc
      
      // let MDI code call subroutines.
      // !!!KL not clear what happens if last execution failed while in
      // !!!KL a subroutine

      // NOTE: the last executed file will still be open, because "close"
      // is really a lazy close.
    
      // we had an INTERP_OK, so no need to set up another call to finish after sync()
      if (_setup.mdi_interrupt) {
	  _setup.mdi_interrupt = false;
	  MDImode = 1;
      }
      logDebug("!!!KL Open file is:%s:", _setup.filename);
      logDebug("MDImode = %d", MDImode);
      while(MDImode && _setup.call_level) // we are still in a subroutine
      {
          status = read(0);  // reads from current file and calls parse
	  if (status > INTERP_MIN_ERROR)
	      CHP(status);
          status = execute();  // special handling for mdi errors
          if (status != INTERP_OK) {
	      if (status == INTERP_EXECUTE_FINISH) {
		  _setup.mdi_interrupt = true;
	      }
	      CHP(status);
          }
      }
      _setup.mdi_interrupt = false;
     if (MDImode)
	  FINISH();
      return INTERP_OK;
    }

  // skip if skipping
  if(_setup.skipping_o)
    {
      logDebug("skipping to: %s", _setup.skipping_o);
      return INTERP_OK;
    }

  for (n = 0; n < _setup.parameter_occurrence; n++)
  {  // copy parameter settings from parameter buffer into parameter table
    _setup.parameters[_setup.parameter_numbers[n]]
          = _setup.parameter_values[n];
  }

  // logDebug("_setup.named_parameter_occurrence = %d",
  //          _setup.named_parameter_occurrence);
  for (n = 0; n < _setup.named_parameter_occurrence; n++)
  {  // copy parameter settings from parameter buffer into parameter table

      logDebug("storing param:|%s|", _setup.named_parameters[n]);
      CHP(store_named_param(&_setup, _setup.named_parameters[n],
                          _setup.named_parameter_values[n]));
  }
  _setup.named_parameter_occurrence = 0;

  if (_setup.line_length != 0) {        /* line not blank */

      // at this point we have a parsed block
      // if items are to be remapped the flow is as follows:
      //
      // 1. push this block onto the remap stack because this might take several
      //    interp invcocations to finish, while other blocks will be parsed and
      //    executed by the oword subs. The top-of-stack block is the 'current
      //    remapped block' or CONTROLLING_BLOCK.
      //
      // 2. execute the remap stack top level block, ticking off all items which are done.
      //
      // 3. when a remap operation is encountered, this will result in a call like so:
      //   'o<replacement>call'.
      //
      //   this replacement call is parsed with read() into _setup.blocks[0] by the
      //   corresponding routine (see e.g. handling of T in interp_execute.cc)
      //   through calling into convert_remapped_code()
      //
      // 4. The oword call code might execute an optional prologue handler which is called
      //    when the subroutine environment is set up (parameters set, execution of
      //    body to begin). This is the way to set local named parameters e.g. for canned cycles.
      //
      // 5. The oword endsub/return code might call an epilogue handler
      //   which finishes any work at the Python level on endsub/return, and thereafter
      //   calls back into remap_finished().
      //
      // 6. The execution stops after parsing, and returns with an indication of the
      //   execution phase. We use negative values of enum steps to distinguish them
      //   from normal INTERP_* type codes which are all >= 0.
      //
      // 7. In MDI mode, we have to kick execution by replicating code from above
      //   to get the osub call going.
      //
      // 8. In Auto mode, we do an initial execute(0) to get things going, thereafer
      //   task will do it for us.
      //
      // 9. When a replacment sub finishes, remap_finished() continues execution of
      //   the current remapped block until done.
      //
      if (eblock->remappings.size() > 0) {
	  std::set<int>::iterator it;
	  int next_remap = *eblock->remappings.begin();
	  logRemap("found remap %d in '%s', level=%d filename=%s line=%d",
		  next_remap,_setup.blocktext,_setup.call_level,_setup.filename,_setup.sequence_number);


	  CHP(enter_remap());
	  block_pointer cblock = &CONTROLLING_BLOCK(_setup);
	  cblock->phase = next_remap;
	  // execute up to the first remap including read() of its handler
	  // this also sets cblock->executing_remap
	  status = execute_block(cblock, &_setup);
#if 0
	  // this is too naive a test and needs improving (aka: not segfault). 
	  // It needs to kick in only for  new codes, not remapped ones, for which
	  // recursion just means 'use builtin semantics'
	  // add some kind of 'is_remapped_builtin()' macro or test method

	  // detect a remapping recursion.
	  // since each remapped item pushes a new block onto the remap stack, we walk
	  // the remap stack searching for an identical remap below the TOS
	  for (int i = _setup.remap_level - 1; i > 0; i--) {
	      if (_setup.blocks[i].executing_remap == cblock->executing_remap) {
		  ERS("recursive remapping for %s detected", cblock->executing_remap->name);
	      }
	  }
#endif
	  // All items up to the first remap item have been executed.
	  // The remap item procedure call has been parsed into _setup.blocks[0],
	  // the EXECUTING_BLOCK.
	  // after parsing a handler, execute_block() either fails to toplevel or
	  // returns the negative value of phase (to distinguish them from INTERP_* codes which are all >= 0)

	  if (status < 0) {

	      // the remap phase indicator was returned.
	      // sanity:
	      if (cblock->remappings.find(- status) == cblock->remappings.end()) {
		  ERS("BUG: execute_block: got %d - not in remappings() !! (next_remap=%d)",- status,next_remap);
	      }
	      logRemap("inital phase %d",-status);
	      if (MDImode) {
		  // need to trigger execution of parsed _setup.block1 here
		  // replicate MDI oword execution code here
		  if ((eblock->o_name != 0) ||
		      (_setup.mdi_interrupt)) { 

		      status = convert_control_functions(eblock, &_setup);
		      CHP(status);
		      if (_setup.mdi_interrupt) {
			  _setup.mdi_interrupt = false;
			  MDImode = 1;
		      }
		      status = INTERP_OK;
		      while(MDImode && _setup.call_level) { // we are still in a subroutine
			  CHP(read(0));  // reads from current file and calls parse
			  status = execute();  // special handling for mdi errors
			  if (status == INTERP_EXECUTE_FINISH) 
			      _setup.mdi_interrupt = true;
			  CHP(status);
		      }
		      _setup.mdi_interrupt = false;
		      // at this point the MDI execution of a remapped block is complete.
		      logRemap("MDI remap execution complete status=%s\n",interp_status(status));
		      write_g_codes(eblock, &_setup);
		      write_m_codes(eblock, &_setup);
		      write_settings(&_setup);
		      return INTERP_OK;
		  }
	      } else {
		  // this should get the osub going
		  status = execute(0);
		  CHP(status);
		  // when this is done, blocks[0] will be executed as per standard case
		  // on endsub/return and g_codes/m_codes/settings recorded there.
	      }
	      if ((status != INTERP_OK) &&
		  (status != INTERP_EXECUTE_FINISH) && (status != INTERP_EXIT))
		  ERP(status);
	  } else {
	      CHP(status);
	  }
      } else {
	  // standard case: unremapped block execution
	  status = execute_block(eblock, &_setup);

	  write_g_codes(eblock, &_setup);
	  write_m_codes(eblock, &_setup);
	  write_settings(&_setup);

	  if ((status == INTERP_EXIT) &&
	      (_setup.remap_level > 0) &&
	      (_setup.call_level > 0)) {
	      // an M2 was encountered while executing a handler.
	      logRemap("standard case status=%s remap_level=%d call_level=%d blocktext='%s' MDImode=%d",
		      interp_status(status),_setup.remap_level,_setup.call_level, _setup.blocktext,MDImode);
	      logRemap("_setup.filename = %s, fn[0]=%s, fn[1]=%s",
		      _setup.filename,
		      _setup.sub_context[0].filename,
		      _setup.sub_context[1].filename);
	  }
      }
    if ((status != INTERP_OK) &&
        (status != INTERP_EXECUTE_FINISH) && (status != INTERP_EXIT))
      ERP(status);
  } else                        /* blank line is OK */
    status = INTERP_OK;
  return status;
}

int Interp::execute(const char *command)
{
    int status;
    if ((status = _execute(command)) > INTERP_MIN_ERROR) {
        unwind_call(status, __FILE__,__LINE__,__FUNCTION__);
    }
    return status;
}

int Interp::execute()
{
  return Interp::execute(0);
}

int Interp::execute(const char *command, int line_number)
{
    int status;

    if(command && line_number)
        _setup.sequence_number = line_number;
    status = Interp::execute(command);
    if (status > INTERP_MIN_ERROR) {
	unwind_call(status, __FILE__,__LINE__,__FUNCTION__);
	logDebug("<-- execute(): error returned, clearing remap and call stack");
    }
    if ((_setup.call_level == 0) &&
	(status == INTERP_EXECUTE_FINISH) &&
	(_setup.mdi_interrupt)) {
	logDebug(" execute() clearing mdi_interrupt");
	_setup.mdi_interrupt = false;  // seems to work ok! FIXME mah is this needed?
    }
    return status;
}

// when a remapping sub finishes, the oword return/endsub handling code
// calls back in here to continue block execution
int Interp::remap_finished(int phase)
{
    int next_remap,status;
    block_pointer cblock = &CONTROLLING_BLOCK(_setup);

    logRemap("remap_finished phase=%d remap_level=%d call_level=%d filename=%s",
	  phase, _setup.remap_level,_setup.call_level,_setup.filename);

    // the controlling block had a remapped item, which just finished and the
    // oword return/endsub code called in here.
    if (phase < 0) {
	// paranoia.
	if (cblock->remappings.find(-phase) == cblock->remappings.end()) {
	    ERS("remap_finished: got %d - not in cblock.remappings!",phase);
	}
	// done with this phase.
	cblock->remappings.erase(-phase);
	// check the controlling block for the next remapped item
	std::set<int>::iterator it  = cblock->remappings.begin();

	if (it != cblock->remappings.end()) {
	    next_remap = *it;
	    cblock->phase = next_remap;

	    logRemap("starting phase %d  (remap_level=%d call_level=%d)",next_remap,_setup.remap_level,_setup.call_level);

	    // this will execute up to the next remap, and return
	    // after parsing the handler with read()
	    // so blocks[0] is armed (meaning: a osub call is parsed, but not executed yet)
	    status = execute_block(cblock, &_setup);
	    logRemap("phase %d started,  execute_block() returns %d", next_remap, status);

	    if (status < 0) {
		// a remap was parsed, get the block going
		return execute(0);
	    } else
		return status;
	} else {
	    if (cblock->remappings.size()) {
		ERS("BUG - remappings not empty");
	    }
	    // execution of controlling block finished executing a remap, and it contains no more
	    // remapped items. Execute any leftover items.
	    logRemap("no more remaps in controlling_block found (remap_level=%d call_level=%d), remappings size=%zd, dropping",
		     _setup.remap_level,_setup.call_level,cblock->remappings.size());

	    status = execute_block(cblock,  &_setup);

	    if ((status < 0) ||  (status > INTERP_MIN_ERROR)) {
		// status < 0 is a bug; might happen if find_remappings() failed to indicate the next remap
		logRemap("executing block leftover items: %s status=%s  remap_level=%d call_level=%d (failing)",
			 status < 0 ? "BUG":"ERROR", interp_status(status),_setup.remap_level,_setup.call_level);
		if (status < 0)
		    ERS("BUG - check find_remappings()!! status=%d nesting=%d",status,_setup.remap_level);
	    } else {
		// we're done with this remapped block.
		// execute_block may return INTERP_EXECUTE_FINISH if a probe, input or toolchange
		// command was executed.
		// not sure what INTERP_ENDFILE & INTERP_EXIT really mean here.
		// if ((status == INTERP_OK) || (status == INTERP_ENDFILE) || (status == INTERP_EXIT) || (status == INTERP_EXECUTE_FINISH)) {
		// leftover items finished. Drop a remapping level.

		if (status != INTERP_EXIT) // Don't drop remap lev. at prog exit
		    CHP(leave_remap());
		logRemap("executing block leftover items complete, status=%s  remap_level=%d call_level=%d tc=%d probe=%d input=%d mdi_interrupt=%d  line=%d backtoline=%d",
			 interp_status(status),_setup.remap_level,_setup.call_level,_setup.toolchange_flag,
			_setup.probe_flag,_setup.input_flag,_setup.mdi_interrupt,_setup.sequence_number,
			 cblock->line_number);
	    }
	}
	return status;
    } else {
	// "should not happen"
	ERS("BUG: remap_finished(): phase=%d nesting=%d",
	    phase, _setup.remap_level);
    }
    return INTERP_OK;
}


// examine a block for an active items which are remapped
// insert all remapped item phases into block.remapping set
// return number of remaps found
int Interp::find_remappings(block_pointer block, setup_pointer settings)
{
    if (block->f_flag && remapping("F")) {
	if (remap_in_progress("F"))
	    CONTROLLING_BLOCK(*settings).builtin_used = true;
	else
	    block->remappings.insert(STEP_SET_FEED_RATE);
    }
    if (block->s_flag && remapping("S")) {
	if (remap_in_progress("S"))
	    CONTROLLING_BLOCK(*settings).builtin_used = true;
	else
	    block->remappings.insert(STEP_SET_SPINDLE_SPEED);
    }
    if (block->t_flag && remapping("T")) {
	if (remap_in_progress("T"))
	    CONTROLLING_BLOCK(*settings).builtin_used = true;
	else
	    block->remappings.insert(STEP_PREPARE);
    }
    // User defined M-Codes in group 5
    if (IS_USER_MCODE(block,settings,5))
	block->remappings.insert(STEP_M_5);

    // User defined M-Codes in group 6 (including M6, M61)
    // call the remap procedure if it the code in that group is remapped unless:
    // it's an M6 or M61 and a remap is in progress
    // (recursion case)
    if (IS_USER_MCODE(block,settings,6) &&  
	!(((block->m_modes[6] == 6) && remap_in_progress("M6")) ||
	  ((block->m_modes[6] == 61) && remap_in_progress("M61")))) {  
	block->remappings.insert(STEP_M_6); // then call the remap procedure
    } // else we get the builtin behaviour
    
    // User defined M-Codes in group 7
    if (IS_USER_MCODE(block,settings,7))
	block->remappings.insert(STEP_M_7);

    // User defined M-Codes in group 8
    if (IS_USER_MCODE(block,settings,8))
	block->remappings.insert(STEP_M_8);

    // User defined M-Codes in group 9
    if (IS_USER_MCODE(block,settings,9))
	block->remappings.insert(STEP_M_9);

    // User defined M-Codes in group 10
    if (IS_USER_MCODE(block,settings,10))
	block->remappings.insert(STEP_M_10);

    // User-defined motion codes (G0 to G3, G33, G73, G76, G80 to G89)
    // as modified (possibly) by G53.
    int mode = block->g_modes[GM_MOTION];
    if ((mode != -1) && IS_USER_GCODE(mode))
	block->remappings.insert(STEP_MOTION);
    
    // this makes it possible to call remapped codes like cycles:
    // G84.2 x1 y2 
    // x3
    // will execute 'G84.2 x1 y2', then 'G84.2 x3 y2'
    // provided the remap function explicitly sets motion_mode like so:

    // def g842(self,**words):
    //     ....
    //     self.motion_mode = 842
    //     return INTERP_OK

    mode = block->motion_to_be;
    if ((mode != -1) && IS_USER_GCODE(mode)) {
	block->remappings.insert(STEP_MOTION);
    }

    // User defined M-Codes in group 4 (stopping)
    if (IS_USER_MCODE(block,settings,4)) {

	if (remap_in_progress("M0") ||
	    remap_in_progress("M1") ||
	    remap_in_progress("M60"))  { // detect recursion case

	    // these require real work.
	    // remap_in_progress("M2") ||
	    // remap_in_progress("M60")
	    CONTROLLING_BLOCK(*settings).builtin_used = true;
	} else {
	    block->remappings.insert(STEP_MGROUP4);
	}
    }
    return block->remappings.size();
}

/***********************************************************************/

/*! Interp::exit

Returned Value: int (INTERP_OK)

Side Effects: See below

Called By: external programs

The system parameters are saved to a file and some parts of the world
model are reset. If GET_EXTERNAL_PARAMETER_FILE_NAME provides a
non-empty file name, that name is used for the file that is
written. Otherwise, the default parameter file name is used.

*/

int Interp::exit()
{
  char file_name[LINELEN];

  GET_EXTERNAL_PARAMETER_FILE_NAME(file_name, (LINELEN - 1));
  save_parameters(((file_name[0] ==
                             0) ?
                            RS274NGC_PARAMETER_FILE_NAME_DEFAULT :
                            file_name), _setup.parameters);
  reset();

  // interpreter shutdown Python hook
  if (python_plugin->is_callable(NULL, DELETE_FUNC)) {

      bp::object retval, tupleargs, kwargs;
      bp::list plist;

      plist.append(*_setup.pythis); // self
      tupleargs = bp::tuple(plist);
      kwargs = bp::dict();

      python_plugin->call(NULL, DELETE_FUNC, tupleargs, kwargs, retval);
      if (python_plugin->plugin_status() == PLUGIN_EXCEPTION) {
	  ERM("pycall(%s):\n%s", INIT_FUNC,
	      python_plugin->last_exception().c_str());
	  // this likely wont make it to the UI's any more so bark on stderr
	  fprintf(stderr, "%s\n",savedError);
      }
  }

  return INTERP_OK;
}

void Interp::set_loglevel(int level) { _setup.loggingLevel = level; }


/***********************************************************************/

/*! rs274_ngc_init

Returned Value: int
   If any of the following errors occur, this returns the error code shown.
   Otherwise, this returns INTERP_OK.
   1. Interp::restore_parameters returns an error code.

Side Effects:
   Many values in the _setup structure are reset.
   A USE_LENGTH_UNITS canonical command call is made.
   A SET_FEED_REFERENCE canonical command call is made.
   A SET_ORIGIN_OFFSETS canonical command call is made.
   An INIT_CANON call is made.

Called By: external programs

Currently we are running only in CANON_XYZ feed_reference mode.  There
is no command regarding feed_reference in the rs274 language (we
should try to get one added). The initialization routine, therefore,
always calls SET_FEED_REFERENCE(CANON_XYZ).

*/

int Interp::init()
{
  int k;                        // starting index in parameters of origin offsets
  char filename[LINELEN];
  double *pars;                 // short name for _setup.parameters
  char *iniFileName;
  IniFile::ErrorCode r;

  INIT_CANON();

  iniFileName = getenv("INI_FILE_NAME");

  // the default log file
  _setup.loggingLevel = 0;
  _setup.tool_change_at_g30 = 0;
  _setup.tool_change_quill_up = 0;
  _setup.tool_change_with_spindle_on = 0;
  _setup.a_axis_wrapped = 0;
  _setup.b_axis_wrapped = 0;
  _setup.c_axis_wrapped = 0;
  _setup.random_toolchanger = 0;
  _setup.a_indexer_jnum = -1; // -1 means not used
  _setup.b_indexer_jnum = -1; // -1 means not used
  _setup.c_indexer_jnum = -1; // -1 means not used
  _setup.return_value = 0;
  _setup.value_returned = 0;
  _setup.remap_level = 0; // remapped blocks stack index
  _setup.call_state = CS_NORMAL;

  // default arc radius tolerances
  // we'll try to override these from the ini file below
  _setup.center_arc_radius_tolerance_inch = CENTER_ARC_RADIUS_TOLERANCE_INCH;
  _setup.center_arc_radius_tolerance_mm = CENTER_ARC_RADIUS_TOLERANCE_MM;

  if(iniFileName != NULL) {

      IniFile inifile;
      if (inifile.Open(iniFileName) == false) {
          fprintf(stderr,"Unable to open inifile:%s:\n", iniFileName);
      } else {

          const char *inistring;

          inifile.Find(&_setup.tool_change_at_g30, "TOOL_CHANGE_AT_G30", "EMCIO");
          inifile.Find(&_setup.tool_change_quill_up, "TOOL_CHANGE_QUILL_UP", "EMCIO");
          inifile.Find(&_setup.tool_change_with_spindle_on, "TOOL_CHANGE_WITH_SPINDLE_ON", "EMCIO");
          inifile.Find(&_setup.a_axis_wrapped, "WRAPPED_ROTARY", "AXIS_A");
          inifile.Find(&_setup.b_axis_wrapped, "WRAPPED_ROTARY", "AXIS_B");
          inifile.Find(&_setup.c_axis_wrapped, "WRAPPED_ROTARY", "AXIS_C");
          inifile.Find(&_setup.random_toolchanger, "RANDOM_TOOLCHANGER", "EMCIO");
          inifile.Find(&_setup.feature_set, "FEATURES", "RS274NGC");

          if (NULL != (inistring =inifile.Find("LOCKING_INDEXER_JOINT", "AXIS_A"))) {
              _setup.a_indexer_jnum = atol(inistring);
          }
          if (NULL != (inistring =inifile.Find("LOCKING_INDEXER_JOINT", "AXIS_B"))) {
              _setup.b_indexer_jnum = atol(inistring);
          }
          if (NULL != (inistring =inifile.Find("LOCKING_INDEXER_JOINT", "AXIS_C"))) {
              _setup.c_indexer_jnum = atol(inistring);
          }
          inifile.Find(&_setup.orient_offset, "ORIENT_OFFSET", "RS274NGC");

          inifile.Find(&_setup.debugmask, "DEBUG", "EMC");

	  _setup.debugmask |= EMC_DEBUG_UNCONDITIONAL;

          if(NULL != (inistring = inifile.Find("LOG_LEVEL", "RS274NGC")))
          {
              _setup.loggingLevel = atol(inistring);
          }

	  // default the log_file to stderr.
          if(NULL != (inistring = inifile.Find("LOG_FILE", "RS274NGC")))
          {
	      if ((log_file = fopen(inistring, "a"))  == NULL) {
		  log_file = stderr;
		  logDebug( "(%d): Unable to open log file:%s, using stderr",
			  getpid(), inistring);
	      }
          } else {
	      log_file = stderr;
	  }

          _setup.use_lazy_close = 1;

	  _setup.wizard_root[0] = 0;
          if(NULL != (inistring = inifile.Find("WIZARD_ROOT", "WIZARD")))
          {
	    logDebug("[WIZARD]WIZARD_ROOT:%s", inistring);
            if (realpath(inistring, _setup.wizard_root) == NULL) {
        	//realpath didn't find the file
		logDebug("realpath failed to find wizard_root:%s:", inistring);
            }
          }
          logDebug("_setup.wizard_root:%s:", _setup.wizard_root);

	  _setup.program_prefix[0] = 0;
          if(NULL != (inistring = inifile.Find("PROGRAM_PREFIX", "DISPLAY")))
          {
	    // found it
            char expandinistring[LINELEN];
            if (inifile.TildeExpansion(inistring,expandinistring,sizeof(expandinistring))) {
                   logDebug("TildeExpansion failed for: %s",inistring);
            }
            if (realpath(expandinistring, _setup.program_prefix) == NULL){
        	//realpath didn't find the file
		logDebug("realpath failed to find program_prefix:%s:", inistring);
            }
            logDebug("program prefix:%s: prefix:%s:",
		     inistring, _setup.program_prefix);
          }
          else
          {
	      logDebug("PROGRAM_PREFIX not found");
          }
          logDebug("_setup.program_prefix:%s:", _setup.program_prefix);


          if(NULL != (inistring = inifile.Find("SUBROUTINE_PATH", "RS274NGC")))
          {
            // found it
            int dct;
            char* nextdir;
            char tmpdirs[PATH_MAX+1];

            for (dct=0; dct < MAX_SUB_DIRS; dct++) {
                 _setup.subroutines[dct] = NULL;
            }

            strcpy(tmpdirs,inistring);
            nextdir = strtok(tmpdirs,":");  // first token
            dct = 0;
            while (1) {
                char tmp_path[PATH_MAX];
                char expandnextdir[LINELEN];
                if (inifile.TildeExpansion(nextdir,expandnextdir,sizeof(expandnextdir))) {
                   logDebug("TildeExpansion failed for: %s",nextdir);
                }
                if (realpath(expandnextdir, tmp_path) == NULL){
                   //realpath didn't find the directory
                   logDebug("realpath failed to find subroutines[%d]:%s:",dct,nextdir);
                    _setup.subroutines[dct] = NULL;
                } else {
		    _setup.subroutines[dct] = strstore(tmp_path);
                    logDebug("program prefix[%d]:%s",dct,_setup.subroutines[dct]);
		    dct++;
                }
                if (dct >= MAX_SUB_DIRS) {
                   logDebug("too many entries in SUBROUTINE_PATH, max=%d", MAX_SUB_DIRS);
                   break;
                }
                nextdir = strtok(NULL,":");
                if (nextdir == NULL) break; // no more tokens
             }
          }
          else
          {
              logDebug("SUBROUTINE_PATH not found");
          }
          // subroutine to execute on aborts - for instance to retract
          // toolchange HAL pins
          if (NULL != (inistring = inifile.Find("ON_ABORT_COMMAND", "RS274NGC"))) {
	      _setup.on_abort_command = strstore(inistring);
              logDebug("_setup.on_abort_command=%s", _setup.on_abort_command);
          } else {
	      _setup.on_abort_command = NULL;
          }

	  // initialize the Python plugin singleton
          if (NULL != (inistring = inifile.Find("TOPLEVEL", "PYTHON"))) {
	      int status = python_plugin->configure(iniFileName,"PYTHON");
	      if (status != PLUGIN_OK) {
		  Error("Python plugin configure() failed, status = %d", status);
	      }
	  }
 
	  int n = 1;
	  int lineno = -1;
	  _setup.g_remapped.clear();
	  _setup.m_remapped.clear();
	  _setup.remaps.clear();
	  while (NULL != (inistring = inifile.Find("REMAP", "RS274NGC",
						   n, &lineno))) {

	      CHP(parse_remap( inistring,  lineno));
	      n++;
	  }

          // if exist and within bounds, apply ini file arc tolerances
          // limiting figures are defined in interp_internal.hh

          r = inifile.Find(
              &_setup.center_arc_radius_tolerance_inch,
              MIN_CENTER_ARC_RADIUS_TOLERANCE_INCH,
              CENTER_ARC_RADIUS_TOLERANCE_INCH,
              "CENTER_ARC_RADIUS_TOLERANCE_INCH",
              "RS274NGC"
          );
          if ((r != IniFile::ERR_NONE) && (r != IniFile::ERR_TAG_NOT_FOUND)) {
              Error("invalid [RS274NGC]CENTER_ARC_RADIUS_TOLERANCE_INCH in ini file\n");
          }

          r = inifile.Find(
              &_setup.center_arc_radius_tolerance_mm,
              MIN_CENTER_ARC_RADIUS_TOLERANCE_MM,
              CENTER_ARC_RADIUS_TOLERANCE_MM,
              "CENTER_ARC_RADIUS_TOLERANCE_MM",
              "RS274NGC"
          );
          if ((r != IniFile::ERR_NONE) && (r != IniFile::ERR_TAG_NOT_FOUND)) {
              Error("invalid [RS274NGC]CENTER_ARC_RADIUS_TOLERANCE_MM in ini file\n");
          }

	  // ini file g52/g92 offset persistence default setting
	  inifile.Find(&_setup.disable_g92_persistence,
		       "DISABLE_G92_PERSISTENCE",
		       "RS274NGC");

          // close it
          inifile.Close();
      }
  }

  _setup.length_units = GET_EXTERNAL_LENGTH_UNIT_TYPE();
  USE_LENGTH_UNITS(_setup.length_units);
  GET_EXTERNAL_PARAMETER_FILE_NAME(filename, LINELEN);
  if (filename[0] == 0)
    strcpy(filename, RS274NGC_PARAMETER_FILE_NAME_DEFAULT);
  CHP(restore_parameters(filename));
  pars = _setup.parameters;
  _setup.origin_index = (int) (pars[5220] + 0.0001);
  if(_setup.origin_index < 1 || _setup.origin_index > 9) {
      _setup.origin_index = 1;
      pars[5220] = 1.0;
  }

  k = (5200 + (_setup.origin_index * 20));
  _setup.origin_offset_x = USER_TO_PROGRAM_LEN(pars[k + 1]);
  _setup.origin_offset_y = USER_TO_PROGRAM_LEN(pars[k + 2]);
  _setup.origin_offset_z = USER_TO_PROGRAM_LEN(pars[k + 3]);
  _setup.AA_origin_offset = USER_TO_PROGRAM_ANG(pars[k + 4]);
  _setup.BB_origin_offset = USER_TO_PROGRAM_ANG(pars[k + 5]);
  _setup.CC_origin_offset = USER_TO_PROGRAM_ANG(pars[k + 6]);
  _setup.u_origin_offset = USER_TO_PROGRAM_LEN(pars[k + 7]);
  _setup.v_origin_offset = USER_TO_PROGRAM_LEN(pars[k + 8]);
  _setup.w_origin_offset = USER_TO_PROGRAM_LEN(pars[k + 9]);

  SET_G5X_OFFSET(_setup.origin_index,
                 _setup.origin_offset_x ,
                 _setup.origin_offset_y ,
                 _setup.origin_offset_z ,
                 _setup.AA_origin_offset,
                 _setup.BB_origin_offset,
                 _setup.CC_origin_offset,
                 _setup.u_origin_offset ,
                 _setup.v_origin_offset ,
                 _setup.w_origin_offset);

  // Restore G92 offset if DISABLE_G92_PERSISTENCE not set in .ini file.
  // This can't be done with the static _required_parameters[], where
  // the .vars file contents would reflect that setting, so instead
  // edit the restored parameters here.
  if (_setup.disable_g92_persistence)
      // Persistence disabled:  clear g92 parameters
      for (k = 5210; k < 5220; k++)
	  pars[k] = 0;

  if (pars[5210]) {
      _setup.axis_offset_x = USER_TO_PROGRAM_LEN(pars[5211]);
      _setup.axis_offset_y = USER_TO_PROGRAM_LEN(pars[5212]);
      _setup.axis_offset_z = USER_TO_PROGRAM_LEN(pars[5213]);
      _setup.AA_axis_offset = USER_TO_PROGRAM_ANG(pars[5214]);
      _setup.BB_axis_offset = USER_TO_PROGRAM_ANG(pars[5215]);
      _setup.CC_axis_offset = USER_TO_PROGRAM_ANG(pars[5216]);
      _setup.u_axis_offset = USER_TO_PROGRAM_LEN(pars[5217]);
      _setup.v_axis_offset = USER_TO_PROGRAM_LEN(pars[5218]);
      _setup.w_axis_offset = USER_TO_PROGRAM_LEN(pars[5219]);
  } else {
      _setup.axis_offset_x = 0.0;
      _setup.axis_offset_y = 0.0;
      _setup.axis_offset_z = 0.0;
      _setup.AA_axis_offset = 0.0;
      _setup.BB_axis_offset = 0.0;
      _setup.CC_axis_offset = 0.0;
      _setup.u_axis_offset = 0.0;
      _setup.v_axis_offset = 0.0;
      _setup.w_axis_offset = 0.0;
  }

  SET_G92_OFFSET(_setup.axis_offset_x ,
                 _setup.axis_offset_y ,
                 _setup.axis_offset_z ,
                 _setup.AA_axis_offset,
                 _setup.BB_axis_offset,
                 _setup.CC_axis_offset,
                 _setup.u_axis_offset ,
                 _setup.v_axis_offset ,
                 _setup.w_axis_offset);

  _setup.rotation_xy = pars[k+10];
  SET_XY_ROTATION(pars[k+10]);
  SET_FEED_REFERENCE(CANON_XYZ);
//_setup.active_g_codes initialized below
//_setup.active_m_codes initialized below
//_setup.active_settings initialized below
//_setup.block1 does not need initialization
  _setup.blocktext[0] = 0;
//_setup.current_slot set in Interp::synch
//_setup.current_x set in Interp::synch
//_setup.current_y set in Interp::synch
//_setup.current_z set in Interp::synch
  _setup.cutter_comp_side = false;
  _setup.arc_not_allowed = false;
  _setup.cycle_il_flag = false;
  _setup.distance_mode = MODE_ABSOLUTE;
  _setup.ijk_distance_mode = MODE_INCREMENTAL;  // backwards compatability
  _setup.feed_mode = UNITS_PER_MINUTE;
//_setup.feed_override set in Interp::synch
//_setup.feed_rate set in Interp::synch
  _setup.filename[0] = 0;
  _setup.file_pointer = NULL;
//_setup.flood set in Interp::synch
//  _setup.tool_offset_index = 1;  // unused - removed, mah
//_setup.length_units set in Interp::synch
  _setup.line_length = 0;
  _setup.linetext[0] = 0;
//_setup.mist set in Interp::synch
  _setup.motion_mode = G_80;
//_setup.origin_index set above
//_setup.parameters set above
//_setup.parameter_occurrence does not need initialization
//_setup.parameter_numbers does not need initialization
//_setup.parameter_values does not need initialization
//_setup.percent_flag does not need initialization
//_setup.plane set in Interp::synch
  _setup.probe_flag = false;
  _setup.toolchange_flag = false;
  _setup.input_flag = false;
  _setup.input_index = -1;
  _setup.input_digital = false;
  _setup.program_x = 0.;   /* for cutter comp */
  _setup.program_y = 0.;   /* for cutter comp */
  _setup.program_z = 0.;   /* for cutter comp */
  _setup.cutter_comp_firstmove = true;
//_setup.retract_mode does not need initialization
//_setup.selected_tool_slot set in Interp::synch
  _setup.sequence_number = 0;   /*DOES THIS NEED TO BE AT TOP? */
//_setup.speed set in Interp::synch
  _setup.speed_feed_mode = CANON_INDEPENDENT;
  _setup.spindle_mode = CONSTANT_RPM;
//_setup.speed_override set in Interp::synch
//_setup.spindle_turning set in Interp::synch
//_setup.stack does not need initialization
//_setup.stack_index does not need initialization
   ZERO_EMC_POSE(_setup.tool_offset);
//_setup.tool_max set in Interp::synch
//_setup.tool_table set in Interp::synch
//_setup.traverse_rate set in Interp::synch
//_setup.adaptive_feed set in Interp::synch
//_setup.feed_hold set in Interp::synch

  // initialization stuff for subroutines and control structures
  _setup.call_level = 0;
  _setup.defining_sub = 0;
  _setup.skipping_o = 0;
  _setup.offset_map.clear();

  _setup.lathe_diameter_mode = false;
  _setup.parameters[5599] = 1.0; // enable (DEBUG, ) output

  memcpy(_readers, default_readers, sizeof(default_readers));

  long axis_mask = GET_EXTERNAL_AXIS_MASK();
  if(!(axis_mask & AXIS_MASK_X)) _readers[(int)'x'] = 0;
  if(!(axis_mask & AXIS_MASK_Y)) _readers[(int)'y'] = 0;
  if(!(axis_mask & AXIS_MASK_Z)) _readers[(int)'z'] = 0;
  if(!(axis_mask & AXIS_MASK_A)) _readers[(int)'a'] = 0;
  if(!(axis_mask & AXIS_MASK_B)) _readers[(int)'b'] = 0;
  if(!(axis_mask & AXIS_MASK_C)) _readers[(int)'c'] = 0;
  if(!(axis_mask & AXIS_MASK_U)) _readers[(int)'u'] = 0;
  if(!(axis_mask & AXIS_MASK_V)) _readers[(int)'v'] = 0;
  if(!(axis_mask & AXIS_MASK_W)) _readers[(int)'w'] = 0;

  synch(); //synch first, then update the interface

  write_g_codes((block_pointer) NULL, &_setup);
  write_m_codes((block_pointer) NULL, &_setup);
  write_settings(&_setup);

  init_tool_parameters();
  // Synch rest of settings to external world

  // call __init__(self) once in toplevel module if defined
  // once fully set up and sync()ed
  if ((iniFileName != NULL) && _setup.init_once && PYUSABLE ) {

      // initialize any python global predefined named parameters
      // walk the namedparams module for callables and add their names as predefs
      try {
	  bp::object npmod =  python_plugin->main_namespace[NAMEDPARAMS_MODULE];
	  bp::dict predef_dict = bp::extract<bp::dict>(npmod.attr("__dict__"));
	  bp::list iterkeys = (bp::list) predef_dict.iterkeys();
	  for (int i = 0; i < bp::len(iterkeys); i++)  {
	      std::string key = bp::extract<std::string>(iterkeys[i]);
	      bp::object value = predef_dict[key];
	      if (PyCallable_Check(value.ptr())) {
		  CHP(init_python_predef_parameter(key.c_str()));
	      }
	  }
      }
      catch (bp::error_already_set) {
	  std::string exception_msg;
	  bool unexpected = false;
	  // KeyError is ok - this means the namedparams module doesnt exist
	  if (!PyErr_ExceptionMatches(PyExc_KeyError)) {
	      // something else, strange
	      exception_msg = handle_pyerror();
	      unexpected = true;
	  }
	  bp::handle_exception();
	  PyErr_Clear();
	  CHKS(unexpected, "exception adding Python predefined named parameter: %s", exception_msg.c_str());
      }

      if (python_plugin->is_callable(NULL, INIT_FUNC)) {

	  bp::object retval, tupleargs, kwargs;
	  bp::list plist;

	  plist.append(*_setup.pythis); // self
	  tupleargs = bp::tuple(plist);
	  kwargs = bp::dict();

	  python_plugin->call(NULL, INIT_FUNC, tupleargs, kwargs, retval);
	  CHKS(python_plugin->plugin_status() == PLUGIN_EXCEPTION,
	       "pycall(%s):\n%s", INIT_FUNC,
	       python_plugin->last_exception().c_str());
      }
  }
  _setup.init_once = 0;
  
  return INTERP_OK;
}

/***********************************************************************/

/*! Interp::load_tool_table

Returned Value: int
   If any of the following errors occur, this returns the error code shown.
   Otherwise, this returns INTERP_OK.
   1. _setup.tool_max is larger than CANON_TOOL_MAX: NCE_TOOL_MAX_TOO_LARGE

Side Effects:
   _setup.tool_table[] is modified.

Called By:
   Interp::synch
   external programs

This function calls the canonical interface function GET_EXTERNAL_TOOL_TABLE
to load the whole tool table into the _setup.

The CANON_TOOL_MAX is an upper limit for this software. The
_setup.tool_max is intended to be set for a particular machine.

*/

int Interp::load_tool_table()
{
  int n;

  CHKS((_setup.pockets_max > CANON_POCKETS_MAX), NCE_POCKET_MAX_TOO_LARGE);
  for (n = 0; n < _setup.pockets_max; n++) {
    _setup.tool_table[n] = GET_EXTERNAL_TOOL_TABLE(n);
  }
  for (; n < CANON_POCKETS_MAX; n++) {
    _setup.tool_table[n].toolno = -1;
    ZERO_EMC_POSE(_setup.tool_table[n].offset);
    _setup.tool_table[n].diameter = 0;
    _setup.tool_table[n].orientation = 0;
    _setup.tool_table[n].frontangle = 0;
    _setup.tool_table[n].backangle = 0;
  }
  set_tool_parameters();
  return INTERP_OK;
}

/***********************************************************************/

/*! Interp::open

Returned Value: int
   If any of the following errors occur, this returns the error code shown.
   Otherwise it returns INTERP_OK.
   1. A file is already open: NCE_A_FILE_IS_ALREADY_OPEN
   2. The name of the file is too long: NCE_FILE_NAME_TOO_LONG
   3. The file cannot be opened: NCE_UNABLE_TO_OPEN_FILE

Side Effects: See below

Called By: external programs

The file is opened for reading and _setup.file_pointer is set.
The file name is copied into _setup.filename.
The _setup.sequence_number, is set to zero.
Interp::reset() is called, changing several more _setup attributes.

The manual [NCMS, page 3] discusses the use of the "%" character at the
beginning of a "tape". It is not clear whether it is intended that
every NC-code file should begin with that character.

In the following, "uses percents" means the first non-blank line
of the file must consist of nothing but the percent sign, with optional
leading and trailing white space, and there must be a second line
of the same sort later on in the file. If a file uses percents,
execution stops at the second percent line. Any lines after the
second percent line are ignored.

In this interpreter (recalling that M2 and M30 always ends execution):
1. If execution of a file is ended by M2 or M30 (not necessarily on
the last line of the file), then it is optional that the file
uses percents.
2. If execution of a file is not ended by M2 or M30, then it is
required that the file uses percents.

If the file being opened uses percents, this function turns on the
_setup.percent flag, reads any initial blank lines, and reads the
first line with the "%". If not, after reading enough to determine
that, this function puts the file pointer back at the beginning of the
file.

*/

int Interp::open(const char *filename) //!< string: the name of the input NC-program file
{
  char *line;
  int index;
  int length;

  logOword("open()");
  if(_setup.use_lazy_close && _setup.lazy_closing)
    {
      _setup.use_lazy_close = 0; // so that close will work
      close();
      _setup.use_lazy_close = 1;
      _setup.lazy_closing = 0;
    }
  CHKS((_setup.file_pointer != NULL), NCE_A_FILE_IS_ALREADY_OPEN);
  CHKS((strlen(filename) > (LINELEN - 1)), NCE_FILE_NAME_TOO_LONG);
  _setup.file_pointer = fopen(filename, "r");
  CHKS((_setup.file_pointer == NULL), NCE_UNABLE_TO_OPEN_FILE, filename);
  line = _setup.linetext;
  for (index = -1; index == -1;) {      /* skip blank lines */
    CHKS((fgets(line, LINELEN, _setup.file_pointer) ==
         NULL), NCE_FILE_ENDED_WITH_NO_PERCENT_SIGN);
    length = strlen(line);
    if (length == (LINELEN - 1)) {   // line is too long. need to finish reading the line to recover
      for (; fgetc(_setup.file_pointer) != '\n';);      // could look for EOF
      ERS(NCE_COMMAND_TOO_LONG);
    }
    for (index = (length - 1);  // index set on last char
         (index >= 0) && (isspace(line[index])); index--);
  }
  if (line[index] == '%') {
    for (index--; (index >= 0) && (isspace(line[index])); index--);
    if (index == -1) {
      _setup.percent_flag = true;
      _setup.sequence_number = 1;       // We have already read the first line
      // and we are not going back to it.
    } else {
      fseek(_setup.file_pointer, 0, SEEK_SET);
      _setup.percent_flag = false;
      _setup.sequence_number = 0;       // Going back to line 0
    }
  } else {
    fseek(_setup.file_pointer, 0, SEEK_SET);
    _setup.percent_flag = false;
    _setup.sequence_number = 0; // Going back to line 0
  }
  strcpy(_setup.filename, filename);
  reset();
  return INTERP_OK;
}

int Interp::read_inputs(setup_pointer settings)
{
    // logDebug("read_inputs probe=%d input=%d toolchange=%d",
    // 	     settings->probe_flag, settings->toolchange_flag, settings->input_flag);
    if (settings->probe_flag) {
	CHKS((GET_EXTERNAL_QUEUE_EMPTY() == 0),
	     NCE_QUEUE_IS_NOT_EMPTY_AFTER_PROBING);
	set_probe_data(&_setup);
	settings->probe_flag = false;
    }
    if (settings->toolchange_flag) {
	CHKS((GET_EXTERNAL_QUEUE_EMPTY() == 0),
	     _("Queue is not empty after tool change"));
	refresh_actual_position(&_setup);
	load_tool_table();
	settings->toolchange_flag = false;
    }
    // always track toolchanger-fault and toolchanger-reason codes
    settings->parameters[5600] = GET_EXTERNAL_TC_FAULT();
    settings->parameters[5601] = GET_EXTERNAL_TC_REASON();

    if (settings->input_flag) {
	CHKS((GET_EXTERNAL_QUEUE_EMPTY() == 0),
	     NCE_QUEUE_IS_NOT_EMPTY_AFTER_INPUT);
	if (settings->input_digital) { // we are checking for a digital input
	    settings->parameters[5399] =
		GET_EXTERNAL_DIGITAL_INPUT(settings->input_index,
					   (settings->parameters[5399] != 0.0));
	} else { // checking for analog input
	    settings->parameters[5399] =
		GET_EXTERNAL_ANALOG_INPUT(settings->input_index, settings->parameters[5399]);
	}
	settings->input_flag = false;
    }
    return INTERP_OK;
}

/***********************************************************************/

/*! Interp::read

Returned Value: int
   If any of the following errors occur, this returns the error code shown.
   Otherwise, this returns:
       a. INTERP_ENDFILE if the only non-white character on the line is %,
       b. INTERP_EXECUTE_FINISH if the first character of the
          close_and_downcased line is a slash, and
       c. INTERP_OK otherwise.
   1. The command and_setup.file_pointer are both NULL: INTERP_FILE_NOT_OPEN
   2. The probe_flag is true but the HME command queue is not empty:
      NCE_QUEUE_IS_NOT_EMPTY_AFTER_PROBING
   3. If read_text (which gets a line of NC code from file) or parse_line
     (which parses the line) returns an error code, this returns that code.

Side Effects:
   _setup.sequence_number is incremented.
   The executing block is filled with data.

Called By: external programs

This reads a line of NC-code from the command string or, (if the
command string is NULL) from the currently open file. The
_setup.line_length will be set by read_text. This will be zero if the
line is blank or consists of nothing but a slash. If the length is not
zero, this parses the line into the _setup.block1.

*/

int Interp::_read(const char *command)  //!< may be NULL or a string to read
{
  static char name[] = "Interp::read";
  int read_status;

  // this input reading code is in the wrong place. It should be executed
  // in sync(), not here. This would make correct parameter values available 
  // without doing a read() (e.g. from Python).
  // Unfortunately synch() isnt called in preview (gcodemodule)

#if 0
  if (_setup.probe_flag) {
    CHKS((GET_EXTERNAL_QUEUE_EMPTY() == 0),
        NCE_QUEUE_IS_NOT_EMPTY_AFTER_PROBING);
    set_probe_data(&_setup);
    _setup.probe_flag = false;
  }
  if (_setup.toolchange_flag) {
    CHKS((GET_EXTERNAL_QUEUE_EMPTY() == 0),
         _("Queue is not empty after tool change"));
    refresh_actual_position(&_setup);
    load_tool_table();
    _setup.toolchange_flag = false;
  }
  // always track toolchanger-fault and toolchanger-reason codes
  _setup.parameters[5600] = GET_EXTERNAL_TC_FAULT();
  _setup.parameters[5601] = GET_EXTERNAL_TC_REASON();

  if (_setup.input_flag) {
    CHKS((GET_EXTERNAL_QUEUE_EMPTY() == 0),
        NCE_QUEUE_IS_NOT_EMPTY_AFTER_INPUT);
    if (_setup.input_digital) { // we are checking for a digital input
	_setup.parameters[5399] =
	    GET_EXTERNAL_DIGITAL_INPUT(_setup.input_index,
				      (_setup.parameters[5399] != 0.0));
    } else { // checking for analog input
	_setup.parameters[5399] =
	    GET_EXTERNAL_ANALOG_INPUT(_setup.input_index, _setup.parameters[5399]);
    }
    _setup.input_flag = false;
  }
#endif

  // Support for restartable Python handlers during Auto mode
  // Conceptually a O_call or O_endsub/O_return block might need to be executed several
  // times in a row until it finally returns INTERP_OK, the reason being that all Python
  // procedures might 'yield INTERP_EXECUTE_FINISH' or execute a queue buster an arbitrary number
  // of times. So they need to be called again post-sync and post-read-input possibly several times.
  // 
  // the task readahead logic assumes a block execution may result in a single INTERP_EXECUTE_FINISH
  // and readahead is started therafter immediately. Modifying the readahead logic would be a massive
  // change. Therefore we use the trick to suppress reading the next block as required, which means
  // we will get several calls to execute() in a row which are used to finish the handlers. This is
  // needed for remapped codes which might involve up to three Python handlers, and Python oword subs.
  // Note this is not an issue for NGC oword procedures. The call/return logic will set _setup.call_state to
  // CS_REEXEC_PROLOG, CS_REEXEC_PYBODY, CS_REEXEC_EPILOG or CS_REEXEC_PYOSUB before returning, which 
  // also indicates the point which handler needs to be restarted
  // 
  // We use the following conditions to 'skip reading the next block and stay on the same block' 
  // until done as follows:
  // 
  // 1. block.o_type = O_call and
  //    block.call_type in {CT_PYTHON_OWORD_SUB, CT_REMAP} and
  //    _setup.call_state > CS_NORMAL
  // 
  // 2. block.o_type in {O_endsub, O_return} and
  //    block.call_type in {CT_PYTHON_OWORD_SUB, CT_REMAP} and
  //    _setup.call_state > CS_NORMAL
  // 
  // handlers eventually return INTERP_OK, which sets _setup.call_state to CS_NORMAL. Then
  // normal readahead continues.
  // A call frame is tagged with the eblock->call_type since this potentially needs to persist across
  // several blocks. Inside the execute_call()/execute_return() logic we use the frame call type
  // to decide what to do.
  // The handler reexec code will call read_inputs() just before continuation.
   
  block_pointer eblock = &EXECUTING_BLOCK(_setup);

  if ((_setup.call_state > CS_NORMAL) && 
      (eblock->call_type > CT_NGC_OWORD_SUB)  && 
      ((eblock->o_type == O_call) ||
       (eblock->o_type == O_return) ||
       (eblock->o_type == O_endsub))) {

      logDebug("read(): skipping read");
      _setup.line_length = 0;
      _setup.linetext[0] = 0;
      return INTERP_OK;
  }
  _setup.call_state = CS_NORMAL;
  CHP(read_inputs(&_setup));


  CHKN(((command == NULL) && (_setup.file_pointer == NULL)),
      INTERP_FILE_NOT_OPEN);

  _setup.parameters[5420] = _setup.current_x;
  _setup.parameters[5421] = _setup.current_y;
  _setup.parameters[5422] = _setup.current_z;
  _setup.parameters[5423] = _setup.AA_current;
  _setup.parameters[5424] = _setup.BB_current;
  _setup.parameters[5425] = _setup.CC_current;
  _setup.parameters[5426] = _setup.u_current;
  _setup.parameters[5427] = _setup.v_current;
  _setup.parameters[5428] = _setup.w_current;

  if(_setup.file_pointer)
  {
      EXECUTING_BLOCK(_setup).offset = ftell(_setup.file_pointer);
  }

  read_status =
    read_text(command, _setup.file_pointer, _setup.linetext,
              _setup.blocktext, &_setup.line_length);

  if (read_status == INTERP_ERROR && _setup.skipping_to_sub) {
    _setup.skipping_to_sub = NULL;
  }

  if(command)logDebug("%s:[cmd]:|%s|", name, command);
  else logDebug("%s:|%s|", name, _setup.linetext);

  if ((read_status == INTERP_EXECUTE_FINISH)
      || (read_status == INTERP_OK)) {
    if (_setup.line_length != 0) {
	CHP(parse_line(_setup.blocktext, &(EXECUTING_BLOCK(_setup)), &_setup));
    }

    else // Blank line (zero length)
    {
          /* RUM - this case reached when the block delete '/' character 
             is used, or READ_FULL_COMMENT is false and a comment is the
             only content of a line. 
             If a block o-type is in effect, block->o_number needs to be 
             incremented to allow o-extensions to work. 
             Note that the the block is 'refreshed' by init_block(),
             not created new, so this is a legal operation on block1. */

	// mah: FIXME test this - no idea what this is about; o_number is history
        if (EXECUTING_BLOCK(_setup).o_type != O_none)  {
            // Clear o_type, this isn't line isn't a command...
            EXECUTING_BLOCK(_setup).o_type = 0;
	}
    }
  } else if (read_status == INTERP_ENDFILE);
  else
    ERP(read_status);
  return read_status;
}

int Interp::read(const char *command) 
{
    int status;
    if ((status = _read(command)) > INTERP_MIN_ERROR) {
	unwind_call(status, __FILE__,__LINE__,__FUNCTION__);
    }
    return status;
}

// Reset interpreter state and  terminate a call in progress by
// falling back to toplevel in a controlled way. Idempotent.
int Interp::unwind_call(int status, const char *file, int line, const char *function)
{
    logDebug("unwind_call: call_level=%d status=%s from %s %s:%d",
	     _setup.call_level, interp_status(status), function, file, line);

    for(; _setup.call_level > 0; _setup.call_level--) {
	int i;
	context * sub = _setup.sub_context + _setup.call_level - 1;
	free_named_parameters(&_setup.sub_context[_setup.call_level]);
	if(sub->subName) {
	    logDebug("unwind_call leaving sub '%s'", sub->subName);
	    sub->subName = 0;
	}

	for(i=0; i<INTERP_SUB_PARAMS; i++) {
	    _setup.parameters[i+INTERP_FIRST_SUBROUTINE_PARAM] =
		sub->saved_params[i];
	}

	// When called from Interp::close via Interp::reset, this one is NULL
	if (!_setup.file_pointer) continue;

	// some frames may not have a filename and hence a position to seek to
	// on return, like Python handlers
	// needed to make sure this works in rs274 -n 0 (continue on error) mode
	if (sub->filename && sub->filename[0]) {
	    if(0 != strcmp(_setup.filename, sub->filename)) {
		fclose(_setup.file_pointer);
		_setup.file_pointer = fopen(sub->filename, "r");
		logDebug("unwind_call: reopening '%s' at %ld",
			 sub->filename, sub->position);
		strcpy(_setup.filename, sub->filename);
	    }
	    fseek(_setup.file_pointer, sub->position, SEEK_SET);
	}
	_setup.sequence_number = sub->sequence_number;
	logDebug("unwind_call: setting sequence number=%d from frame %d",
		_setup.sequence_number,_setup.call_level);

    }
    // call_level == 0 here.
 
    if(_setup.sub_name) {
	logDebug("unwind_call: exiting current sub '%s'\n", _setup.sub_name);
	_setup.sub_name = 0;
    }
    _setup.remap_level = 0; // reset remapping stack
    _setup.defining_sub = 0;
    _setup.skipping_o = 0;
    _setup.skipping_to_sub = 0;
    _setup.offset_map.clear();
    _setup.mdi_interrupt = false;

    qc_reset();
    return INTERP_OK;
}

int Interp::read() {
  return read(0);
}
/***********************************************************************/

/*! Interp::reset

Returned Value: int (INTERP_OK)

Side Effects: See below

Called By:
   external programs
   Interp::close
   Interp::exit
   Interp::open

This function resets the parts of the _setup model having to do with
reading and interpreting one line. It does not affect the parts of the
model dealing with a file being open; Interp::open and Interp::close
do that.

There is a hierarchy of resetting the interpreter. Each of the following
calls does everything the ones above it do.

Interp::reset()
Interp::close()
Interp::init()

In addition, Interp::synch and Interp::restore_parameters (both of
which are called by Interp::init) change the model.

*/

int Interp::reset()
{
  _setup.call_state = CS_NORMAL;
  //!!!KL According to the comment,
  //!!!KL this should not be here because this is for
  //!!!KL more than one line.
  //!!!KL But the comment seems wrong -- it is only called at open, close,
  //!!!KL init times which should affect the more global structure.
  //!!!KL (also called by external -- but probably OK)
  //
  // initialization stuff for subroutines and control structures
    _setup.linetext[0] = 0;
    _setup.blocktext[0] = 0;
    _setup.line_length = 0;

    unwind_call(INTERP_OK, __FILE__,__LINE__,__FUNCTION__);
    return INTERP_OK;
}

/***********************************************************************/

/*! Interp::restore_parameters

Returned Value:
  If any of the following errors occur, this returns the error code shown.
  Otherwise it returns INTERP_OK.
  1. The parameter file cannot be opened for reading: NCE_UNABLE_TO_OPEN_FILE
  2. A parameter index is out of range: NCE_PARAMETER_NUMBER_OUT_OF_RANGE
  3. The parameter file is not in increasing order:
     NCE_PARAMETER_FILE_OUT_OF_ORDER

Side Effects: See below

Called By:
  external programs
  Interp::init

This function restores the parameters from a file, modifying the
parameters array. Usually parameters is _setup.parameters. The file
contains lines of the form:

<variable number> <value>

e.g.

5161 10.456

The variable numbers must be in increasing order, and certain
parameters must be included, as given in the _required_parameters
array. These are the axis offsets, the origin index (5220), and nine
sets of origin offsets. Any parameter not given a value in the file
has its value set to zero.

*/
int Interp::restore_parameters(const char *filename)   //!< name of parameter file to read  
{
  FILE *infile;
  char line[256];
  int variable;
  double value;
  int required;                 // number of next required parameter
  int index;                    // index into _required_parameters
  double *pars;                 // short name for _setup.parameters
  int k;

  // it's OK if the parameter file doesn't exist yet
  // it'll be created in due course with some default values
  if(access(filename, F_OK) == -1)
      return INTERP_OK;
  // open original for reading
  infile = fopen(filename, "r");
  CHKS((infile == NULL), _("Unable to open parameter file: '%s'"), filename);

  pars = _setup.parameters;
  k = 0;
  index = 0;
  required = _required_parameters[index++];
  while (feof(infile) == 0) {
    if (fgets(line, 256, infile) == NULL) {
      break;
    }
    // try for a variable-value match in the file
    if (sscanf(line, "%d %lf", &variable, &value) == 2) {
      CHKS(((variable <= 0)
           || (variable >= RS274NGC_MAX_PARAMETERS)),
          NCE_PARAMETER_NUMBER_OUT_OF_RANGE);
      for (; k < RS274NGC_MAX_PARAMETERS; k++) {
        if (k > variable) {
          fclose(infile);
          ERS(NCE_PARAMETER_FILE_OUT_OF_ORDER);
        } else if (k == variable) {
          pars[k] = value;
          if (k == required)
            required = _required_parameters[index++];
          k++;
          break;
        } else                  // if (k < variable)
        {
          if (k == required)
            required = _required_parameters[index++];
          pars[k] = 0;
        }
      }
    }
  }
  fclose(infile);
  for (; k < RS274NGC_MAX_PARAMETERS; k++) {
    pars[k] = 0;
  }
  return INTERP_OK;
}

/***********************************************************************/

/*! Interp::save_parameters

Returned Value:
  If any of the following errors occur, this returns the error code shown.
  Otherwise it returns INTERP_OK.
  1. The existing file cannot be renamed:  NCE_CANNOT_CREATE_BACKUP_FILE
  2. The renamed file cannot be opened to read: NCE_CANNOT_OPEN_BACKUP_FILE
  3. The new file cannot be opened to write: NCE_CANNOT_OPEN_VARIABLE_FILE
  4. A parameter index is out of range: NCE_PARAMETER_NUMBER_OUT_OF_RANGE
  5. The renamed file is out of order: NCE_PARAMETER_FILE_OUT_OF_ORDER

Side Effects: See below

Called By:
   external programs
   Interp::exit

A file containing variable-value assignments is updated. The old
version of the file is saved under a different name.  For each
variable-value pair in the old file, a line is written in the new file
giving the current value of the variable.  File lines have the form:

<variable number> <value>

e.g.

5161 10.456

If a required parameter is missing from the input file, this does not
complain, but does write it in the output file.

*/
int Interp::save_parameters(const char *filename,      //!< name of file to write
                             const double parameters[]) //!< parameters to save   
{
  FILE *infile;
  FILE *outfile;
  char line[PATH_MAX];
  int variable;
  double value;
  int required;                 // number of next required parameter
  int index;                    // index into _required_parameters
  int k;

  std::string tempfile = std::string(filename) + ".new";
  outfile = fopen(tempfile.c_str(), "w");
  CHKS((outfile == NULL), NCE_CANNOT_OPEN_VARIABLE_FILE);

  infile = fopen(filename, "r");
  if(!infile)
    infile = fopen("/dev/null", "r");

  k = 0;
  index = 0;
  required = _required_parameters[index++];
  while (feof(infile) == 0) {
    if (fgets(line, sizeof(line), infile) == NULL) {
      break;
    }
    // try for a variable-value match
    if (sscanf(line, "%d %lf", &variable, &value) == 2) {
      CHKS(((variable <= 0)
           || (variable >= RS274NGC_MAX_PARAMETERS)),
          NCE_PARAMETER_NUMBER_OUT_OF_RANGE);
      for (; k < RS274NGC_MAX_PARAMETERS; k++) {
        if (k > variable) {
          fclose(infile);
          fclose(outfile);
          ERS(NCE_PARAMETER_FILE_OUT_OF_ORDER);
        } else if (k == variable) {
          sprintf(line, "%d\t%f\n", k, parameters[k]);
          fputs(line, outfile);
          if (k == required)
            required = _required_parameters[index++];
          k++;
          break;
        } else if (k == required)       // know (k < variable)
        {
          sprintf(line, "%d\t%f\n", k, parameters[k]);
          fputs(line, outfile);
          required = _required_parameters[index++];
        }
      }
    }
  }
  fclose(infile);
  for (; k < RS274NGC_MAX_PARAMETERS; k++) {
    if (k == required) {
      sprintf(line, "%d\t%f\n", k, parameters[k]);
      fputs(line, outfile);
      required = _required_parameters[index++];
    }
  }

  fflush(outfile);
  fdatasync(fileno(outfile));
  fclose(outfile);
  std::string bakfile = std::string(filename)
                            + RS274NGC_PARAMETER_FILE_BACKUP_SUFFIX;
  unlink(bakfile.c_str());
  if(link(filename, bakfile.c_str()) < 0)
    perror("link (updating variable file)");
  if(rename(tempfile.c_str(), filename) < 0)
    perror("rename (updating variable file)");
  return INTERP_OK;
}

/***********************************************************************/

/*! Interp::synch

Returned Value: int (INTERP_OK)

Side Effects:
   sets the value of many attribute of _setup by calling various
   GET_EXTERNAL_xxx functions.

Called By:
   Interp::init
   external programs

This function gets the _setup world model in synch with the rest of
the controller.

*/

int Interp::synch()
{

  char file_name[LINELEN];

  _setup.control_mode = GET_EXTERNAL_MOTION_CONTROL_MODE();
  _setup.AA_current = GET_EXTERNAL_POSITION_A();
  _setup.BB_current = GET_EXTERNAL_POSITION_B();
  _setup.CC_current = GET_EXTERNAL_POSITION_C();
  _setup.current_pocket = GET_EXTERNAL_TOOL_SLOT();
  _setup.current_x = GET_EXTERNAL_POSITION_X();
  _setup.current_y = GET_EXTERNAL_POSITION_Y();
  _setup.current_z = GET_EXTERNAL_POSITION_Z();
  _setup.u_current = GET_EXTERNAL_POSITION_U();
  _setup.v_current = GET_EXTERNAL_POSITION_V();
  _setup.w_current = GET_EXTERNAL_POSITION_W();
  _setup.feed_rate = GET_EXTERNAL_FEED_RATE();
  _setup.flood = GET_EXTERNAL_FLOOD();
  _setup.length_units = GET_EXTERNAL_LENGTH_UNIT_TYPE();
  _setup.mist = GET_EXTERNAL_MIST();
  _setup.plane = GET_EXTERNAL_PLANE();
  _setup.selected_pocket = GET_EXTERNAL_SELECTED_TOOL_SLOT();
  _setup.speed = GET_EXTERNAL_SPEED();
  _setup.spindle_turning = GET_EXTERNAL_SPINDLE();
  _setup.pockets_max = GET_EXTERNAL_POCKETS_MAX();
  _setup.traverse_rate = GET_EXTERNAL_TRAVERSE_RATE();
  _setup.feed_override = GET_EXTERNAL_FEED_OVERRIDE_ENABLE();
  _setup.speed_override = GET_EXTERNAL_SPINDLE_OVERRIDE_ENABLE();
  _setup.adaptive_feed = GET_EXTERNAL_ADAPTIVE_FEED_ENABLE();
  _setup.feed_hold = GET_EXTERNAL_FEED_HOLD_ENABLE();

  GET_EXTERNAL_PARAMETER_FILE_NAME(file_name, (LINELEN - 1));
  save_parameters(((file_name[0] ==
                             0) ?
                            RS274NGC_PARAMETER_FILE_NAME_DEFAULT :
                            file_name), _setup.parameters);

  load_tool_table();   /*  must set  _setup.tool_max first */

  // read_inputs(&_setup); // input/probe/toolchange 

  write_settings(&_setup);

  return INTERP_OK;
}

/***********************************************************************/
/***********************************************************************/

/*

The functions in this section are to extract information from the
interpreter.

*/

/***********************************************************************/

/*! Interp::active_g_codes

Returned Value: none

Side Effects: copies active G codes into the codes array

Called By: external programs

See documentation of write_g_codes.

*/

void Interp::active_g_codes(int *codes)        //!< array of codes to copy into
{
  int n;

  for (n = 0; n < ACTIVE_G_CODES; n++) {
    codes[n] = _setup.active_g_codes[n];
  }
}

/***********************************************************************/

/*! Interp::active_m_codes

Returned Value: none

Side Effects: copies active M codes into the codes array

Called By: external programs

See documentation of write_m_codes.

*/

void Interp::active_m_codes(int *codes)        //!< array of codes to copy into
{
  int n;

  for (n = 0; n < ACTIVE_M_CODES; n++) {
    codes[n] = _setup.active_m_codes[n];
  }
}

/***********************************************************************/

/*! Interp::active_settings

Returned Value: none

Side Effects: copies active F, S settings into array

Called By: external programs

See documentation of write_settings.

*/

void Interp::active_settings(double *settings) //!< array of settings to copy into
{
  int n;

  for (n = 0; n < ACTIVE_SETTINGS; n++) {
    settings[n] = _setup.active_settings[n];
  }
}

void Interp::setError(const char *fmt, ...)
{
    va_list ap;

    va_start(ap, fmt);

    vsnprintf(savedError, LINELEN, fmt, ap);

    va_end(ap);
}

const char *Interp::getSavedError()
{
    return savedError;
}

// set error message text without going through printf format interpretation
int Interp::setSavedError(const char *msg)
{
    savedError[0] = '\0';
    strncpy(savedError, msg, LINELEN);
    return INTERP_OK;
}

/***********************************************************************/

/*! Interp::error_text

Returned Value: none

Side Effects: see below

Called By: external programs

This copies the error string whose index in the _rs274ngc_errors array
is error_code into the error_text array -- unless the error_code is
an out-of-bounds index or the length of the error string is not less
than max_size, in which case an empty string is put into the
error_text. The length of the error_text array should be at least
max_size.

*/

char * Interp::error_text(int error_code,        //!< code number of error
                         char *error_text,      //!< char array to copy error text into  
                         size_t max_size)  //!< maximum number of characters to copy
{
    if(error_code == INTERP_ERROR)
    {
        strncpy(error_text, savedError, max_size);
        error_text[max_size-1] = 0;

        return error_text;
    }
    else if (error_code == INTERP_FILE_NOT_OPEN)
    {
        strncpy(error_text, "File not open", max_size);
        error_text[max_size-1] = 0;

        return error_text;
    }

    error_text[0] = 0;
    return error_text;
}

/***********************************************************************/

/*! Interp::file_name

Returned Value: none

Side Effects: see below

Called By: external programs

This copies the _setup.filename (the name of the currently open
file) into the file_name array -- unless the name is not shorter than
max_size, in which case a null string is put in the file_name array.


*/

char *Interp::file_name(char *file_name,        //!< string: to copy file name into
                        size_t max_size)   //!< maximum number of characters to copy
{
  if (strlen(_setup.filename) < ((size_t) max_size))
    strcpy(file_name, _setup.filename);
  else
    file_name[0] = 0;
  return file_name;
}

/***********************************************************************/

/*! Interp::line_length

Returned Value: the length of the most recently read line

Side Effects: none

Called By: external programs

*/

size_t Interp::line_length()
{
  return _setup.line_length;
}

/***********************************************************************/

/*! Interp::line_text

Returned Value: none

Side Effects: See below

Called By: external programs

This copies at most (max_size - 1) non-null characters of the most
recently read line into the line_text string and puts a NULL after the
last non-null character.

*/

char *Interp::line_text(char *line_text,        //!< string: to copy line into
                        size_t max_size)   //!< maximum number of characters to copy
{
  size_t n;
  char *the_text;

  the_text = _setup.linetext;
  for (n = 0; n < (max_size - 1); n++) {
    if (the_text[n] != 0)
      line_text[n] = the_text[n];
    else
      break;
  }
  line_text[n] = 0;
  return line_text;
}

/***********************************************************************/

/*! Interp::sequence_number

Returned Value: the current interpreter sequence number (how many
lines read since the last time the sequence number was reset to zero,
which happens only when Interp::init or Interp::open is called).

Side Effects: none

Called By: external programs

*/

int Interp::sequence_number()
{
  return _setup.sequence_number;
}

/***********************************************************************/

/*! Interp::stack_name

Returned Value: none

Side Effects: see below

Called By: external programs

This copies at most (max_size - 1) non-null characters from the
string whose index in the _setup.stack array is stack_index into the
function_name string and puts a NULL after the last non-null character --
unless the stack_index is an out-of-bounds index, in which case an
empty string is put into the function_name.

This function is intended to be used several times in a row to get the
stack of function calls that existed when the most recent error
occurred. It should be called first with stack_index equal to 0,
next with stack_index equal to 1, and so on, stopping when an
empty string is returned for the name.

*/

char *Interp::stack_name(int stack_index,       //!< index into stack of function names
                         char *function_name,   //!< string: to copy function name into
                         size_t max_size)  //!< maximum number of characters to copy
{
  size_t n;
  char *the_name;

  if ((stack_index > -1) && (stack_index < STACK_LEN)) {
    the_name = _setup.stack[stack_index];
    for (n = 0; n < (max_size - 1); n++) {
      if (the_name[n] != 0)
        function_name[n] = the_name[n];
      else
        break;
    }
    function_name[n] = 0;
  } else
    function_name[0] = 0;
  return function_name;
}

/***********************************************************************/

/* Interp::ini_load()

Returned Value: INTERP_OK, RS274NGC_ERROR

Side Effects:
   An INI file containing values for global variables is used to
   update the globals

Called By:
   emctask before calling Interp::init()

The file looks like this:

[RS274NGC]
VARIABLE_FILE = rs274ngc.var

*/


int Interp::ini_load(const char *filename)
{
    IniFile inifile;
    const char *inistring;

    // open it
    if (inifile.Open(filename) == false) {
        logDebug("Unable to open inifile:%s:", filename);
	return -1;
    }

    logDebug("Opened inifile:%s:", filename);


    if (NULL != (inistring = inifile.Find("PARAMETER_FILE", "RS274NGC"))) {
	// found it
	strncpy(_parameter_file_name, inistring, LINELEN);
        if (_parameter_file_name[LINELEN-1] != '\0') {
            logDebug("%s:[RS274NGC]PARAMETER_FILE is too long (max len %d)", filename, LINELEN-1);
            inifile.Close();
            _parameter_file_name[0] = '\0';
            return -1;
        }
        logDebug("found PARAMETER_FILE:%s:", _parameter_file_name);
    } else {
	// not found, leave RS274NGC_PARAMETER_FILE alone
        logDebug("did not find PARAMETER_FILE");
    }

    // close it
    inifile.Close();

    return 0;
}

int Interp::init_tool_parameters()
{
  if (_setup.random_toolchanger) {
     // random_toolchanger: tool at startup expected
    _setup.parameters[5400] = _setup.tool_table[0].toolno;
    _setup.parameters[5401] = _setup.tool_table[0].offset.tran.x;
    _setup.parameters[5402] = _setup.tool_table[0].offset.tran.y;
    _setup.parameters[5403] = _setup.tool_table[0].offset.tran.z;
    _setup.parameters[5404] = _setup.tool_table[0].offset.a;
    _setup.parameters[5405] = _setup.tool_table[0].offset.b;
    _setup.parameters[5406] = _setup.tool_table[0].offset.c;
    _setup.parameters[5407] = _setup.tool_table[0].offset.u;
    _setup.parameters[5408] = _setup.tool_table[0].offset.v;
    _setup.parameters[5409] = _setup.tool_table[0].offset.w;
    _setup.parameters[5410] = _setup.tool_table[0].diameter;
    _setup.parameters[5411] = _setup.tool_table[0].frontangle;
    _setup.parameters[5412] = _setup.tool_table[0].backangle;
    _setup.parameters[5413] = _setup.tool_table[0].orientation;
  } else {
    // non random_toolchanger: no tool at startup, one-time init
    if (_setup.tool_table[0].toolno == -1) {
      default_tool_parameters();
    }
  }
  return 0;
}

int Interp::default_tool_parameters()
{
  _setup.parameters[5400] =  0; // toolno
  _setup.parameters[5401] =  0; // x offset
  _setup.parameters[5402] =  0; // y offset RESERVED
  _setup.parameters[5403] =  0; // z offset
  _setup.parameters[5404] =  0; // a offset RESERVED
  _setup.parameters[5405] =  0; // b offset RESERVED
  _setup.parameters[5406] =  0; // c offset RESERVED
  _setup.parameters[5407] =  0; // u offset RESERVED
  _setup.parameters[5408] =  0; // v offset RESERVED
  _setup.parameters[5409] =  0; // w offset RESERVED
  _setup.parameters[5410] =  0; // diameter
  _setup.parameters[5411] =  0; // frontangle
  _setup.parameters[5412] =  0; // backangle
  _setup.parameters[5413] =  0; // orientation
  return 0;
}

int Interp::set_tool_parameters()
{
  // invoke to set tool parameters for current tool (pocket==0)
  // when a tool is absent, set default (zero offset) tool parameters

  if ((! _setup.random_toolchanger) && (_setup.tool_table[0].toolno <= 0)) {
    default_tool_parameters();
    return 0;
  }
  _setup.parameters[5400] = _setup.tool_table[0].toolno;
  _setup.parameters[5401] = _setup.tool_table[0].offset.tran.x;
  _setup.parameters[5402] = _setup.tool_table[0].offset.tran.y;
  _setup.parameters[5403] = _setup.tool_table[0].offset.tran.z;
  _setup.parameters[5404] = _setup.tool_table[0].offset.a;
  _setup.parameters[5405] = _setup.tool_table[0].offset.b;
  _setup.parameters[5406] = _setup.tool_table[0].offset.c;
  _setup.parameters[5407] = _setup.tool_table[0].offset.u;
  _setup.parameters[5408] = _setup.tool_table[0].offset.v;
  _setup.parameters[5409] = _setup.tool_table[0].offset.w;
  _setup.parameters[5410] = _setup.tool_table[0].diameter;
  _setup.parameters[5411] = _setup.tool_table[0].frontangle;
  _setup.parameters[5412] = _setup.tool_table[0].backangle;
  _setup.parameters[5413] = _setup.tool_table[0].orientation;

  return 0;
}

int Interp::enter_remap(void)
{
    _setup.remap_level++;
    if (_setup.remap_level == MAX_NESTED_REMAPS) {
	_setup.remap_level = 0;
	ERS("maximum nesting of remapped blocks execeeded");
    }

    // push onto block stack
    CONTROLLING_BLOCK(_setup) = EXECUTING_BLOCK(_setup);
    CONTROLLING_BLOCK(_setup).breadcrumbs = 0; // clear trail
    // set later but tested for in remap_in_progress()
    CONTROLLING_BLOCK(_setup).executing_remap = NULL;

    // remember the line where remap was discovered
    logRemap("enter_remap into %d - saved_line_number=%d",
	     _setup.remap_level, _setup.sequence_number);
    CONTROLLING_BLOCK(_setup).saved_line_number = _setup.sequence_number;
    _setup.sequence_number = 0;
    return INTERP_OK;
}

int Interp::leave_remap(void)
{
    // restore the line number where remap was found
    logRemap("leave_remap from %d propagate saved_line_number=%d",
	     _setup.remap_level, CONTROLLING_BLOCK(_setup).saved_line_number);

    _setup.sequence_number = CONTROLLING_BLOCK(_setup).saved_line_number;
    _setup.blocks[_setup.remap_level].executing_remap = NULL;
    _setup.remap_level--; // drop one nesting level
    if (_setup.remap_level < 0) {
	ERS("BUG: remap_level < 0 : %d",_setup.remap_level);
    }
    return INTERP_OK;
}

<<<<<<< HEAD

void Interp::program_end_cleanup(setup_pointer settings) {
    int index;

    settings->current_x += settings->origin_offset_x;
    settings->current_y += settings->origin_offset_y;
    settings->current_z += settings->origin_offset_z;
    settings->AA_current += settings->AA_origin_offset;
    settings->BB_current += settings->BB_origin_offset;
    settings->CC_current += settings->CC_origin_offset;
    settings->u_current += settings->u_origin_offset;
    settings->v_current += settings->v_origin_offset;
    settings->w_current += settings->w_origin_offset;
    rotate(&settings->current_x, &settings->current_y, settings->rotation_xy);

    settings->origin_index = 1;
    settings->parameters[5220] = 1.0;
    settings->origin_offset_x = USER_TO_PROGRAM_LEN(settings->parameters[5221]);
    settings->origin_offset_y = USER_TO_PROGRAM_LEN(settings->parameters[5222]);
    settings->origin_offset_z = USER_TO_PROGRAM_LEN(settings->parameters[5223]);
    settings->AA_origin_offset = USER_TO_PROGRAM_ANG(settings->parameters[5224]);
    settings->BB_origin_offset = USER_TO_PROGRAM_ANG(settings->parameters[5225]);
    settings->CC_origin_offset = USER_TO_PROGRAM_ANG(settings->parameters[5226]);
    settings->u_origin_offset = USER_TO_PROGRAM_LEN(settings->parameters[5227]);
    settings->v_origin_offset = USER_TO_PROGRAM_LEN(settings->parameters[5228]);
    settings->w_origin_offset = USER_TO_PROGRAM_LEN(settings->parameters[5229]);
    settings->rotation_xy = settings->parameters[5230];

    rotate(&settings->current_x, &settings->current_y, -settings->rotation_xy);
    settings->current_x -= settings->origin_offset_x;
    settings->current_y -= settings->origin_offset_y;
    settings->current_z -= settings->origin_offset_z;
    settings->AA_current -= settings->AA_origin_offset;
    settings->BB_current -= settings->BB_origin_offset;
    settings->CC_current -= settings->CC_origin_offset;
    settings->u_current -= settings->u_origin_offset;
    settings->v_current -= settings->v_origin_offset;
    settings->w_current -= settings->w_origin_offset;

    SET_G5X_OFFSET(settings->origin_index,
                   settings->origin_offset_x,
                   settings->origin_offset_y,
                   settings->origin_offset_z,
                   settings->AA_origin_offset,
                   settings->BB_origin_offset,
                   settings->CC_origin_offset,
                   settings->u_origin_offset,
                   settings->v_origin_offset,
                   settings->w_origin_offset);
    SET_XY_ROTATION(settings->rotation_xy);

    if (settings->plane != CANON_PLANE_XY) {
        SELECT_PLANE(CANON_PLANE_XY);
        settings->plane = CANON_PLANE_XY;
    }

    settings->distance_mode = MODE_ABSOLUTE;

    settings->feed_mode = UNITS_PER_MINUTE;
    SET_FEED_MODE(0);
    settings->feed_rate = 0;
    SET_FEED_RATE(0);

    if (!settings->feed_override) {
        ENABLE_FEED_OVERRIDE();
        settings->feed_override = true;
    }
    if (!settings->speed_override) {
        ENABLE_SPEED_OVERRIDE();
        settings->speed_override = true;
    }

    settings->cutter_comp_side = false;
    settings->cutter_comp_firstmove = true;

    STOP_SPINDLE_TURNING();
    settings->spindle_turning = CANON_STOPPED;

    /* turn off FPR */
    SET_SPINDLE_MODE(0);

    settings->motion_mode = G_1;

    if (settings->mist) {
        MIST_OFF();
        settings->mist = false;
    }
    if (settings->flood) {
        FLOOD_OFF();
        settings->flood = false;
    }

/*10*/
    if (settings->disable_g92_persistence)
	// Clear G92/G52 offset
	for (index=5210; index<=5219; index++)
	    settings->parameters[index] = 0;
}


=======
>>>>>>> bfbd50c6
int Interp::on_abort(int reason, const char *message)
{
    logDebug("on_abort reason=%d message='%s'", reason, message);

    reset();
    _setup.mdi_interrupt = false;

    // clear in case set by an interrupted remapped procedure
    // if set, may cause a "Queue is not empty after tool change" error
    _setup.toolchange_flag = false;
    _setup.probe_flag = false;
    _setup.input_flag = false;

    if (_setup.on_abort_command == NULL)
	return -1;

    char cmd[LINELEN];

    snprintf(cmd,sizeof(cmd), "%s [%d]",_setup.on_abort_command, reason);
    int status = execute(cmd);

    ERP(status);
    return status;
}

// spun out from interp_o_word so we can use it to test ngc file accessibility during
// config file parsing (REMAP... ngc=<basename>)
FILE *Interp::find_ngc_file(setup_pointer settings,const char *basename, char *foundhere )
{
    FILE *newFP;
    char tmpFileName[PATH_MAX+1];
    char newFileName[PATH_MAX+1];
    char foundPlace[PATH_MAX+1];
    int  dct;

    // look for a new file
    sprintf(tmpFileName, "%s.ngc", basename);

    // find subroutine by search: program_prefix, subroutines, wizard_root
    // use first file found

    // first look in the program_prefix place
    sprintf(newFileName, "%s/%s", settings->program_prefix, tmpFileName);
    newFP = fopen(newFileName, "r");

    // then look in the subroutines place
    if (!newFP) {
	for (dct = 0; dct < MAX_SUB_DIRS; dct++) {
	    if (!settings->subroutines[dct])
		continue;
	    sprintf(newFileName, "%s/%s", settings->subroutines[dct], tmpFileName);
	    newFP = fopen(newFileName, "r");
	    if (newFP) {
		// logOword("fopen: |%s|", newFileName);
		break; // use first occurrence in dir search
	    }
	}
    }
    // if not found, search the wizard tree
    if (!newFP) {
	int ret;
	ret = findFile(settings->wizard_root, tmpFileName, foundPlace);

	if (INTERP_OK == ret) {
	    // create the long name
	    sprintf(newFileName, "%s/%s",
		    foundPlace, tmpFileName);
	    newFP = fopen(newFileName, "r");
	}
    }
    if (foundhere && (newFP != NULL)) 
	strcpy(foundhere, newFileName);
    return newFP;
}

static std::set<std::string> stringtable;

const char *strstore(const char *s)
{
    using namespace std;

    if (s == NULL)
        throw invalid_argument("strstore(): NULL argument");
    pair< set<string>::iterator, bool > pair = stringtable.insert(s);
    return pair.first->c_str();
}

context_struct::context_struct()
: position(0), sequence_number(0), filename(""), subName(""),
context_status(0), call_type(0)

{
    memset(saved_params, 0, sizeof(saved_params));
    memset(saved_g_codes, 0, sizeof(saved_g_codes));
    memset(saved_m_codes, 0, sizeof(saved_m_codes));
    memset(saved_settings, 0, sizeof(saved_settings));
}<|MERGE_RESOLUTION|>--- conflicted
+++ resolved
@@ -2445,109 +2445,6 @@
     return INTERP_OK;
 }
 
-<<<<<<< HEAD
-
-void Interp::program_end_cleanup(setup_pointer settings) {
-    int index;
-
-    settings->current_x += settings->origin_offset_x;
-    settings->current_y += settings->origin_offset_y;
-    settings->current_z += settings->origin_offset_z;
-    settings->AA_current += settings->AA_origin_offset;
-    settings->BB_current += settings->BB_origin_offset;
-    settings->CC_current += settings->CC_origin_offset;
-    settings->u_current += settings->u_origin_offset;
-    settings->v_current += settings->v_origin_offset;
-    settings->w_current += settings->w_origin_offset;
-    rotate(&settings->current_x, &settings->current_y, settings->rotation_xy);
-
-    settings->origin_index = 1;
-    settings->parameters[5220] = 1.0;
-    settings->origin_offset_x = USER_TO_PROGRAM_LEN(settings->parameters[5221]);
-    settings->origin_offset_y = USER_TO_PROGRAM_LEN(settings->parameters[5222]);
-    settings->origin_offset_z = USER_TO_PROGRAM_LEN(settings->parameters[5223]);
-    settings->AA_origin_offset = USER_TO_PROGRAM_ANG(settings->parameters[5224]);
-    settings->BB_origin_offset = USER_TO_PROGRAM_ANG(settings->parameters[5225]);
-    settings->CC_origin_offset = USER_TO_PROGRAM_ANG(settings->parameters[5226]);
-    settings->u_origin_offset = USER_TO_PROGRAM_LEN(settings->parameters[5227]);
-    settings->v_origin_offset = USER_TO_PROGRAM_LEN(settings->parameters[5228]);
-    settings->w_origin_offset = USER_TO_PROGRAM_LEN(settings->parameters[5229]);
-    settings->rotation_xy = settings->parameters[5230];
-
-    rotate(&settings->current_x, &settings->current_y, -settings->rotation_xy);
-    settings->current_x -= settings->origin_offset_x;
-    settings->current_y -= settings->origin_offset_y;
-    settings->current_z -= settings->origin_offset_z;
-    settings->AA_current -= settings->AA_origin_offset;
-    settings->BB_current -= settings->BB_origin_offset;
-    settings->CC_current -= settings->CC_origin_offset;
-    settings->u_current -= settings->u_origin_offset;
-    settings->v_current -= settings->v_origin_offset;
-    settings->w_current -= settings->w_origin_offset;
-
-    SET_G5X_OFFSET(settings->origin_index,
-                   settings->origin_offset_x,
-                   settings->origin_offset_y,
-                   settings->origin_offset_z,
-                   settings->AA_origin_offset,
-                   settings->BB_origin_offset,
-                   settings->CC_origin_offset,
-                   settings->u_origin_offset,
-                   settings->v_origin_offset,
-                   settings->w_origin_offset);
-    SET_XY_ROTATION(settings->rotation_xy);
-
-    if (settings->plane != CANON_PLANE_XY) {
-        SELECT_PLANE(CANON_PLANE_XY);
-        settings->plane = CANON_PLANE_XY;
-    }
-
-    settings->distance_mode = MODE_ABSOLUTE;
-
-    settings->feed_mode = UNITS_PER_MINUTE;
-    SET_FEED_MODE(0);
-    settings->feed_rate = 0;
-    SET_FEED_RATE(0);
-
-    if (!settings->feed_override) {
-        ENABLE_FEED_OVERRIDE();
-        settings->feed_override = true;
-    }
-    if (!settings->speed_override) {
-        ENABLE_SPEED_OVERRIDE();
-        settings->speed_override = true;
-    }
-
-    settings->cutter_comp_side = false;
-    settings->cutter_comp_firstmove = true;
-
-    STOP_SPINDLE_TURNING();
-    settings->spindle_turning = CANON_STOPPED;
-
-    /* turn off FPR */
-    SET_SPINDLE_MODE(0);
-
-    settings->motion_mode = G_1;
-
-    if (settings->mist) {
-        MIST_OFF();
-        settings->mist = false;
-    }
-    if (settings->flood) {
-        FLOOD_OFF();
-        settings->flood = false;
-    }
-
-/*10*/
-    if (settings->disable_g92_persistence)
-	// Clear G92/G52 offset
-	for (index=5210; index<=5219; index++)
-	    settings->parameters[index] = 0;
-}
-
-
-=======
->>>>>>> bfbd50c6
 int Interp::on_abort(int reason, const char *message)
 {
     logDebug("on_abort reason=%d message='%s'", reason, message);
