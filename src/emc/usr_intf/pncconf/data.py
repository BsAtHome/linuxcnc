#!/usr/bin/env python
# -*- encoding: utf-8 -*-
#    This is pncconf, a graphical configuration editor for LinuxCNC
#    Chris Morley copyright 2009
#    This is based from stepconf, a graphical configuration editor for linuxcnc
#    Copyright 2007 Jeff Epler <jepler@unpythonic.net>
#
#    This program is free software; you can redistribute it and/or modify
#    it under the terms of the GNU General Public License as published by
#    the Free Software Foundation; either version 2 of the License, or
#    (at your option) any later version.
#
#    This program is distributed in the hope that it will be useful,
#    but WITHOUT ANY WARRANTY; without even the implied warranty of
#    MERCHANTABILITY or FITNESS FOR A PARTICULAR PURPOSE.  See the
#    GNU General Public License for more details.
#
#    You should have received a copy of the GNU General Public License
#    along with this program; if not, write to the Free Software
#    Foundation, Inc., 51 Franklin Street, Fifth Floor, Boston, MA 02110-1301 USA.
from __future__ import print_function
import os
import sys
import errno
import hashlib
<<<<<<< HEAD
import subprocess
=======
>>>>>>> b07bf12f
import xml.dom.minidom

if sys.version_info[0] == 3:
    import subprocess
else:
    import commands as subprocess

def md5sum(filename):
    try:
        f = open(filename, "rb")
    except IOError:
        return None
    else:
        return hashlib.md5(f.read()).hexdigest()

# warning any data that doesn't start with a _ will be saved
# and reloaded - this could change the type
class Data:
    def __init__(self, app, private_data_instance,base_dir, linuxcnc_version):
        global _PD
        global _APP
        global _BASE
        _APP = app
        _PD = private_data_instance
        _BASE = base_dir
        self.linuxcnc_version = linuxcnc_version
        # custom signal name lists
        self.halencoderinputsignames = []
        self.halmuxencodersignames = []
        self.halresolversignames = []
        self.hal8i20signames = []
        self.halpwmoutputsignames = []
        self.haltppwmoutputsignames = []
        self.halinputsignames = []
        self.haloutputsignames = []
        self.halsteppersignames = []
        self.halpotsignames = []
        self.halanaloginsignames = []

        # internal flags
        self._mesa0_arrayloaded = False
        self._mesa0_configured = False
        self._mesa1_configured = False
        self._mesa1_arrayloaded = False
        self._components_is_prepared = False

        # internal combobox arrays
        self._notusedliststore = None
        self._gpioliststore = None
        self._stepperliststore = None
        self._encoderliststore = None
        self._muxencoderliststore = None
        self._resolverliststore = None
        self._8i20liststore = None
        self._pwmliststore = None
        self._tppwmliststore = None
        self._sserialliststore = None
        self._potliststore = None
        self._analoginliststore = None

        self._gpioosignaltree = None
        self._gpioisignaltree = None
        self._steppersignaltree = None
        self._encodersignaltree = None
        self._muxencodersignaltree = None
        self._resolversignaltree = None
        self._8i20signaltree = None
        self._pwmcontrolsignaltree = None
        self._pwmrelatedsignaltree = None
        self._tppwmsignaltree = None
        self._sserialsignaltree = None
        self._potsignaltree = None
        self._analoginsignaltree = None

        # pncconf default options
        self.createsymlink = 1
        self.createshortcut = 0
        self.useinisubstitution = False
        self._lastconfigname= ""
        self._chooselastconfig = True
        self._preference_version = 1.0
        self._pncconf_version = 3.0 # This is the actual version of this program
        self.pncconf_loaded_version = 3.0 # This will version number for new configs or be overwritten by a loaded file to the files version.
        self._re_editmode = False
        self._customfirmwarefilename = "~/Desktop/custom_firmware/firmware.py"
        self.advanced_option = False
        self._substitution_list=[]

        # basic machine data
        self.help = "help-welcome.txt"
        self.machinename = _("my_LinuxCNC_machine")
        self.frontend = _PD._AXIS 
        self.axes = 0 # XYZ
        self.include_spindle = True
        self.available_axes = []
        self.baseperiod = 50000
        self.servoperiod = 1000000
        self.units = _PD._IMPERIAL # inch
        self.limitsnone = True
        self.limitswitch = False
        self.limitshared = False
        self.homenone = True
        self.homeswitch = False
        self.homeindex = False
        self.homeboth = False
        self.limitstype = 0
        self.homingtype = 0
        self.usbdevicename = "none"
        self.joystickjog = False
        self.joystickjograpidrate0 = 0.1
        self.joystickjograpidrate1 = 1.0
        self.joystickjograpidrate2 = 10.0
        self.joystickjograpidrate3 = 100.0
        self.joycmdrapida = ""
        self.joycmdrapidb = ""
        self.joycmdxpos = ""
        self.joycmdxneg = ""
        self.joycmdypos = ""
        self.joycmdyneg = ""
        self.joycmdzpos = ""
        self.joycmdzneg = ""
        self.joycmdapos = ""
        self.joycmdaneg = ""
        self.joycmdrapid = ""
        self.joycmdanalogx = ""
        self.joycmdanalogy = ""
        self.joycmdanalogz = ""
        self.joycmdanaloga = ""
        self.externaljog = False
        self.singlejogbuttons = False
        self.multijogbuttons = False
        self.jograpidrate = 1.0

        self.externalmpg = False
        self.guimpg = True    
        self.multimpg = False
        self.sharedmpg = False
        self.incrselect = False
        self.mpgincrvalue0 = 0     # all incr-select low
        self.mpgincrvalue1 = .0001 # incr-select-a  high
        self.mpgincrvalue2 = .0005 # b
        self.mpgincrvalue3 = .001  # ab
        self.mpgincrvalue4 = .005  # c
        self.mpgincrvalue5 = .01   # ac
        self.mpgincrvalue6 = .05   # bc
        self.mpgincrvalue7 = .1    # abc
        self.mpgincrvalue8 = .125 # d
        self.mpgincrvalue9 = .125  # ad
        self.mpgincrvalue10 = .125  # bd
        self.mpgincrvalue11 = .125  # abd
        self.mpgincrvalue12 = .125 # cd
        self.mpgincrvalue13 = .125 # acd
        self.mpgincrvalue14 = .125 # bcd
        self.mpgincrvalue15 = .125 # abcd
        self.mpgdebounce = True
        self.mpgdebouncetime = .2
        self.mpggraycode = False
        self.mpgignorefalse = False

        self.externalfo = False
        self.fo_usempg = False
        self.fo_useswitch = False
        self.foincrvalue0 = 0  # all incr-select low
        self.foincrvalue1 = 5  # incr-select-a  high
        self.foincrvalue2 = 10  # b
        self.foincrvalue3 = 25  # ab
        self.foincrvalue4 = 50 # c
        self.foincrvalue5 = 75 # ac
        self.foincrvalue6 = 90 # bc
        self.foincrvalue7 = 100 # abc
        self.foincrvalue8 = 110  # d
        self.foincrvalue9 = 125  # ad
        self.foincrvalue10 = 140  # bd
        self.foincrvalue11 = 150  # abd
        self.foincrvalue12 = 165 # cd
        self.foincrvalue13 = 180 # acd
        self.foincrvalue14 = 190 # bcd
        self.foincrvalue15 = 200 # abcd
        self.fodebounce = True
        self.fodebouncetime = .2
        self.fograycode = False
        self.foignorefalse = False

        self.externalso = False
        self.so_usempg = False
        self.so_useswitch = False
        self.soincrvalue0 = 0  # all incr-select low
        self.soincrvalue1 = 5  # incr-select-a  high
        self.soincrvalue2 = 10  # b
        self.soincrvalue3 = 25  # ab
        self.soincrvalue4 = 50 # c
        self.soincrvalue5 = 75 # ac
        self.soincrvalue6 = 90 # bc
        self.soincrvalue7 = 100 # abc
        self.soincrvalue8 = 110  # d
        self.soincrvalue9 = 125  # ad
        self.soincrvalue10 = 140  # bd
        self.soincrvalue11 = 150  # abd
        self.soincrvalue12 = 165 # cd
        self.soincrvalue13 = 180 # acd
        self.soincrvalue14 = 190 # bcd
        self.soincrvalue15 = 200 # abcd
        self.sodebounce = True
        self.sodebouncetime = .2
        self.sograycode = False
        self.soignorefalse = False

        self.externalmvo = False
        self.mvo_usempg = False
        self.mvo_useswitch = False
        self.mvoincrvalue0 = 0  # all incr-select low
        self.mvoincrvalue1 = 5  # incr-select-a  high
        self.mvoincrvalue2 = 10  # b
        self.mvoincrvalue3 = 25  # ab
        self.mvoincrvalue4 = 50 # c
        self.mvoincrvalue5 = 75 # ac
        self.mvoincrvalue6 = 90 # bc
        self.mvoincrvalue7 = 100 # abc
        self.mvoincrvalue8 = 100  # d
        self.mvoincrvalue9 = 100  # ad
        self.mvoincrvalue10 = 100  # bd
        self.mvoincrvalue11 = 100  # abd
        self.mvoincrvalue12 = 100 # cd
        self.mvoincrvalue13 = 100 # acd
        self.mvoincrvalue14 = 100 # bcd
        self.mvoincrvalue15 = 100 # abcd
        self.mvodebounce = True
        self.mvodebouncetime = .2
        self.mvograycode = False
        self.mvoignorefalse = False

        self.gearselect = False
        self.gsincrvalue0 = 0  # all incr-select low
        self.gsincrvalue1 = 0  # incr-select-a  high
        self.gsincrvalue2 = 0  # b
        self.gsincrvalue3 = 0  # ab
        self.gsincrvalue4 = 0 # c
        self.gsincrvalue5 = 0 # ac
        self.gsincrvalue6 = 0 # bc
        self.gsincrvalue7 = 0 # abc
        self.gsincrvalue8 = 0  # d
        self.gsincrvalue9 = 0  # ad
        self.gsincrvalue10 = 0  # bd
        self.gsincrvalue11 = 0  # abd
        self.gsincrvalue12 = 0 # cd
        self.gsincrvalue13 = 0 # acd
        self.gsincrvalue14 = 0 # bcd
        self.gsincrvalue15 = 0 # abcd
        self.gsdebounce = True
        self.gsdebouncetime = .2
        self.gsgraycode = False
        self.gsignorefalse = False

        self.serial_vfd = False

        # GUI frontend defaults
        self.position_offset = 1 # relative
        self.position_feedback = 1 # actual
        self.max_feed_override = 2.0 # percentage
        self.min_spindle_override = .5
        self.max_spindle_override = 1.0
        # These are for AXIS gui only
        # linear jog defaults are set with: set_axis_unit_defaults() 
        self.default_angular_velocity = 12
        self.min_angular_velocity = 3
        self.max_angular_velocity = 180
        self.increments_metric = "5mm 1mm .5mm .1mm .05mm .01mm .005mm"
        self.increments_imperial= ".1in .05in .01in .005in .001in .0005in .0001in"
        self.editor = "gedit"
        self.geometry = "xyz"
        self.axisforcemax = False
        self.axissize = [False,0,0]
        self.axisposition = [False,0,0]

        # Gmoccapy
        self.gmcpytheme = "Follow System Theme"

        # Touchy only
        self.touchysize = [False,0,0]
        self.touchyposition = [False,0,0]
        self.touchytheme = "Follow System Theme"
        self.touchyforcemax = False
        self.touchyabscolor = "default"
        self.touchyrelcolor = "default"
        self.touchydtgcolor = "default"
        self.touchyerrcolor = "default"

        # QtPlasmaC
        self.qtplasmacmode = 0
        self.qtplasmacscreen = 0
        self.qtplasmacestop = 0
        self.qtplasmacxcam = 0.0
        self.qtplasmacycam = 0.0
        self.qtplasmacxlaser = 0.0
        self.qtplasmacylaser = 0.0
        self.qtplasmacpmx = ""
        self.increments_metric_qtplasmac = "10mm 1mm .1mm .01mm .001mm"
        self.increments_imperial_qtplasmac= "1in .1in .01in .001in .0001in"
        self.qtplasmac_bnames = ["PROBE\TEST","OHMIC\TEST","SINGLE\CUT","NORMAL\CUT","TORCH\PULSE", \
                                 "","","","","","","","","","","","","","",""]
        self.qtplasmac_bcodes = ["probe-test 10","ohmic-test","single-cut","cut-type","torch-pulse 0.5", \
                                 "","","","","","","","","","","","","","",""]
        self.thcadenc = 0
        self.voltsmodel = "10"
        self.voltsfjumper = "32"
        self.voltszerof = 100.0
        self.voltsfullf = 999.
        self.voltsrdiv = 20
        self.voltsenc = "ENCA"

        # LinuxCNC assorted defaults and options
        self.toolchangeprompt = True
        self.multimpg = False
        self.require_homing = True
        self.individual_homing = False
        self.restore_joint_position = False
        self.random_toolchanger = False
        self.raise_z_on_toolchange = False
        self.allow_spindle_on_toolchange = False
        self.customhal = False
        self.usebldc = False

        # These components can be used by pncconf so we must keep track of them.
        # in case the user needs some for a custom HAL file
        self.userneededpid = 0
        self.userneededabs = 0
        self.userneededscale = 0
        self.userneededmux16 = 0
        self.userneededlowpass = 0
        self.userneededbldc = 0

        # pyvcp data
        self.pyvcp = 0 # not included
        self.pyvcpname = "custom.xml"
        self.pyvcpexist = False
        self.pyvcp1 = False
        self.pyvcpblank = True
        self.pyvcphaltype = 0 # no HAL connections specified
        self.pyvcpconnect = 1 # HAL connections allowed
        self.pyvcpwidth = 200
        self.pyvcpheight = 200
        self.pyvcpxpos = 0
        self.pyvcpypos = 0
        self.pyvcpposition = False
        self.pyvcpsize = False

        # gladevcp data
        self.gladevcp = False # not included
        self.gladesample = True
        self.gladeexists = False
        self.spindlespeedbar = True
        self.spindleatspeed = True
        self.maxspeeddisplay = 1000
        self.zerox = False
        self.zeroy = False
        self.zeroz = False
        self.zeroa = False
        self.autotouchz = False
        self.gladevcphaluicmds = 0
        self.centerembededgvcp = True
        self.sideembededgvcp = False
        self.standalonegvcp = False
        self.gladevcpposition = False
        self.gladevcpsize = False
        self.gladevcpforcemax = False
        self.gladevcpwidth = 200
        self.gladevcpheight = 200
        self.gladevcpxpos = 0
        self.gladevcpypos = 0
        self.gladevcptheme = "Follow System Theme"

        # classicladder data
        self.classicladder = 0 # not included
        self.digitsin = 15 # default number of pins
        self.digitsout = 15
        self.s32in = 10
        self.s32out = 10
        self.floatsin = 10
        self.floatsout = 10
        self.bitmem = 50
        self.wordmem = 50
        self.tempexists = 0 # not present ( a blank CL program edited through pncconf)
        self.laddername = "custom.clp"
        self.modbus = 0 # not included
        self.ladderhaltype = 0 # no HAL connections specified
        self.ladderconnect = 1 # HAL connections allowed
        self.ladderexist = False
        self.cl_haluicmds = 0
        self.laddertouchz = False

        # stepper timing data
        self.drivertype = "other"
        self.steptime = 5000
        self.stepspace = 5000
        self.dirhold = 20000 
        self.dirsetup = 20000
        self.latency = 15000
        self.period = 25000

        # For parallel port 
        self.pp1_direction = 1 # output
        self.ioaddr1 = "0"
        self.ioaddr2 = "1"
        self.pp2_direction = 0 # input
        self.ioaddr3 = "2"
        self.pp3_direction = 0 # input
        self.number_pports = 0

        for connector in("pp1","pp2","pp3"):
            # initialize parport input / inv pins
            for i in (2,3,4,5,6,7,8,9,10,11,12,13,15):
                pinname ="%s_Ipin%d"% (connector,i)
                self[pinname] = _PD.UNUSED_INPUT
                pinname ="%s_Ipin%d_inv"% (connector,i)
                self[pinname] = False
            # initialize parport output / inv pins
            for i in (1,2,3,4,5,6,7,8,9,14,16,17):
                pinname ="%s_Opin%d"% (connector,i)
                self[pinname] = _PD.UNUSED_OUTPUT
                pinname ="%s_Opin%d_inv"% (connector,i)
                self[pinname] = False

        self.number_mesa = 1 # number of cards
        # for first mesa card
        self.mesa0_currentfirmwaredata = None
        self.mesa0_boardtitle = "5i25-Internal Data"        
        self.mesa0_firmware = _PD.MESA_INTERNAL_FIRMWAREDATA[0][2]  
        self.mesa0_parportaddrs = "0x378"
        self.mesa0_card_addrs = "192.168.1.121"
        self.mesa0_isawatchdog = 1
        self.mesa0_pwm_frequency = 20000
        self.mesa0_pdm_frequency = 6000000
        self.mesa0_3pwm_frequency = 20000
        self.mesa0_watchdog_timeout = 5000000
        self.mesa0_numof_encodergens = 1
        self.mesa0_numof_resolvers = 0
        self.mesa0_numof_pwmgens = 0
        self.mesa0_numof_tppwmgens = 0
        self.mesa0_numof_stepgens = 5
        self.mesa0_numof_sserialports = 1
        self.mesa0_numof_sserialchannels = 2

        # second mesa card
        self.mesa1_currentfirmwaredata = _PD.MESA_INTERNAL_FIRMWAREDATA[1]
        self.mesa1_boardtitle = "5i25-Internal Data"
        self.mesa1_firmware = _PD.MESA_INTERNAL_FIRMWAREDATA[0][2]
        self.mesa1_parportaddrs = "0x378"
        self.mesa1_card_addrs = "192.168.1.121"
        self.mesa1_isawatchdog = 1
        self.mesa1_pwm_frequency = 20000
        self.mesa1_pdm_frequency = 6000000
        self.mesa1_3pwm_frequency = 20000
        self.mesa1_watchdog_timeout = 5000000
        self.mesa1_numof_encodergens = 1
        self.mesa1_numof_resolvers = 0
        self.mesa1_numof_pwmgens = 0
        self.mesa1_numof_tppwmgens = 0
        self.mesa1_numof_stepgens = 5
        self.mesa1_numof_sserialports = 1
        self.mesa1_numof_sserialchannels = 2

        for boardnum in(0,1):
            connector = 2
            pinname ="mesa%dc%dpin"% (boardnum,connector)
            self[pinname+"0"] = _PD.UNUSED_ENCODER
            self[pinname+"0type"] = _PD.ENCB
            self[pinname+"1"] = _PD.UNUSED_ENCODER
            self[pinname+"1type"] = _PD.ENCA
            self[pinname+"2"] = _PD.UNUSED_ENCODER
            self[pinname+"2type"] = _PD.ENCB
            self[pinname+"3"] = _PD.UNUSED_ENCODER
            self[pinname+"3type"] = _PD.ENCA
            self[pinname+"4"] = _PD.UNUSED_ENCODER
            self[pinname+"4type"] = _PD.ENCI
            self[pinname+"5"] = _PD.UNUSED_ENCODER
            self[pinname+"5type"] = _PD.ENCI
            self[pinname+"6"] = _PD.UNUSED_PWM
            self[pinname+"6type"] = _PD.PWMP
            self[pinname+"7"] = _PD.UNUSED_PWM
            self[pinname+"7type"] = _PD.PWMP
            self[pinname+"8"] = _PD.UNUSED_PWM
            self[pinname+"8type"] = _PD.PWMD
            self[pinname+"9"] = _PD.UNUSED_PWM
            self[pinname+"9type"] = _PD.PWMD
            self[pinname+"10"] = _PD.UNUSED_PWM
            self[pinname+"10type"] = _PD.PWME
            self[pinname+"11"] = _PD.UNUSED_PWM
            self[pinname+"11type"] = _PD.PWME
            self[pinname+"12"] = _PD.UNUSED_ENCODER
            self[pinname+"12type"] = _PD.ENCB
            self[pinname+"13"] = _PD.UNUSED_ENCODER
            self[pinname+"13type"] = _PD.ENCA
            self[pinname+"14"] = _PD.UNUSED_ENCODER
            self[pinname+"14type"] = _PD.ENCB
            self[pinname+"15"] = _PD.UNUSED_ENCODER
            self[pinname+"15type"] = _PD.ENCA
            self[pinname+"16"] = _PD.UNUSED_ENCODER
            self[pinname+"16type"] = _PD.ENCI
            self[pinname+"17"] = _PD.UNUSED_ENCODER
            self[pinname+"17type"] = _PD.ENCI
            self[pinname+"18"] = _PD.UNUSED_PWM
            self[pinname+"18type"] = _PD.PWMP
            self[pinname+"19"] = _PD.UNUSED_PWM
            self[pinname+"19type"] = _PD.PWMP
            self[pinname+"20"] = _PD.UNUSED_PWM
            self[pinname+"20type"] = _PD.PWMD
            self[pinname+"21"] = _PD.UNUSED_PWM
            self[pinname+"21type"] = _PD.PWMD
            self[pinname+"22"] = _PD.UNUSED_PWM
            self[pinname+"22type"] = _PD.PWME
            self[pinname+"23"] = _PD.UNUSED_PWM
            self[pinname+"23type"] = _PD.PWME
        for boardnum in(0,1):
            for connector in(1,3,4,5,6,7,8,9):
                # This initializes GPIO input pins
                for i in range(0,16):
                    pinname ="mesa%dc%dpin%d"% (boardnum,connector,i)
                    self[pinname] = _PD.UNUSED_INPUT
                    pinname ="mesa%dc%dpin%dtype"% (boardnum,connector,i)
                    self[pinname] = _PD.GPIOI
                # This initializes GPIO output pins
                for i in range(16,24):
                    pinname ="mesa%dc%dpin%d"% (boardnum,connector,i)
                    self[pinname] = _PD.UNUSED_OUTPUT
                    pinname ="mesa%dc%dpin%dtype"% (boardnum,connector,i)
                    self[pinname] = _PD.GPIOO
            for connector in(1,2,3,4,5,6,7,8,9):
                # This initializes the mesa inverse pins
                for i in range(0,24):
                    pinname ="mesa%dc%dpin%dinv"% (boardnum,connector,i)
                    self[pinname] = False
            port = 0 #TODO up to 4 ports
            for channel in range(0,_PD._NUM_CHANNELS):
                self["mesa%dsserial%d_%dsubboard"% (boardnum, port,channel)] = "none"
                # This initializes pins
                for i in range(0,_PD._SSCOMBOLEN):
                    pinname ="mesa%dsserial%d_%dpin%d"% (boardnum, port,channel,i)
                    if i < 24:
                        self[pinname] = _PD.UNUSED_INPUT
                    else:
                        self[pinname] = _PD.UNUSED_OUTPUT
                    pinname ="mesa%dsserial%d_%dpin%dtype"% (boardnum, port,channel,i)
                    if i < 24:
                        self[pinname] = _PD.GPIOI
                    else:
                        self[pinname] = _PD.GPIOO
                    pinname ="mesa%dsserial%d_%dpin%dinv"% (boardnum, port,channel,i)
                    self[pinname] = False

        # halui data
        self.halui = 0 # not included
        # Command list
        for i in range(0,15):
                pinname ="halui_cmd%s"% i
                self[pinname] = ""

        #HAL component command list
        self.loadcompservo = []
        self.addcompservo = []
        self.loadcompbase = []
        self.addcompbase = []

        self.xhomesequence = 1
        self.yhomesequence = 2
        self.zhomesequence = 0
        self.ahomesequence = 3

        # common axis data
        for temp in("x","y","z","a","s"):

            self[temp+"drivertype"]= "custom"
            self[temp+"steprev"]= 200
            self[temp+"microstep"]= 5
            self[temp+"motor_pulleydriver"]= 1
            self[temp+"motor_pulleydriven"]= 1
            self[temp+"cbmicrosteps"]= False
            self[temp+"cbmotor_pulley"]= False
            if not temp == 's':
                self[temp+"motor_wormdriver"]= 1
                self[temp+"motor_wormdriven"]= 1
                self[temp+"encoder_pulleydriver"]= 1
                self[temp+"encoder_pulleydriven"]= 1
                self[temp+"encoder_wormdriver"]= 1
                self[temp+"encoder_wormdriven"]= 1
                self[temp+"motor_leadscrew"]= 5
                self[temp+"encoder_leadscrew"]= 5
                self[temp+"motor_leadscrew_tpi"]= 5
                self[temp+"encoder_leadscrew_tpi"]= 5
                self[temp+"cbencoder_pitch"]= False
                self[temp+"cbencoder_tpi"]= False
                self[temp+"cbencoder_worm"]= False
                self[temp+"cbencoder_pulley"]= False
                self[temp+"cbmotor_pitch"]= False
                self[temp+"cbmotor_tpi"]= False
                self[temp+"cbmotor_worm"]= False
                self[temp+"outputscale"]= 10
                self[temp+"outputminlimit"]= -10
                self[temp+"outputmaxlimit"]= 10
            else:
                self[temp+"motor_gear1driver"]= 1
                self[temp+"motor_gear1driven"]= 1
                self[temp+"motor_gear2driver"]= 1
                self[temp+"motor_gear2driven"]= 1
                self[temp+"motor_max"] = 2000
                self[temp+"cbmotor_gear1"]= False
                self[temp+"cbmotor_gear2"]= False
                self[temp+"negative_rot"]= False
                self[temp+"rbvoltage_5"]= False
                self[temp+"outputscale2"]= 10
                self[temp+"outputmaxvoltage"]= 10
            self[temp+"encodercounts"]= 4000
            self[temp+"usecomp"]= 0
            self[temp+"compfilename"]= temp+"compensation"
            self[temp+"comptype"]= 0
            self[temp+"usebacklash"]= 0
            self[temp+"backlash"]= 0
            self[temp+"invertmotor"]= 0
            self[temp+"invertencoder"]= 0
            self[temp+"3pwmscale"]= 1
            self[temp+"3pwmdeadtime"]= 500
            self[temp+"maxoutput"]= 0
            self[temp+"P"]= None
            self[temp+"I"]= 0
            self[temp+"D"]= 0
            self[temp+"FF0"]= 0
            self[temp+"FF1"]= 1
            self[temp+"FF2"]= 0
            self[temp+"bias"]= 0
            self[temp+"deadband"]= 0
            self[temp+"steptime"]= 5000
            self[temp+"stepspace"]= 5000
            self[temp+"dirhold"]= 10000
            self[temp+"dirsetup"]= 10000
            self[temp+"homepos"]= 0
            self[temp+"homesw"]=  0
            self[temp+"hometandemsw"]=  0
            self[temp+"homefinalvel"]= 0
            self[temp+"latchdir"]= 0
            self[temp+"searchdir"]= 0
            self[temp+"usehomeindex"]= 0
            self[temp+"stepscale"]= 0
            self[temp+"encoderscale"]= 0
            self[temp+"bldc_option"]= False
            self[temp+"bldc_config"]= ""
            self[temp+"bldc_no_feedback"]= False
            self[temp+"bldc_absolute_feedback"]= False
            self[temp+"bldc_incremental_feedback"]= True
            self[temp+"bldc_use_hall"]= True
            self[temp+"bldc_use_encoder"]= False
            self[temp+"bldc_fanuc_alignment"]= False
            self[temp+"bldc_use_index"]= False
            self[temp+"bldc_digital_output"]= False
            self[temp+"bldc_six_outputs"]= False
            self[temp+"bldc_force_trapz"]= False
            self[temp+"bldc_emulated_feedback"]= False
            self[temp+"bldc_output_hall"]= False
            self[temp+"bldc_output_fanuc"]= False
            self[temp+"bldc_scale"]= 512
            self[temp+"bldc_poles"]= 4
            self[temp+"bldc_lead_angle"]= 90
            self[temp+"bldc_inital_value"]= 0.2
            self[temp+"bldc_encoder_offset"]= 0
            self[temp+"bldc_reverse"]= False
            self[temp+"bldc_drive_offset"]= 0.0
            self[temp+"bldc_pattern_out"]= 25
            self[temp+"bldc_pattern_in"]= 25
            self[temp+"8i20maxcurrent"] = 5.0

        # set xyz axes defaults depending on units true = imperial
        self.set_axis_unit_defaults(True)

        # rotary tables need bigger limits
        self.aminlim = -9999
        self.amaxlim =  9999
        self.amaxvel = 360
        self.amaxacc = 1200
        self.ahomevel = 0
        self.ahomesearchvel= 2
        self.ahomelatchvel= .5
        self.aminferror= .05
        self.amaxferror= .5
        # adjust spindle settings
        self.soutputscale = 2000
        self.smaxoutput = 2000
        self.sP = 0
        self.sFF1= 0
        self.sFF0= 1
        self.smaxvel = 2000
        self.smaxacc = 300
        self.snearrange = 200.0
        self.snearscale = 1.20
        self.sfiltergain = 1.0
        self.suseatspeed = False
        self.suseoutputrange2 = False
        self.scaleselect = False
        self.susenegativevoltage = True
        self.susenearrange = False
        self.ssingleinputencoder = False
        self.mitsub_vfd = False
        self.mitsub_vfd_port = '/dev/ttyS0'
        self.mitsub_vfd_id = (('spindle_vfd',1))
        self.mitsub_vfd_baud = 9600
        self.mitsub_vfd_command_scale = 1
        self.mitsub_vfd_feedback_scale = 1
        self.gs2_vfd = True
        self.gs2_vfd_port = '/dev/ttyS0'
        self.gs2_vfd_slave = 1
        self.gs2_vfd_baud = 9600
        self.gs2_vfd_accel = 10
        self.gs2_vfd_deaccel = 0

    # change the XYZ axis defaults to metric or imperial
    # This only sets data that makes sense to change eg gear ratio don't change
    def set_axis_unit_defaults(self, units=True):
        if units: # imperial
            # set GUI defaults
            self.max_linear_velocity = 1 # 60 inches per min
            self.default_linear_velocity = .25 # 15 inches per min
            self.min_linear_velocity = .01667

            # axes defaults
            for i in ('x','y','z'):
                self[i+'maxvel'] = 1
                self[i+'maxacc'] = 30
                self[i+'homevel'] = .05
                self[i+"homesearchvel"]= .05
                self[i+"homelatchvel"]= .025
                self[i+"minferror"]= .05
                self[i+"maxferror"]= .5
                if not i == 'z':
                    self[i+'minlim'] = 0
                    self[i+'maxlim'] = 8
                else:
                    self.zminlim = -4
                    self.zmaxlim = 0
        else: # metric
            # set gui defaults
            self.max_linear_velocity = 25 # 1500 mm per min
            self.default_linear_velocity = 6 # 380 mm per min
            self.min_linear_velocity = .5

            # axes defaults
            for i in ('x','y','z'):
                self[i+'maxvel'] = 25
                self[i+'maxacc'] = 750
                self[i+'homevel'] = 1.5
                self[i+"homesearchvel"]= 1
                self[i+"homelatchvel"]= .5
                self[i+"minferror"]= 1
                self[i+"maxferror"]= 10
                if not i =='z':
                    self[i+'minlim'] = 0
                    self[i+'maxlim'] = 200
                else:
                    self.zminlim = -100
                    self.zmaxlim = 0

    def load(self, filename, app=None, force=False):
        self.pncconf_loaded_version = 0.0
        def str2bool(s):
            return s == 'True'

        converters = {'string': str, 'float': float, 'int': int, 'bool': str2bool, 'eval': eval}

        d = xml.dom.minidom.parse(open(filename, "r"))
        for n in d.getElementsByTagName("property"):
            name = n.getAttribute("name")
            conv = converters[n.getAttribute('type')]
            text = n.getAttribute('value')
            setattr(self, name, conv(text))
        
        # this loads custom signal names created by the user
        # adds endings to the custom signal name when put in
        # hal signal name arrays
        #encoders
        temp =[]; i = False
        for i in  self.halencoderinputsignames:
            temp.append((i,i+"-a"))
            for j in(["-a","-b","-i","-m"]):
                _PD.hal_encoder_input_names.append(i+j)
        end = len(_PD.human_encoder_input_names)-1
        if i:  _PD.human_encoder_input_names[end][1]= temp
        #resolvers
        temp = []; i = False
        for i in  self.halresolversignames:
            temp.append(i)
            _PD.hal_resolver_input_names.append(i)
        end = len(_PD.human_resolver_input_names)-1
        if i: _PD.human_resolver_input_names[end][1]= temp
        # 8I20 amplifier card
        temp = []; i = False
        for i in  self.hal8i20signames:
            temp.append(i)
            _PD.hal_8i20_input_names.append(i)
        end = len(_PD.human_8i20_input_names)-1
        if i: _PD.human_8i20_input_names[end][1]= temp
        # potentiometer
        temp = []; i = False
        for i in  self.halpotsignames:
            temp.append(i)
            for j in(["-output","-enable"]):
                _PD.hal_pot_output_names.append(i+j)
        end = len(_PD.human_pot_output_names)-1
        if i: _PD.human_pot_output_names[end][1]= temp
        # analog input
        temp = []; i = False
        for i in  self.halanaloginsignames:
            temp.append(i)
            _PD.hal_analog_input_names.append(i)
        end = len(_PD.human_analog_input_names)-1
        if i: _PD.human_analog_input_names[end][1]= temp
        #pwm
        temp =[]; i = False
        for i in  self.halpwmoutputsignames:
            temp.append((i,i+"-pulse"))
            for j in(["-pulse","-dir","-enable"]):
                _PD.hal_pwm_output_names.append(i+j)
        end = len(_PD.human_pwm_output_names)-1
        if i: _PD.human_pwm_output_names[end][1]= temp
        # tppwm
        temp =[]; i = False
        for i in  self.haltppwmoutputsignames:
            temp.append(i)
            for j in(["-a","-b","-c","-anot","-bnot","-cnot","-fault","-enable"]):
                _PD.hal_tppwm_output_names.append(i+j)
        end = len(_PD.human_tppwm_output_names)-1
        if i:  _PD.human_tppwm_output_names[end][1]= temp
        # GPIO Input
        temp = []; i = False
        for i in  self.halinputsignames:
            temp.append((i, i))
            _PD.hal_input_names.append(i)
        end = len(_PD.human_input_names)-1
        if i: _PD.human_input_names[end][1]= temp
        # GPIO Output
        temp = []; i = False
        for i in  self.haloutputsignames:
            temp.append(i)
            _PD.hal_output_names.append(i)
        end = len(_PD.human_output_names)-1
        if i: _PD.human_output_names[end][1]= temp
        # steppers
        temp = []; i = False
        for i in  self.halsteppersignames:
            temp.append((i,i+"-step"))
            for j in(["-step","-dir","-c","-d","-e","-f"]):
                _PD.hal_stepper_names.append(i+j)
        end = len(_PD.human_stepper_names)-1
        if i: _PD.human_stepper_names[end][1]= temp

        warnings = []
        warnings2 = []
        if self.pncconf_loaded_version < self._pncconf_version:
            warnings.append(_("This configuration was saved with an earlier version of pncconf which may be incompatible.\n\
If it doesn't plainly cause an error, you still may want to save it with another name and check it. Safer to start from scratch.\n\
If you have a REALLY large config that you wish to convert to this newer version of PNConf - ask on the LinuxCNC forum - it may be possible..") )
        for f, m in self.md5sums:
            m1 = md5sum(f)
            if m1 and m != m1:
                warnings2.append(_("File %r was modified since it was written by PNCconf") % f)
        if not warnings and not warnings2: return
        if warnings2:
            warnings.append("")
            warnings.append(_("Saving this configuration file will discard configuration changes made outside PNCconf."))
        if warnings:
            warnings = warnings + warnings2
        self.pncconf_loaded_version = self._pncconf_version
        if app:
            dialog = gtk.MessageDialog(app.widgets.window1,
                gtk.DIALOG_MODAL | gtk.DialogFlags.DESTROY_WITH_PARENT,
                gtk.MESSAGE_WARNING, gtk.ButtonsType.OK,
                     "\n".join(warnings))
            dialog.show_all()
            dialog.run()
            dialog.destroy()
        else:
            for para in warnings:
                for line in textwrap.wrap(para, 78): print(line)
                print()
            print()
            if force: return
            response = input(_("Continue? "))
            if response[0] not in _("yY"): raise SystemExit(1)

    def add_md5sum(self, filename, mode="r"):
        self.md5sums.append((filename, md5sum(filename)))

    def save(self,basedir):
        base = basedir
        ncfiles = os.path.expanduser("~/linuxcnc/nc_files")
        if not os.path.exists(ncfiles):
            _APP.makedirs(ncfiles)
            examples = os.path.join(_BASE, "share", "linuxcnc", "ncfiles")
            if not os.path.exists(examples):
                examples = os.path.join(_BASE, "nc_files")
            if os.path.exists(examples):
                os.symlink(examples, os.path.join(ncfiles, "examples"))
        _APP.makedirs(base)
        _APP.makedirs(base+"/backups")

        self.md5sums = []

        filename = os.path.join(base, "tool.tbl")
        file = open(filename, "w")
        print("T0 P0 ;", file=file)
        print("T1 P1 ;", file=file)
        print("T2 P2 ;", file=file)
        print("T3 P3 ;", file=file)
        file.close()

        filename = "%s.pncconf" % base

        d = xml.dom.minidom.getDOMImplementation().createDocument(
                            None, "pncconf", None)
        e = d.documentElement

        for k, v in sorted(self.__dict__.items()):
            if k.startswith("_"): continue
            n = d.createElement('property')
            e.appendChild(n)

            if isinstance(v, float): n.setAttribute('type', 'float')
            elif isinstance(v, bool): n.setAttribute('type', 'bool')
            elif isinstance(v, int): n.setAttribute('type', 'int')
            elif isinstance(v, list): n.setAttribute('type', 'eval')
            else: n.setAttribute('type', 'string')

            n.setAttribute('name', k)
            n.setAttribute('value', str(v))
        
        d.writexml(open(filename, "wb"), addindent="  ", newl="\n")
        print("%s" % base)

        # write pncconf hidden preference file
        filename = os.path.expanduser("~/.pncconf-preferences")
        print(filename)
        d2 = xml.dom.minidom.getDOMImplementation().createDocument(
                            None, "int-pncconf", None)
        e2 = d2.documentElement

        n2 = d2.createElement('property')
        e2.appendChild(n2)
        n2.setAttribute('type', 'float')
        n2.setAttribute('name', "version")
        n2.setAttribute('value', str("%f"%self._preference_version))

        n2 = d2.createElement('property')
        e2.appendChild(n2)
        n2.setAttribute('type', 'bool')
        n2.setAttribute('name', "always_shortcut")
        n2.setAttribute('value', str("%s"% self.createshortcut))

        n2 = d2.createElement('property')
        e2.appendChild(n2)
        n2.setAttribute('type', 'bool')
        n2.setAttribute('name', "always_link")
        n2.setAttribute('value', str("%s"% self.createsymlink))

        n2 = d2.createElement('property')
        e2.appendChild(n2)
        n2.setAttribute('type', 'bool')
        n2.setAttribute('name', "use_ini_substitution")
        n2.setAttribute('value', str("%s"% self.useinisubstitution))

        n2 = d2.createElement('property')
        e2.appendChild(n2)
        n2.setAttribute('type', 'bool')
        n2.setAttribute('name', "show_advanced_pages")
        n2.setAttribute('value', str("%s"% self.advanced_option))

        n2 = d2.createElement('property')
        e2.appendChild(n2)
        n2.setAttribute('type', 'bool')
        n2.setAttribute('name', "chooselastconfig")
        n2.setAttribute('value', str("%s"% self._chooselastconfig))

        n2 = d2.createElement('property')
        e2.appendChild(n2)
        n2.setAttribute('type', 'string')
        n2.setAttribute('name', "machinename")
        n2.setAttribute('value', str("%s"%self.machinename))

        n2 = d2.createElement('property')
        e2.appendChild(n2)
        n2.setAttribute('type', 'eval')
        n2.setAttribute('name', "MESABLACKLIST")
        n2.setAttribute('value', str(_PD.MESABLACKLIST))

        n2 = d2.createElement('property')
        e2.appendChild(n2)
        n2.setAttribute('type', 'string')
        n2.setAttribute('name', "customfirmwarefilename")
        n2.setAttribute('value', str("%s"% self._customfirmwarefilename))

        d2.writexml(open(filename, "wb"), addindent="  ", newl="\n")

        # write to Touchy preference file directly
        if self.frontend == _PD._TOUCHY:
            #print "Setting TOUCHY preferences"
            templist = {"touchyabscolor":"abs_textcolor","touchyrelcolor":"rel_textcolor",
                        "touchydtgcolor":"dtg_textcolor","touchyerrcolor":"err_textcolor"}
            for key,value in templist.items():
                prefs.putpref(value, self[key], str)
            if self.touchyposition[0] or self.touchysize[0]:
                    pos = size = ""
                    if self.touchyposition[0]:
                        pos = "+%d+%d"% (self.touchyposition[1],self.touchyposition[2])
                    if self.touchysize[0]:
                        size = "%dx%d"% (self.touchysize[1],self.touchysize[2])
                    geo = "%s%s"%(size,pos)
            else: geo = "default"
            prefs.putpref('window_geometry',geo, str)
            prefs.putpref('gtk_theme',self.touchytheme, str)
            prefs.putpref('window_force_max', self.touchyforcemax, bool)

        # write AXIS rc file for geometry
        if self.frontend == _PD._AXIS and (self.axisposition[0] or self.axissize[0] or self.axisforcemax):
            filename = os.path.expanduser("~/.axisrc")
            if _APP.warning_dialog(_PD.MESS_REPLACE_RC_FILE, False):
                f1 = open(filename, "w")
                if self.axisposition[0] or self.axissize[0]:
                    #print "Setting AXIS geometry option"
                    pos = size = ""
                    if self.axisposition[0]:
                        pos = "+%d+%d"% (self.axisposition[1],self.axisposition[2])
                    if self.axissize[0]:
                        size = "%dx%d"% (self.axissize[1],self.axissize[2])
                    geo = "%s%s"%(size,pos)
                    print("""root_window.tk.call("wm","geometry",".","%s")"""%(geo), file=f1)
                if self.axisforcemax:
                    #print "Setting AXIS forcemax option"
                    print("""# Find the largest size possible and set AXIS to it""", file=f1)
                    print("""maxgeo=root_window.tk.call("wm","maxsize",".")""", file=f1)
                    print("""try:""", file=f1)
                    print("""   fullsize=maxgeo.split(' ')[0] + 'x' + maxgeo.split(' ')[1]""", file=f1)
                    print("""except:""", file=f1)
                    print("""   fullsize=str(maxgeo[0]) + 'x' + str(maxgeo[1])""", file=f1)
                    print("""root_window.tk.call("wm","geometry",".",fullsize)""", file=f1)
                    print("""# Uncomment for fullscreen""", file=f1)
                    print("""#root_window.attributes('-fullscreen', True)""", file=f1)

        # make system link and shortcut to pncconf files
        # see http://freedesktop.org/wiki/Software/xdg-user-dirs
        desktop = subprocess.getoutput("""
            test -f ${XDG_CONFIG_HOME:-~/.config}/user-dirs.dirs && . ${XDG_CONFIG_HOME:-~/.config}/user-dirs.dirs
            echo ${XDG_DESKTOP_DIR:-$HOME/Desktop}""")
        if self.createsymlink:
            shortcut = os.path.join(desktop, self.machinename)
            if os.path.exists(desktop) and not os.path.exists(shortcut):
                os.symlink(base,shortcut)

        if self.createshortcut and os.path.exists(desktop):
            if os.path.exists(_BASE + "/scripts/linuxcnc"):
                scriptspath = (_BASE + "/scripts/linuxcnc")
            else:
                scriptspath ="linuxcnc"

            filename = os.path.join(desktop, "%s.desktop" % self.machinename)
            file = open(filename, "w")
            print("[Desktop Entry]", file=file)
            print("Version=1.0", file=file)
            print("Terminal=false", file=file)
            print("Name=" + _("launch %s") % self.machinename, file=file)
            print("Exec=%s %s/%s.ini" \
                         % ( scriptspath, base, self.machinename ), file=file)
            print("Type=Application", file=file)
            print("Comment=" + _("Desktop Launcher for LinuxCNC config made by PNCconf"), file=file)
            print("Icon=%s"% _PD.LINUXCNCICON, file=file)
            file.close()
            # Ubuntu 10.04 require launcher to have execute permissions
            os.chmod(filename,0o775)

    def __getitem__(self, item):
        return getattr(self, item)
    def __setitem__(self, item, value):
        return setattr(self, item, value)
<|MERGE_RESOLUTION|>--- conflicted
+++ resolved
@@ -23,10 +23,6 @@
 import sys
 import errno
 import hashlib
-<<<<<<< HEAD
-import subprocess
-=======
->>>>>>> b07bf12f
 import xml.dom.minidom
 
 if sys.version_info[0] == 3:
