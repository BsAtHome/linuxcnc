--- conflicted
+++ resolved
@@ -317,11 +317,7 @@
         self.qtplasmacbase = _BASE
         self.increments_metric_qtplasmac = "10mm 1mm .1mm .01mm .001mm"
         self.increments_imperial_qtplasmac= "1in .1in .01in .001in .0001in"
-<<<<<<< HEAD
-        self.qtplasmac_bnames = [r"OHMIC\TEST",r"PROBE\TEST",r"SINGLE\CUT",r"NORMAL\CUT",r"TORCH\PULSE",r"FRAMING", r"USER\MANUAL", \
-=======
         self.qtplasmac_bnames = ["OHMIC\\TEST","PROBE\\TEST","SINGLE\\CUT","NORMAL\\CUT","TORCH\\PULSE","FRAMING", "USER\\MANUAL",
->>>>>>> 8beac1bc
                                  "","","","","","","","","","","","",""]
         self.qtplasmac_bcodes = ["ohmic-test","probe-test 10","single-cut","cut-type","torch-pulse 0.5","framing", "user-manual",
                                  "","","","","","","","","","","","",""]
