--- conflicted
+++ resolved
@@ -906,9 +906,7 @@
         [S.GPIOI, 0],[S.GPIOI, 0],[S.GPIOI, 0],[S.GPIOI, 0],[S.GPIOI, 0],[S.GPIOI, 0],[S.GPIOI, 0],[S.GPIOI, 0],[S.GPIOI, 0],[S.GPIOI, 0],
         [S.GPIOI, 0],[S.GPIOI, 0],[S.GPIOI, 0],[S.GPIOI, 0],[S.GPIOI, 0],[S.GPIOI, 0],[S.GPIOI, 0],
         [S.NUSED,0],[S.NUSED,0],[S.NUSED,0],[S.NUSED,0],[S.NUSED,0],[S.NUSED,0],[S.NUSED,0],],
-<<<<<<< HEAD
-=======
-        
+
     ['7i96-Internal Data', '7i96', '7i96d_1pwm', '7i96', 'hm2_eth',
         1,3, 0,0, 1,2, 0,0, 4,2, 1,1, [],0,0,0,0,0,0,0, 1, 34, 33, 200, [1, 2, 3],
         # TAB 1
@@ -923,7 +921,6 @@
         [S.GPIOI, 0],[S.GPIOI, 0],[S.GPIOI, 0],[S.GPIOI, 0],[S.GPIOI, 0],[S.GPIOI, 0],[S.GPIOI, 0],[S.GPIOI, 0],[S.GPIOI, 0],[S.GPIOI, 0],
         [S.GPIOI, 0],[S.GPIOI, 0],[S.GPIOI, 0],[S.GPIOI, 0],[S.GPIOI, 0],[S.GPIOI, 0],[S.GPIOI, 0],
         [S.NUSED,0],[S.NUSED,0],[S.NUSED,0],[S.NUSED,0],[S.NUSED,0],[S.NUSED,0],[S.NUSED,0],],
->>>>>>> 93a844ef
 
     # 7i96s ####################
     ['7i96s-Internal Data', '7i96s', '7i96s_d', '7i96s', 'hm2_eth',
@@ -935,13 +932,8 @@
         [S.OUTM0, 104],[S.OUTM0, 105],
         [S.NUSED,0],[S.NUSED,0],[S.NUSED,0],[S.NUSED,0],[S.NUSED,0],[S.NUSED,0],[S.NUSED,0],
         # TAB 2
-<<<<<<< HEAD
         [S.STEPA,0],[S.STEPB,0],[S.STEPA,1],[S.STEPB,1],[S.STEPA,2],[S.STEPB,2],
         [S.STEPA,3],[S.STEPB,3],[S.STEPA,4],[S.STEPB,4],[S.ENCA,0],[S.ENCB,0],[S.ENCI,0],
-=======
-        [S.STEPB,0],[S.STEPA,0],[S.STEPB,1],[S.STEPA,1],[S.STEPB,2],[S.STEPA,2],
-        [S.STEPB,3],[S.STEPA,3],[S.STEPB,4],[S.STEPA,4],[S.ENCA,0],[S.ENCB,0],[S.ENCI,0],
->>>>>>> 93a844ef
         [S.RXDATA0,0],[S.TXDATA0,0],[S.TXEN0,0],[S.PWMP,0],
         [S.NUSED,0],[S.NUSED,0],[S.NUSED,0],[S.NUSED,0],[S.NUSED,0],[S.NUSED,0],[S.NUSED,0],
         # TAB 3
@@ -959,13 +951,8 @@
         [S.OUTM0, 104],[S.OUTM0, 105],
         [S.NUSED,0],[S.NUSED,0],[S.NUSED,0],[S.NUSED,0],[S.NUSED,0],[S.NUSED,0],[S.NUSED,0],
         # TAB 2
-<<<<<<< HEAD
         [S.STEPA,0],[S.STEPB,0],[S.STEPA,1],[S.STEPB,1],[S.STEPA,2],[S.STEPB,2],
         [S.STEPA,3],[S.STEPB,3],[S.STEPA,4],[S.STEPB,4],[S.ENCA,0],[S.ENCA,1],[S.ENCA,2],
-=======
-        [S.STEPB,0],[S.STEPA,0],[S.STEPB,1],[S.STEPA,1],[S.STEPB,2],[S.STEPA,2],
-        [S.STEPB,3],[S.STEPA,3],[S.STEPB,4],[S.STEPA,4],[S.ENCA,0],[S.ENCA,1],[S.ENCA,2],
->>>>>>> 93a844ef
         [S.RXDATA0,0],[S.TXDATA0,0],[S.TXEN0,0],[S.PWMP,0],
         [S.NUSED,0],[S.NUSED,0],[S.NUSED,0],[S.NUSED,0],[S.NUSED,0],[S.NUSED,0],[S.NUSED,0],
         # TAB 3
@@ -974,7 +961,6 @@
         [S.GPIOI, 0],[S.GPIOI, 0],[S.GPIOI, 0],[S.GPIOI, 0],[S.GPIOI, 0],
         [S.NUSED,0],[S.NUSED,0],[S.NUSED,0],[S.NUSED,0],[S.NUSED,0],[S.NUSED,0],[S.NUSED,0],],
 
-<<<<<<< HEAD
     ['7i98-Internal Data', '7i98', '7i98_5abobx3', '7i98', 'hm2_eth',
         3,3, 0,0, 3,1, 0,0, 12,2, 0,0, [],0,0,0,0,0,0,0, 1, 34, 33, 200, [1, 2, 3],
         # TAB 1
@@ -990,8 +976,6 @@
         [S.STEPB,9],[S.STEPA,10],[S.STEPB,10],[S.STEPA,11],[S.STEPB,1],[S.GPIOI, 0],[S.ENCA,2],[S.ENCB,2],
         [S.ENCI,2],[S.NUSED,0],[S.NUSED,0],[S.NUSED,0],[S.NUSED,0],[S.NUSED,0],[S.NUSED,0],[S.NUSED,0],],
 
-=======
->>>>>>> 93a844ef
     ]
 
         #**************************
@@ -1189,11 +1173,7 @@
         '7i93':{'DRIVER':'hm2_eth','PINS_PER_CONNECTOR':24,'TOTAL_CONNECTORS':2,'TAB_NUMS':[1,2],'TAB_NAMES':['P1','P2']},
         '7i96':{'DRIVER':'hm2_eth','PINS_PER_CONNECTOR':17,'TOTAL_CONNECTORS':3,'TAB_NUMS':[1,2,3],'TAB_NAMES':['TB3','TB1/TB2','P1']},
         '7i96s':{'DRIVER':'hm2_eth','PINS_PER_CONNECTOR':17,'TOTAL_CONNECTORS':3,'TAB_NUMS':[1,2,3],'TAB_NAMES':['TB3','TB1/TB2','P1']},
-<<<<<<< HEAD
         '7i98':{'DRIVER':'hm2_eth','PINS_PER_CONNECTOR':17,'TOTAL_CONNECTORS':3,'TAB_NUMS':[1,2,3],'TAB_NAMES':['P1','P2','P3']},
-=======
-        '7i98':{'DRIVER':'hm2_eth','PINS_PER_CONNECTOR':17,'TOTAL_CONNECTORS':3},
->>>>>>> 93a844ef
         }
 
         self.MESS_START = _('Start')
