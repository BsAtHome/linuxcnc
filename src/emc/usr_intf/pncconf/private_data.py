--- conflicted
+++ resolved
@@ -717,8 +717,6 @@
         [S.GPIOI, 0],[S.GPIOI, 0],[S.GPIOI, 0],[S.GPIOI, 0],[S.GPIOI, 0],[S.GPIOI, 0],[S.GPIOI, 0],
         [S.NUSED,0],[S.NUSED,0],[S.NUSED,0],[S.NUSED,0],[S.NUSED,0],[S.NUSED,0],[S.NUSED,0],],
 
-<<<<<<< HEAD
-=======
     # 7i80 #################
     ["7i80DB-Internal Data", "7i80db", "7I76x2", "7i80DB", "hm2_eth",
         2,3, 0,0, 0,0, 0,0, 10,2, 4,4, [],0,0,0,0,0,0,0, 1, 68, 33, 100, [1,2,3,4],
@@ -776,7 +774,6 @@
         [S.GPIOI,0],[S.GPIOI,0],[S.GPIOI,0],[S.GPIOI,0],[S.GPIOI,0],[S.GPIOI,0],[S.GPIOI,0],[S.GPIOI,0],[S.GPIOI,0],[S.GPIOI,0],[S.GPIOI,0],[S.GPIOI,0],
         [S.GPIOI,0],[S.GPIOI,0],[S.GPIOI,0],[S.GPIOI,0],[S.GPIOI,0],[S.GPIOI,0],[S.GPIOI,0],[S.GPIOI,0],[S.GPIOI,0],[S.GPIOI,0],[S.GPIOI,0],[S.GPIOI,0],],
 
->>>>>>> 842a5137
     # 7i92 ####################
     ["7i92-Internal Data", "7i92", "7i76x2 with one 7i76 ", "7i92", "hm2_eth",
          1,3, 0,0, 0,3, 0,0, 5,2, 1,2, [],0,0,0,0,0,0,0, 1, 34 , 33, 200, [2,1],
