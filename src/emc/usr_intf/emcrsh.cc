--- conflicted
+++ resolved
@@ -569,7 +569,6 @@
   if (!s) return -1;
   if (strcmp(s, pwd) != 0) return -1;
 
-<<<<<<< HEAD
   // get announced client name
   s = strtok(NULL, delims);
   if (!s) return -1;
@@ -583,19 +582,6 @@
   if(rtapi_strlcpy(context->version, s, sizeof(context->version)) >= sizeof(context->version)) {
     return -1;
   }
-=======
-  pch = strtok(NULL, delims);
-  if (pch == NULL) return -1;
-  if (strcmp(pch, pwd) != 0) return -1;
-
-  pch = strtok(NULL, delims);
-  if (pch == NULL || strlen(pch) >= sizeof(context->hostName)) return -1;
-  strncpy(context->hostName, pch, sizeof(context->hostName));
-
-  pch = strtok(NULL, delims);
-  if (pch == NULL|| strlen(pch) >= sizeof(context->version)) return -1;
-  strncpy(context->version, pch, sizeof(context->version));
->>>>>>> dba2e414
 
   // mark context as connected
   context->linked = true;
@@ -1240,7 +1226,6 @@
 
 static cmdResponseType setOpen(connectionRecType *context)
 {
-<<<<<<< HEAD
   char *s = strtok(NULL, delims);
   if (!s) return rtStandardError;
 
@@ -1251,16 +1236,6 @@
       (unsigned long) sizeof(context->progName)
     );
     return rtCustomError;
-=======
-  char *pch;
-
-  pch = strtok(NULL, "\n\r\0");
-  if (pch == NULL) return rtStandardError;
-  if (strlen(pch) >= sizeof(context->progName)) {
-    fprintf(stderr, "linuxcncrsh: 'set open' filename too long for context (got %lu bytes, max %lu)",
-            (unsigned long)strlen(pch), (unsigned long)sizeof(context->progName));
-    return rtStandardError;
->>>>>>> dba2e414
   }
   strncpy(context->progName, pch, sizeof(context->progName));
 
