#!/usr/bin/python3

import os
import sys
import shutil
import traceback
import hal
import signal
import subprocess

from optparse import Option, OptionParser
from PyQt5 import QtWidgets, QtCore

# Set up the base logger
#   We have do do this before importing other modules because on import
#   they set up their own loggers as children of the base logger.
from qtvcp import logger
LOG = logger.initBaseLogger('QTvcp', log_file=None, log_level=logger.INFO)


from qtvcp.core import Status, Info, QComponent, Path
from qtvcp.lib import xembed

try:
    from PyQt5.QtWebEngineWidgets import QWebEngineView as QWebView
except:
    try:
        from PyQt5.QtWebKitWidgets import QWebView
    except:
        if sys.version_info.major > 2:
            LOG.error('Qtvcp Error with loading webView - is python3-pyqt5.qtwebengine installed?')
        else:
            LOG.error('Qtvcp Error with loading webView - is python-pyqt5.qtwebkit or python-pyqt5.qtwebengine installed?')
# If log_file is none, logger.py will attempt to find the log file specified in
# INI [DISPLAY] LOG_FILE, failing that it will log to $HOME/<base_log_name>.log

# Note: In all other modules it is best to use the `__name__` attribute
#   to ensure we get a logger with the correct hierarchy.
#   Ex: LOG = logger.getLogger(__name__)

STATUS = Status()
INFO = Info()
PATH = Path()
ERROR_COUNT = 0

options = [ Option( '-c', dest='component', metavar='NAME'
                  , help="Set component name to NAME. Default is basename of UI file")
          , Option( '-a', action='store_true', dest='always_top', default=False
                  , help="set the window to always be on top")
          , Option( '-d', action='store_true', dest='debug', default=False
                  , help="Enable debug output")
          , Option( '-v', action='store_true', dest='verbose', default=False
                  , help="Enable verbose debug output")
          , Option( '-g', dest='geometry', default="", help="""Set geometry WIDTHxHEIGHT+XOFFSET+YOFFSET.
example: -g 200x400+0+100. Values are in pixel units, XOFFSET/YOFFSET is referenced from top left of screen
use -g WIDTHxHEIGHT for just setting size or -g +XOFFSET+YOFFSET for just position.""")
          , Option( '-H', dest='halfile', metavar='FILE'
                  , help="execute hal statements from FILE with halcmd after the component is set up and ready")
          , Option( '-m', action='store_true', dest='maximum', help="Force panel window to maximize")
          , Option( '-f', action='store_true', dest='fullscreen', help="Force panel window to fullscreen")
          , Option( '-t', dest='theme', default="", help="Set QT style. Default is system theme")
          , Option( '-x', dest='parent', type=int, metavar='XID'
                  , help="Reparent Qtvcp into an existing window XID instead of creating a new top level window")
          , Option( '--push_xid', action='store_true', dest='push_XID'
                  , help="reparent window into a plug add push the plug xid number to standardout")
          , Option( '-u', dest='usermod', default="", help='file path of user defined handler file')
          , Option( '-o', dest='useropts', action='append', metavar='USEROPTS', default=[]
                  , help='pass USEROPTS strings to handler under self.w.USEROPTIONS_ list varible')
          ]

class QTVCP: 
    def __init__(self):
        sys.excepthook = self.excepthook
        INIPATH = None
        usage = "usage: %prog [options] myfile.ui"
        parser = OptionParser(usage=usage)
        parser.disable_interspersed_args()
        parser.add_options(options)
        # remove [-ini filepath] that linuxcnc adds if being launched as a screen
        # keep a reference of that path
        for i in range(len(sys.argv)):
            if sys.argv[i] =='-ini':
                # delete -ini
                del sys.argv[i]
                # pop out the ini path
                INIPATH = sys.argv.pop(i)
                break

        (opts, args) = parser.parse_args()

        if sys.version_info.major > 2:
            # so web engine can load local images
            sys.argv.append("--disable-web-security")

        # initialize QApp so we can pop up dialogs now. 
        self.app = QtWidgets.QApplication(sys.argv)

        # we import here so that the QApp is initialized before
        # the Notify library is loaded because it uses DBusQtMainLoop
        # DBusQtMainLoop must be initialized after to work properly
        from qtvcp import qt_makepins, qt_makegui

        # ToDo: pass specific log levels as an argument, or use an INI setting
        if opts.debug:
            # Log level defaults to INFO, so set lower if in debug mode
            logger.setGlobalLevel(logger.DEBUG)
        if opts.verbose:
            # Log level defaults to INFO, so set lowest if in verbose mode
            logger.setGlobalLevel(logger.VERBOSE)

        # a specific path has been set to load from or...
        # no path set but -ini is present: default qtvcp screen...or
        # oops error
        if args:
            basepath=args[0]
        elif INIPATH:
            basepath = "qt_cnc"
        else:
            print(parser.print_help())
            sys.exit(0)
        # set paths using basename
        error = PATH.set_paths(basepath, bool(INIPATH))
        if error:
            sys.exit(0)

        # keep track of python version during this transition
        if sys.version_info.major > 2:
            ver = 'Python 3'
        else:
            ver = 'Python 2'

        #################
        # Screen specific
        #################
        if INIPATH:
            LOG.info('green<Building A Linuxcnc Main Screen with {}>'.format(ver))
            import linuxcnc
            # internationalization and localization
            import locale, gettext
            # pull info from the INI file
            self.inifile = linuxcnc.ini(INIPATH)
            self.inipath = INIPATH
            # screens require more path info
            PATH.add_screen_paths()

            # International translation
            locale.setlocale(locale.LC_ALL, '')
            locale.bindtextdomain(PATH.DOMAIN, PATH.LOCALEDIR)
<<<<<<< HEAD
            gettext.install(PATH.DOMAIN, localedir=PATH.LOCALEDIR, str=True)
=======
            gettext.install(PATH.DOMAIN, localedir=PATH.LOCALEDIR)
>>>>>>> b07bf12f
            gettext.bindtextdomain(PATH.DOMAIN, PATH.LOCALEDIR)

            # if no handler file specified, use stock test one
            if not opts.usermod:
                LOG.info('No handler file specified on command line')
                target =  os.path.join(PATH.CONFIGPATH, '%s_handler.py' % PATH.BASENAME)
                source =  os.path.join(PATH.SCREENDIR, 'tester/tester_handler.py')
                if PATH.HANDLER is None:
                    message = ("""
Qtvcp encountered an error; No handler file was found.
Would you like to copy a basic handler file into your config folder?
This handler file will allow display of your screen and basic keyboard jogging.

The new handlerfile's path will be:
%s

Pressing cancel will close linuxcnc.""" % target)
                    rtn = QtWidgets.QMessageBox.critical(None, "QTVCP Error", message,QtWidgets.QMessageBox.Ok | QtWidgets.QMessageBox.Cancel)
                    if rtn == QtWidgets.QMessageBox.Ok:
                        try:
                            shutil.copy(source, target)
                        except IOError as e:
                            LOG.critical("Unable to copy handler file. %s" % e)
                            sys.exit(0)
                        except:
                            LOG.critical("Unexpected error copying handler file:", sys.exc_info())
                            sys.exit(0)
                        opts.usermod = PATH.HANDLER = target
                    else:
                        LOG.critical('No handler file found or specified. User requested stopping')
                else:
                    opts.usermod = PATH.HANDLER

            # specify the HAL component name if missing
            if opts.component is None:
                LOG.info('No HAL component base name specified on command line using: {}'.format(PATH.BASENAME))
                opts.component = PATH.BASENAME

        #################
        # VCP specific
        #################
        else:
            LOG.info('green<Building A VCP Panel with {}>'.format(ver))
            # if no handler file specified, use stock test one
            if not opts.usermod:
                LOG.info('No handler file specified - using {}'.format(PATH.HANDLER))
                opts.usermod = PATH.HANDLER

            # specify the HAL component name if missing
            if opts.component is None:
                LOG.info('No HAL component base name specified - using: {}'.format(PATH.BASENAME))
                opts.component = PATH.BASENAME

        ##############
        # Build ui
        ##############

        #if there was no component name specified use the xml file name
        if opts.component is None:
            opts.component = PATH.BASENAME

        # initialize HAL
        try:
            self.halcomp = hal.component(opts.component)
            self.hal = QComponent(self.halcomp)
        except:
            LOG.critical("Asking for a HAL component using a name that already exists?")
            raise Exception('"Asking for a HAL component using a name that already exists?')

        # initialize the window
        window = qt_makegui.VCPWindow(self.hal, PATH)
 
        if opts.useropts:
            window.USEROPTIONS_ = opts.useropts
        else:
            window.USEROPTIONS_ = None

        # load optional user handler file
        if opts.usermod:
            LOG.debug('Loading the handler file')
            window.load_extension(opts.usermod)
            try:
                window.web_view = QWebView()
            except:
                window.web_view = None
            # do any class patching now
            if "class_patch__" in dir(window.handler_instance):
                window.handler_instance.class_patch__()
            # add filter to catch keyboard events
            LOG.debug('Adding the key events filter')
            myFilter = qt_makegui.MyEventFilter(window)
            self.app.installEventFilter(myFilter)

        # actually build the widgets
        window.instance()

        # title
        if INIPATH:
            title = 'QTvcp-Screen-%s'% opts.component
        else:
            title = 'QTvcp-Panel-%s'% opts.component
        window.setWindowTitle(title)

        # make QT widget HAL pins
        self.panel = qt_makepins.QTPanel(self.hal, PATH, window, opts.debug)

        # call handler file's initialized function
        if opts.usermod:
            if "initialized__" in dir(window.handler_instance):
                LOG.debug('''Calling the handler file's initialized__ function''')
                window.handler_instance.initialized__()
        # All Widgets should be added now - synch them to linuxcnc
        STATUS.forced_update()

        # call a HAL file after widgets built
        if opts.halfile:
            if opts.halfile[-4:] == ".tcl":
                cmd = ["haltcl", opts.halfile]
            else:
                cmd = ["halcmd", "-f", opts.halfile]
            res = subprocess.call(cmd, stdout=sys.stdout, stderr=sys.stderr)
            if res:
                print >> sys.stderr, "'%s' exited with %d" %(' '.join(cmd), res)
                self.shutdown()

        # User components are set up so report that we are ready
        LOG.debug('Set HAL ready')
        self.halcomp.ready()

        # embed us into an X11 window (such as AXIS)
        if opts.parent:
            window = xembed.reparent_qt_to_x11(window, opts.parent)
            forward = os.environ.get('AXIS_FORWARD_EVENTS_TO', None)
            LOG.critical('Forwarding events to AXIS is not well tested yet')
            if forward:
                xembed.XEmbedFowarding(window, forward)

        # push the window id for embedment into an external program
        if opts.push_XID:
            wid = int(window.winId())
            print(wid, file=sys.stdout)
            sys.stdout.flush()

        # for window resize and or position options
        if "+" in opts.geometry:
            LOG.debug('-g option: moving window')
            try:
                j =  opts.geometry.partition("+")
                pos = j[2].partition("+")
                window.move( int(pos[0]), int(pos[2]) )
            except Exception as e:
                LOG.critical("With -g window position data:\n {}".format(e))
                parser.print_help()
                self.shutdown()
        if "x" in opts.geometry:
            LOG.debug('-g option: resizing')
            try:
                if "+" in opts.geometry:
                    j =  opts.geometry.partition("+")
                    t = j[0].partition("x")
                else:
                    t = opts.geometry.partition("x")
                window.resize( int(t[0]), int(t[2]) )
            except Exception as e:
                LOG.critical("With -g window resize data:\n {}".format(e))
                parser.print_help()
                self.shutdown()

        # always on top
        if opts.always_top:
            window.setWindowFlags(QtCore.Qt.WindowStaysOnTopHint)

        # theme (styles in QT speak) specify a qss file
        if opts.theme:
            window.apply_styles(opts.theme)
        # appy qss file or default theme
        else:
            window.apply_styles()

        LOG.debug('Show window')
        # maximize
        if opts.maximum:
            window.showMaximized()
        # fullscreen
        elif opts.fullscreen:
            window.showFullScreen()
        else:
            self.panel.set_preference_geometry()
        window.show()
        if INIPATH:
            self.postgui()

        # catch control c and terminate signals
        signal.signal(signal.SIGTERM, self.shutdown)
        signal.signal(signal.SIGINT, self.shutdown)

        if opts.usermod and "before_loop__" in dir(window.handler_instance):
            LOG.debug('''Calling the handler file's before_loop__ function''')
            window.handler_instance.before_loop__()

        LOG.info('Preference path: {}'.format(PATH.PREFS_FILENAME))
        # start loop
        self.app.exec_()

        # now shut it all down
        self.shutdown()

    # finds the postgui file name and INI file path
    def postgui(self):
        postgui_halfile = INFO.POSTGUI_HALFILE_PATH
        LOG.info("postgui filename: yellow<{}>".format(postgui_halfile))
        if postgui_halfile is not None:
            for f in postgui_halfile:
                if f.lower().endswith('.tcl'):
                    res = os.spawnvp(os.P_WAIT, "haltcl", ["haltcl", "-i",self.inipath, f])
                else:
                    res = os.spawnvp(os.P_WAIT, "halcmd", ["halcmd", "-i",self.inipath,"-f", f])
                if res: raise SystemExit(res)

    # This can be called normally or by control c
    # call optional handlerfile cleanup function
    # call optional widget cleanup functions
    # shut down STATUS so no error is called
    # close out HAL pins
    def shutdown(self,signum=None,stack_frame=None):
        try:
            self.panel.window.shutdown()
            self.panel.shutdown()
        except AttributeError:
            pass
        STATUS.shutdown()
        try:
            self.halcomp.exit()
        except:
            pass
        sys.exit(0)

        # Throws up a dialog with debug info when an error is encountered 
    def excepthook(self, exc_type, exc_obj, exc_tb):
        global ERROR_COUNT
        ERROR_COUNT +=1

        lines = traceback.format_exception(exc_type, exc_obj, exc_tb)
        message = ("Qtvcp encountered an error.  The following "
                    + "information may be useful in troubleshooting:\n"
                    + 'LinuxCNC Version  : %s\n'% INFO.LINUXCNC_VERSION)
        if ERROR_COUNT > 5:
            LOG.critical("Too Manu Errors \n {}\n{}\n".format(message,''.join(lines)))
            self.shutdown()
        msg = QtWidgets.QMessageBox()
        msg.setIcon(QtWidgets.QMessageBox.Critical)
        msg.setText(message)
        msg.setInformativeText("QTvcp ERROR! Message # %d"%ERROR_COUNT)
        msg.setWindowTitle("Error")
        msg.setDetailedText(''.join(lines))
        msg.setStandardButtons(QtWidgets.QMessageBox.Retry | QtWidgets.QMessageBox.Abort)
        msg.show()
        retval = msg.exec_()
        if retval == QtWidgets.QMessageBox.Abort: #cancel button
            LOG.critical("Aborted from Error Dialog\n {}\n{}\n".format(message,''.join(lines)))
            self.shutdown()
        if ERROR_COUNT == 1:
            self.shutdown()

# starts Qtvcp
if __name__ == "__main__":
        APP = QTVCP()
<|MERGE_RESOLUTION|>--- conflicted
+++ resolved
@@ -146,11 +146,7 @@
             # International translation
             locale.setlocale(locale.LC_ALL, '')
             locale.bindtextdomain(PATH.DOMAIN, PATH.LOCALEDIR)
-<<<<<<< HEAD
-            gettext.install(PATH.DOMAIN, localedir=PATH.LOCALEDIR, str=True)
-=======
             gettext.install(PATH.DOMAIN, localedir=PATH.LOCALEDIR)
->>>>>>> b07bf12f
             gettext.bindtextdomain(PATH.DOMAIN, PATH.LOCALEDIR)
 
             # if no handler file specified, use stock test one
