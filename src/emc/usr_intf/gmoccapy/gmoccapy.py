--- conflicted
+++ resolved
@@ -69,7 +69,6 @@
 
 sys.excepthook = excepthook
 
-<<<<<<< HEAD
 debug = False
 
 if debug:
@@ -90,12 +89,6 @@
 # constants
 #         # gmoccapy  #"
 _RELEASE = " 2.3.5"
-=======
-
-# constants
-#         # gmoccapy  #"
-_RELEASE = " 1.5.11"
->>>>>>> 550923db
 _INCH = 0                         # imperial units are active
 _MM = 1                           # metric units are active
 
@@ -1893,15 +1886,6 @@
         if self.widgets.tbtn_edit_offsets.get_active():
             return
 
-<<<<<<< HEAD
-=======
-    def on_hal_status_mode_mdi( self, widget ):
-        # if the edit offsets button is active, we do not want to change
-        # pages, as the user may want to edit several axis values
-        if self.widgets.tbtn_edit_offsets.get_active():
-            return
-
->>>>>>> 550923db
         # self.tool_change is set only if the tool change was commanded
         # from tooledit widget/page, so we do not want to switch the
         # screen layout to MDI, but set the manual widgets
@@ -3538,16 +3522,6 @@
 
     def on_tbtn_edit_offsets_toggled(self, widget, data=None):
         state = widget.get_active()
-<<<<<<< HEAD
-        self.widgets.offsetpage1.edit_button.set_active(state)
-        widgetlist = ["btn_set_value_x", "btn_set_value_y", "btn_set_value_z", 
-                      "btn_set_selected", "ntb_jog", "btn_set_selected", 
-                      "btn_zero_g92","rbt_mdi","rbt_auto","tbtn_setup"
-                      ]
-        if self.widgets.tbtn_user_tabs.get_sensitive():
-            widgetlist.append("tbtn_user_tabs")
-        self._sensitize_widgets(widgetlist, not state)
-=======
         self.widgets.offsetpage1.edit_button.set_active( state )
         widgetlist = ["btn_zero_x", "btn_zero_y", "btn_zero_z", "btn_set_value_x", "btn_set_value_y",
                       "btn_set_value_z", "btn_set_selected", "ntb_jog", "btn_set_selected", "btn_zero_g92",
@@ -3557,7 +3531,6 @@
         if self.widgets.tbtn_user_tabs.get_sensitive():
             widgetlist.append("tbtn_user_tabs")
         self._sensitize_widgets( widgetlist, not state )
->>>>>>> 550923db
 
         if state:
             self.widgets.ntb_preview.set_current_page(1)
