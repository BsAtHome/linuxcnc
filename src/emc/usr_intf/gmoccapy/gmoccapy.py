--- conflicted
+++ resolved
@@ -83,11 +83,7 @@
 
 # constants
 #         # gmoccapy  #"
-<<<<<<< HEAD
-_RELEASE = " 3.3.3.4.2"
-=======
 _RELEASE = " 3.1.3.7"
->>>>>>> 7e5d6157
 _INCH = 0                         # imperial units are active
 _MM = 1                           # metric units are active
 
