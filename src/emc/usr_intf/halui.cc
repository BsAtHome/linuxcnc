/********************************************************************
* Description: halui.cc
*   HAL User-Interface component.
*   This file exports various UI related hal pins, and communicates
*   with EMC through NML messages
*
*   Derived from a work by Fred Proctor & Will Shackleford (emcsh.cc)
*   some of the functions (sendFooBar() are adapted from there)
*
* Author: Alex Joni
* License: GPL Version 2
* System: Linux
*
* Copyright (c) 2006 All rights reserved.
*
* Last change:
********************************************************************/

#include <stdio.h>
#include <string.h>
#include <stdlib.h>
#include <sys/types.h>
#include <unistd.h>
#include <signal.h>
#include <math.h>

#include "hal.h"		/* access to HAL functions/definitions */
#include "rtapi.h"		/* rtapi_print_msg */
#include "rcs.hh"
#include "posemath.h"		// PM_POSE, TO_RAD
#include "emc.hh"		// EMC NML
#include "emc_nml.hh"
#include "emcglb.h"		// EMC_NMLFILE, TRAJ_MAX_VELOCITY, etc.
#include "emccfg.h"		// DEFAULT_TRAJ_MAX_VELOCITY
#include "inifile.hh"		// INIFILE
#include "rcs_print.hh"
#include "nml_oi.hh"
#include "timer.hh"
#include <rtapi_string.h>
#include "tooldata.hh"

/* Using halui: see the man page */

static int axis_mask = 0;
#define JOGJOINT  1
#define JOGTELEOP 0

#define MDI_MAX 64

#pragma GCC diagnostic push
#if defined(__GNUC__) && (__GNUC__ > 4)
#pragma GCC diagnostic ignored "-Wignored-attributes"
#endif

#define HAL_FIELDS \
    FIELD(hal_bit_t,machine_on) /* pin for setting machine On */ \
    FIELD(hal_bit_t,machine_off) /* pin for setting machine Off */ \
    FIELD(hal_bit_t,machine_is_on) /* pin for machine is On/Off */ \
    FIELD(hal_bit_t,estop_activate) /* pin for activating EMC ESTOP  */ \
    FIELD(hal_bit_t,estop_reset) /* pin for resetting ESTOP */ \
    FIELD(hal_bit_t,estop_is_activated) /* pin for status ESTOP is activated */ \
\
    FIELD(hal_bit_t,mode_manual) /* pin for requesting manual mode */ \
    FIELD(hal_bit_t,mode_is_manual) /* pin for manual mode is on */ \
    FIELD(hal_bit_t,mode_auto) /* pin for requesting auto mode */ \
    FIELD(hal_bit_t,mode_is_auto) /* pin for auto mode is on */ \
    FIELD(hal_bit_t,mode_mdi) /* pin for requesting mdi mode */ \
    FIELD(hal_bit_t,mode_is_mdi) /* pin for mdi mode is on */ \
    FIELD(hal_bit_t,mode_teleop) /* pin for requesting teleop mode */ \
    FIELD(hal_bit_t,mode_is_teleop) /* pin for teleop mode is on */ \
    FIELD(hal_bit_t,mode_joint) /* pin for requesting joint mode */ \
    FIELD(hal_bit_t,mode_is_joint) /* pin for joint mode is on */ \
\
    FIELD(hal_bit_t,mist_on) /* pin for starting mist */ \
    FIELD(hal_bit_t,mist_off) /* pin for stopping mist */ \
    FIELD(hal_bit_t,mist_is_on) /* pin for mist is on */ \
    FIELD(hal_bit_t,flood_on) /* pin for starting flood */ \
    FIELD(hal_bit_t,flood_off) /* pin for stopping flood */ \
    FIELD(hal_bit_t,flood_is_on) /* pin for flood is on */ \
\
    FIELD(hal_bit_t,program_is_idle) /* pin for notifying user that program is idle */ \
    FIELD(hal_bit_t,program_is_running) /* pin for notifying user that program is running */ \
    FIELD(hal_bit_t,mdi_is_running) /* pin for notifying user that MDI commands is running */ \
    FIELD(hal_bit_t,program_is_paused) /* pin for notifying user that program is paused */ \
    FIELD(hal_bit_t,program_run) /* pin for running program */ \
    FIELD(hal_bit_t,program_pause) /* pin for pausing program */ \
    FIELD(hal_bit_t,program_resume) /* pin for resuming program */ \
    FIELD(hal_bit_t,program_step) /* pin for running one line of the program */ \
    FIELD(hal_bit_t,program_stop) /* pin for stopping the program */ \
    FIELD(hal_bit_t,program_os_on) /* pin for setting optional stop on */ \
    FIELD(hal_bit_t,program_os_off) /* pin for setting optional stop off */ \
    FIELD(hal_bit_t,program_os_is_on) /* status pin that optional stop is on */ \
    FIELD(hal_bit_t,program_bd_on) /* pin for setting block delete on */ \
    FIELD(hal_bit_t,program_bd_off) /* pin for setting block delete off */ \
    FIELD(hal_bit_t,program_bd_is_on) /* status pin that block delete is on */ \
\
    FIELD(hal_u32_t,tool_number) /* pin for current selected tool */ \
    FIELD(hal_float_t,tool_length_offset_x) /* current applied x tool-length-offset */ \
    FIELD(hal_float_t,tool_length_offset_y) /* current applied y tool-length-offset */ \
    FIELD(hal_float_t,tool_length_offset_z) /* current applied z tool-length-offset */ \
    FIELD(hal_float_t,tool_length_offset_a) /* current applied a tool-length-offset */ \
    FIELD(hal_float_t,tool_length_offset_b) /* current applied b tool-length-offset */ \
    FIELD(hal_float_t,tool_length_offset_c) /* current applied c tool-length-offset */ \
    FIELD(hal_float_t,tool_length_offset_u) /* current applied u tool-length-offset */ \
    FIELD(hal_float_t,tool_length_offset_v) /* current applied v tool-length-offset */ \
    FIELD(hal_float_t,tool_length_offset_w) /* current applied w tool-length-offset */ \
    FIELD(hal_float_t,tool_diameter) /* current tool diameter (0 if no tool) */ \
\
    ARRAY(hal_bit_t,spindle_start,EMCMOT_MAX_SPINDLES+1) /* pin for starting the spindle */ \
    ARRAY(hal_bit_t,spindle_stop,EMCMOT_MAX_SPINDLES+1) /* pin for stopping the spindle */ \
    ARRAY(hal_bit_t,spindle_is_on,EMCMOT_MAX_SPINDLES+1) /* status pin for spindle is on */ \
    ARRAY(hal_bit_t,spindle_forward,EMCMOT_MAX_SPINDLES+1) /* pin for making the spindle go forward */ \
    ARRAY(hal_bit_t,spindle_runs_forward,EMCMOT_MAX_SPINDLES+1) /* status pin for spindle running forward */ \
    ARRAY(hal_bit_t,spindle_reverse,EMCMOT_MAX_SPINDLES+1) /* pin for making the spindle go reverse */ \
    ARRAY(hal_bit_t,spindle_runs_backward,EMCMOT_MAX_SPINDLES+1) /* status pin for spindle running backward */ \
    ARRAY(hal_bit_t,spindle_increase,EMCMOT_MAX_SPINDLES+1) /* pin for making the spindle go faster */ \
    ARRAY(hal_bit_t,spindle_decrease,EMCMOT_MAX_SPINDLES+1) /* pin for making the spindle go slower */ \
\
    ARRAY(hal_bit_t,spindle_brake_on,EMCMOT_MAX_SPINDLES) /* pin for activating spindle-brake */ \
    ARRAY(hal_bit_t,spindle_brake_off, EMCMOT_MAX_SPINDLES) /* pin for deactivating spindle/brake */ \
    ARRAY(hal_bit_t,spindle_brake_is_on, EMCMOT_MAX_SPINDLES) /* status pin that tells us if brake is on */ \
\
    ARRAY(hal_bit_t,joint_home,EMCMOT_MAX_JOINTS+1) /* pin for homing one joint */ \
    ARRAY(hal_bit_t,joint_unhome,EMCMOT_MAX_JOINTS+1) /* pin for unhoming one joint */ \
    ARRAY(hal_bit_t,joint_is_homed,EMCMOT_MAX_JOINTS+1) /* status pin that the joint is homed */ \
    ARRAY(hal_bit_t,joint_on_soft_min_limit,EMCMOT_MAX_JOINTS+1) /* status pin that the joint is on the software min limit */ \
    ARRAY(hal_bit_t,joint_on_soft_max_limit,EMCMOT_MAX_JOINTS+1) /* status pin that the joint is on the software max limit */ \
    ARRAY(hal_bit_t,joint_on_hard_min_limit,EMCMOT_MAX_JOINTS+1) /* status pin that the joint is on the hardware min limit */ \
    ARRAY(hal_bit_t,joint_on_hard_max_limit,EMCMOT_MAX_JOINTS+1) /* status pin that the joint is on the hardware max limit */ \
    ARRAY(hal_bit_t,joint_override_limits,EMCMOT_MAX_JOINTS+1) /* status pin that the joint is on the hardware max limit */ \
    ARRAY(hal_bit_t,joint_has_fault,EMCMOT_MAX_JOINTS+1) /* status pin that the joint has a fault */ \
    FIELD(hal_u32_t,joint_selected) /* status pin for the joint selected */ \
    FIELD(hal_u32_t,axis_selected) /* status pin for the axis selected */ \
\
    ARRAY(hal_bit_t,joint_nr_select,EMCMOT_MAX_JOINTS) /* nr. of pins to select a joint */ \
    ARRAY(hal_bit_t,axis_nr_select,EMCMOT_MAX_AXIS) /* nr. of pins to select a axis */ \
\
    ARRAY(hal_bit_t,joint_is_selected,EMCMOT_MAX_JOINTS) /* nr. of status pins for joint selected */ \
    ARRAY(hal_bit_t,axis_is_selected,EMCMOT_MAX_AXIS) /* nr. of status pins for axis selected */ \
\
    ARRAY(hal_float_t,axis_pos_commanded,EMCMOT_MAX_AXIS+1) /* status pin for commanded cartesian position */ \
    ARRAY(hal_float_t,axis_pos_feedback,EMCMOT_MAX_AXIS+1) /* status pin for actual cartesian position */ \
    ARRAY(hal_float_t,axis_pos_relative,EMCMOT_MAX_AXIS+1) /* status pin for relative cartesian position */ \
\
    FIELD(hal_float_t,jjog_speed) /* pin for setting the jog speed (halui internal) */ \
    ARRAY(hal_bit_t,jjog_minus,EMCMOT_MAX_JOINTS+1) /* pin to jog in positive direction */ \
    ARRAY(hal_bit_t,jjog_plus,EMCMOT_MAX_JOINTS+1) /* pin to jog in negative direction */ \
    ARRAY(hal_float_t,jjog_analog,EMCMOT_MAX_JOINTS+1) /* pin for analog jogging (-1..0..1) */ \
    ARRAY(hal_float_t,jjog_increment,EMCMOT_MAX_JOINTS+1) /* Incremental jogging */ \
    ARRAY(hal_bit_t,jjog_increment_plus,EMCMOT_MAX_JOINTS+1) /* Incremental jogging, positive direction */ \
    ARRAY(hal_bit_t,jjog_increment_minus,EMCMOT_MAX_JOINTS+1) /* Incremental jogging, negative direction */ \
\
    FIELD(hal_float_t,ajog_speed) /* pin for setting the jog speed (halui internal) */ \
    ARRAY(hal_bit_t,ajog_minus,EMCMOT_MAX_AXIS+1) /* pin to jog in positive direction */ \
    ARRAY(hal_bit_t,ajog_plus,EMCMOT_MAX_AXIS+1) /* pin to jog in negative direction */ \
    ARRAY(hal_float_t,ajog_analog,EMCMOT_MAX_AXIS+1) /* pin for analog jogging (-1..0..1) */ \
    ARRAY(hal_float_t,ajog_increment,EMCMOT_MAX_AXIS+1) /* Incremental jogging */ \
    ARRAY(hal_bit_t,ajog_increment_plus,EMCMOT_MAX_AXIS+1) /* Incremental jogging, positive direction */ \
    ARRAY(hal_bit_t,ajog_increment_minus,EMCMOT_MAX_AXIS+1) /* Incremental jogging, negative direction */ \
\
    FIELD(hal_float_t,jjog_deadband) /* pin for setting the jog analog deadband (where not to move) */ \
    FIELD(hal_float_t,ajog_deadband) /* pin for setting the jog analog deadband (where not to move) */ \
\
    FIELD(hal_s32_t,mv_counts) /* pin for the Max Velocity counting */ \
    FIELD(hal_bit_t,mv_count_enable) /* pin for the Max Velocity counting enable */ \
    FIELD(hal_bit_t,mv_direct_value) /* pin for enabling direct value option instead of counts */ \
    FIELD(hal_float_t,mv_scale) /* scale for the Max Velocity counting */ \
    FIELD(hal_float_t,mv_value) /* current Max Velocity value */ \
    FIELD(hal_bit_t,mv_increase) /* pin for increasing the MV (+=scale) */ \
    FIELD(hal_bit_t,mv_decrease) /* pin for decreasing the MV (-=scale) */ \
\
    FIELD(hal_s32_t,fo_counts) /* pin for the Feed Override counting */ \
    FIELD(hal_bit_t,fo_count_enable) /* pin for the Feed Override counting enable */ \
    FIELD(hal_bit_t,fo_direct_value) /* pin for enabling direct value option instead of counts  */ \
    FIELD(hal_float_t,fo_scale) /* scale for the Feed Override counting */ \
    FIELD(hal_float_t,fo_value) /* current Feed Override value */ \
    FIELD(hal_bit_t,fo_increase) /* pin for increasing the FO (+=scale) */ \
    FIELD(hal_bit_t,fo_decrease) /* pin for decreasing the FO (-=scale) */ \
    FIELD(hal_bit_t,fo_reset) /* pin for resetting Feed Override */ \
\
    FIELD(hal_s32_t,ro_counts) /* pin for the Feed Override counting */ \
    FIELD(hal_bit_t,ro_count_enable) /* pin for the Feed Override counting enable */ \
    FIELD(hal_bit_t,ro_direct_value) /* pin for enabling direct value option instead of counts  */ \
    FIELD(hal_float_t,ro_scale) /* scale for the Feed Override counting */ \
    FIELD(hal_float_t,ro_value) /* current Feed Override value */ \
    FIELD(hal_bit_t,ro_increase) /* pin ror increasing the FO (+=scale) */ \
    FIELD(hal_bit_t,ro_decrease) /* pin for decreasing the FO (-=scale) */ \
    FIELD(hal_bit_t,ro_reset) /* pin for resetting Feed Override */ \
\
    ARRAY(hal_s32_t,so_counts,EMCMOT_MAX_SPINDLES+1) /* pin for the Spindle Speed Override counting */ \
    ARRAY(hal_bit_t,so_count_enable,EMCMOT_MAX_SPINDLES+1) /* pin for the Spindle Speed Override counting enable */ \
    ARRAY(hal_bit_t,so_direct_value,EMCMOT_MAX_SPINDLES+1) /* pin for enabling direct value option instead of counts */ \
    ARRAY(hal_float_t,so_scale,EMCMOT_MAX_SPINDLES+1) /* scale for the Spindle Speed Override counting */ \
    ARRAY(hal_float_t,so_value,EMCMOT_MAX_SPINDLES+1) /* current Spindle speed Override value */ \
    ARRAY(hal_bit_t,so_increase,EMCMOT_MAX_SPINDLES+1) /* pin for increasing the SO (+=scale) */ \
    ARRAY(hal_bit_t,so_decrease,EMCMOT_MAX_SPINDLES+1) /* pin for decreasing the SO (-=scale) */ \
    ARRAY(hal_bit_t,so_reset,EMCMOT_MAX_SPINDLES+1) /* pin for resetting Spindle Speed Override */ \
\
    FIELD(hal_bit_t,home_all) /* pin for homing all joints in sequence */ \
    FIELD(hal_bit_t,abort) /* pin for aborting */ \
    ARRAY(hal_bit_t,mdi_commands,MDI_MAX) \
\
    FIELD(hal_float_t,units_per_mm) \

struct PTR {
    template<class T>
    struct field { typedef T *type; };
};

template<class T> struct NATIVE {};
template<> struct NATIVE<hal_bit_t> { typedef bool type; };
template<> struct NATIVE<hal_s32_t> { typedef rtapi_s32 type; };
template<> struct NATIVE<hal_u32_t> { typedef rtapi_u32 type; };
template<> struct NATIVE<hal_float_t> { typedef double type; };
struct VALUE {
    template<class T> struct field { typedef typename NATIVE<T>::type type; };
};

template<class T>
struct halui_str_base
{
#define FIELD(t,f) typename T::template field<t>::type f;
#define ARRAY(t,f,n) typename T::template field<t>::type f[n];
HAL_FIELDS
#undef FIELD
#undef ARRAY
};

typedef halui_str_base<PTR> halui_str;
typedef halui_str_base<VALUE> local_halui_str;
#pragma GCC diagnostic pop

static halui_str *halui_data;
static local_halui_str old_halui_data;

static char *mdi_commands[MDI_MAX];
static int num_mdi_commands=0;
static int have_home_all = 0;

static int comp_id, done;				/* component ID, main while loop */

static int num_axes = 0; //number of axes, taken from the INI [TRAJ] section
static int num_joints = 3; //number of joints, taken from the INI [KINS] section
static int num_spindles = 1; // number of spindles, [TRAJ]SPINDLES

static double maxFeedOverride=1;
static double maxMaxVelocity=1;
static double minSpindleOverride=0.0;
static double maxSpindleOverride=1.0;
static EMC_TASK_MODE halui_old_mode = EMC_TASK_MODE::MANUAL;
static int halui_sent_mdi = 0;

// the NML channels to the EMC task
static RCS_CMD_CHANNEL *emcCommandBuffer = 0;
static RCS_STAT_CHANNEL *emcStatusBuffer = 0;
EMC_STAT *emcStatus = 0;

// the NML channel for errors
static NML *emcErrorBuffer = 0;

// the serial number to use.
static int emcCommandSerialNumber = 0;

// how long to wait for Task to report that it has received our command
static double receiveTimeout = 10.0;

// how long to wait for Task to finish running our command
static double doneTimeout = 60.;

static void quit(int sig)
{
    done = 1;
}

static int emcTaskNmlGet()
{
    int retval = 0;

    // try to connect to EMC cmd
    if (emcCommandBuffer == 0) {
	emcCommandBuffer =
	    new RCS_CMD_CHANNEL(emcFormat, "emcCommand", "xemc",
				emc_nmlfile);
	if (!emcCommandBuffer->valid()) {
	    delete emcCommandBuffer;
	    emcCommandBuffer = 0;
	    retval = -1;
	}
    }
    // try to connect to EMC status
    if (emcStatusBuffer == 0) {
	emcStatusBuffer =
	    new RCS_STAT_CHANNEL(emcFormat, "emcStatus", "xemc",
				 emc_nmlfile);
	if (!emcStatusBuffer->valid()) {
	    delete emcStatusBuffer;
	    emcStatusBuffer = 0;
	    emcStatus = 0;
	    retval = -1;
	} else {
	    emcStatus = (EMC_STAT *) emcStatusBuffer->get_address();
	}
    }

    return retval;
}

static int emcErrorNmlGet()
{
    int retval = 0;

    if (emcErrorBuffer == 0) {
	emcErrorBuffer =
	    new NML(nmlErrorFormat, "emcError", "xemc", emc_nmlfile);
	if (!emcErrorBuffer->valid()) {
	    delete emcErrorBuffer;
	    emcErrorBuffer = 0;
	    retval = -1;
	}
    }

    return retval;
}

static int tryNml()
{
    double end;
    int good;
#define RETRY_TIME 10.0		// seconds to wait for subsystems to come up
#define RETRY_INTERVAL 1.0	// seconds between wait tries for a subsystem

    end = RETRY_TIME;
    good = 0;
    do {
        if (0 == emcTaskNmlGet()) {
            good = 1;
            break;
        }
        esleep(RETRY_INTERVAL);
        end -= RETRY_INTERVAL;
    } while (end > 0.0);

    if (!good) {
        return -1;
    }

    end = RETRY_TIME;
    good = 0;
    do {
        if (0 == emcErrorNmlGet()) {
            good = 1;
            break;
        }
        esleep(RETRY_INTERVAL);
        end -= RETRY_INTERVAL;
    } while (end > 0.0);

    if (!good) {
        return -1;
    }

    return 0;

#undef RETRY_TIME
#undef RETRY_INTERVAL
}

static int updateStatus()
{
    NMLTYPE type;

    if (0 == emcStatus || 0 == emcStatusBuffer) {
        rtapi_print("halui: %s: no status buffer\n", __func__);
        return -1;
    }

    if (!emcStatusBuffer->valid()) {
        rtapi_print("halui: %s: status buffer is not valid\n", __func__);
	return -1;
    }

    switch (type = emcStatusBuffer->peek()) {
    case -1:
	// error on CMS channel
        rtapi_print("halui: %s: error peeking status buffer\n", __func__);
	return -1;
	break;

    case 0:			// no new data
    case EMC_STAT_TYPE:	// new data
	break;

    default:
        rtapi_print("halui: %s: unknown error peeking status buffer\n", __func__);
	return -1;
	break;
    }

    return 0;
}


#define EMC_COMMAND_DELAY   0.1	// how long to sleep between checks

static int emcCommandWaitDone()
{
    double end;
    for (end = 0.0; end < doneTimeout; end += EMC_COMMAND_DELAY) {
	updateStatus();
	int serial_diff = emcStatus->echo_serial_number - emcCommandSerialNumber;

	if (serial_diff < 0) {
	    continue;
	}

	if (serial_diff > 0) {
	    return 0;
	}

	if (emcStatus->status == RCS_STATUS::DONE) {
	    return 0;
	}

	if (emcStatus->status == RCS_STATUS::ERROR) {
	    return -1;
	}

	esleep(EMC_COMMAND_DELAY);
    }

    return -1;
}

static int emcCommandSend(RCS_CMD_MSG & cmd)
{
    // write command
    if (emcCommandBuffer->write(&cmd)) {
        rtapi_print("halui: %s: error writing to Task\n", __func__);
        return -1;
    }
    emcCommandSerialNumber = cmd.serial_number;

    // wait for receive
    double end;
    for (end = 0.0; end < receiveTimeout; end += EMC_COMMAND_DELAY) {
	updateStatus();
	int serial_diff = emcStatus->echo_serial_number - emcCommandSerialNumber;

	if (serial_diff >= 0) {
	    return 0;
	}

	esleep(EMC_COMMAND_DELAY);
    }

    rtapi_print("halui: %s: no echo from Task after %.3f seconds\n", __func__, receiveTimeout);
    return -1;
}

static void thisQuit()
{
    //don't forget the big HAL sin ;)
    hal_exit(comp_id);

    if(emcCommandBuffer) { delete emcCommandBuffer;  emcCommandBuffer = 0; }
    if(emcStatusBuffer) { delete emcStatusBuffer;  emcStatusBuffer = 0; }
    if(emcErrorBuffer) { delete emcErrorBuffer;  emcErrorBuffer = 0; }
    exit(0);
}

static enum {
    LINEAR_UNITS_CUSTOM = 1,
    LINEAR_UNITS_AUTO,
    LINEAR_UNITS_MM,
    LINEAR_UNITS_INCH,
    LINEAR_UNITS_CM
} linearUnitConversion = LINEAR_UNITS_AUTO;

static enum {
    ANGULAR_UNITS_CUSTOM = 1,
    ANGULAR_UNITS_AUTO,
    ANGULAR_UNITS_DEG,
    ANGULAR_UNITS_RAD,
    ANGULAR_UNITS_GRAD
} angularUnitConversion = ANGULAR_UNITS_AUTO;

#define CLOSE(a,b,eps) ((a)-(b) < +(eps) && (a)-(b) > -(eps))
#define LINEAR_CLOSENESS 0.0001
#define ANGULAR_CLOSENESS 0.0001
#define CM_PER_MM 0.1
#define GRAD_PER_DEG (100.0/90.0)
#define RAD_PER_DEG TO_RAD	// from posemath.h

int halui_export_pin_IN_bit(hal_bit_t **pin, const char *name)
{
    int retval;
    retval = hal_pin_bit_new(name, HAL_IN, pin, comp_id);
    if (retval < 0) {
	rtapi_print_msg(RTAPI_MSG_ERR,"HALUI: ERROR: halui pin %s export failed with err=%i\n", name, retval);
	hal_exit(comp_id);
	return -1;
    }
    return 0;
}

int halui_export_pin_IN_s32(hal_s32_t **pin, const char *name)
{
    int retval;
    retval = hal_pin_s32_new(name, HAL_IN, pin, comp_id);
    if (retval < 0) {
	rtapi_print_msg(RTAPI_MSG_ERR,"HALUI: ERROR: halui pin %s export failed with err=%i\n", name, retval);
	hal_exit(comp_id);
	return -1;
    }
    return 0;
}

int halui_export_pin_IN_float(hal_float_t **pin, const char *name)
{
    int retval;
    retval = hal_pin_float_new(name, HAL_IN, pin, comp_id);
    if (retval < 0) {
	rtapi_print_msg(RTAPI_MSG_ERR,"HALUI: ERROR: halui pin %s export failed with err=%i\n", name, retval);
	hal_exit(comp_id);
	return -1;
    }
    return 0;
}


int halui_export_pin_OUT_bit(hal_bit_t **pin, const char *name)
{
    int retval;
    retval = hal_pin_bit_new(name, HAL_OUT, pin, comp_id);
    if (retval < 0) {
	rtapi_print_msg(RTAPI_MSG_ERR,"HALUI: ERROR: halui pin %s export failed with err=%i\n", name, retval);
	hal_exit(comp_id);
	return -1;
    }
    return 0;
}


/********************************************************************
*
* Description: halui_hal_init(void)
*
* Side Effects: Exports HAL pins.
*
* Called By: main
********************************************************************/
int halui_hal_init(void)
{
    int retval;
    int joint;
    int spindle;
    int axis_num;

    /* STEP 1: initialise the hal component */
    comp_id = hal_init("halui");
    if (comp_id < 0) {
	rtapi_print_msg(RTAPI_MSG_ERR,
			"HALUI: ERROR: hal_init() failed\n");
	return -1;
    }

    /* STEP 2: allocate shared memory for halui data */
    halui_data = (halui_str *) hal_malloc(sizeof(halui_str));
    if (halui_data == 0) {
	rtapi_print_msg(RTAPI_MSG_ERR,
			"HALUI: ERROR: hal_malloc() failed\n");
	hal_exit(comp_id);
	return -1;
    }

    /* STEP 3a: export the out-pin(s) */

    retval =  hal_pin_float_newf(HAL_OUT, &(halui_data->units_per_mm), comp_id, "halui.machine.units-per-mm");
    if (retval < 0) return retval;
    retval = halui_export_pin_OUT_bit(&(halui_data->machine_is_on), "halui.machine.is-on");
    if (retval < 0) return retval;
    retval = halui_export_pin_OUT_bit(&(halui_data->estop_is_activated), "halui.estop.is-activated");
    if (retval < 0) return retval;
    retval = halui_export_pin_OUT_bit(&(halui_data->mode_is_manual), "halui.mode.is-manual");
    if (retval < 0) return retval;
    retval = halui_export_pin_OUT_bit(&(halui_data->mode_is_auto), "halui.mode.is-auto");
    if (retval < 0) return retval;
    retval = halui_export_pin_OUT_bit(&(halui_data->mode_is_mdi), "halui.mode.is-mdi");
    if (retval < 0) return retval;
    retval = halui_export_pin_OUT_bit(&(halui_data->mode_is_teleop), "halui.mode.is-teleop");
    if (retval < 0) return retval;
    retval = halui_export_pin_OUT_bit(&(halui_data->mode_is_joint), "halui.mode.is-joint");
    if (retval < 0) return retval;
    retval = halui_export_pin_OUT_bit(&(halui_data->mist_is_on), "halui.mist.is-on");
    if (retval < 0) return retval;
    retval = halui_export_pin_OUT_bit(&(halui_data->flood_is_on), "halui.flood.is-on");
    if (retval < 0) return retval;
    retval = halui_export_pin_OUT_bit(&(halui_data->program_is_idle), "halui.program.is-idle");
    if (retval < 0) return retval;
    retval = halui_export_pin_OUT_bit(&(halui_data->program_is_running), "halui.program.is-running");
    if (retval < 0) return retval;
    
    if (num_mdi_commands>0){
    retval = halui_export_pin_OUT_bit(&(halui_data->mdi_is_running), "halui.mdi-is-running");
    if (retval < 0) return retval;
	}
    
    retval = halui_export_pin_OUT_bit(&(halui_data->program_is_paused), "halui.program.is-paused");
    if (retval < 0) return retval;
    retval = halui_export_pin_OUT_bit(&(halui_data->program_os_is_on), "halui.program.optional-stop.is-on");
    if (retval < 0) return retval;
    retval = halui_export_pin_OUT_bit(&(halui_data->program_bd_is_on), "halui.program.block-delete.is-on");

    for (spindle = 0; spindle < num_spindles; spindle++){
		if (retval < 0) return retval;
		retval = hal_pin_bit_newf(HAL_OUT, &(halui_data->spindle_is_on[spindle]), comp_id,  "halui.spindle.%i.is-on", spindle);
		if (retval < 0) return retval;
		retval = hal_pin_bit_newf(HAL_OUT, &(halui_data->spindle_runs_forward[spindle]),comp_id,  "halui.spindle.%i.runs-forward", spindle);
		if (retval < 0) return retval;
		retval = hal_pin_bit_newf(HAL_OUT, &(halui_data->spindle_runs_backward[spindle]), comp_id, "halui.spindle.%i.runs-backward", spindle);
		if (retval < 0) return retval;
		retval = hal_pin_bit_newf(HAL_OUT, &(halui_data->spindle_brake_is_on[spindle]), comp_id, "halui.spindle.%i.brake-is-on", spindle);
		if (retval < 0) return retval;
		retval = hal_pin_bit_newf(HAL_IN,  &(halui_data->spindle_start[spindle]), comp_id, "halui.spindle.%i.start", spindle);
		if (retval < 0) return retval;
		retval = hal_pin_bit_newf(HAL_IN,  &(halui_data->spindle_stop[spindle]), comp_id, "halui.spindle.%i.stop", spindle);
		if (retval < 0) return retval;
		retval = hal_pin_bit_newf(HAL_IN,  &(halui_data->spindle_forward[spindle]), comp_id, "halui.spindle.%i.forward", spindle);
		if (retval < 0) return retval;
		retval = hal_pin_bit_newf(HAL_IN,  &(halui_data->spindle_reverse[spindle]), comp_id, "halui.spindle.%i.reverse", spindle);
		if (retval < 0) return retval;
		retval = hal_pin_bit_newf(HAL_IN,  &(halui_data->spindle_increase[spindle]), comp_id, "halui.spindle.%i.increase", spindle);
		if (retval < 0) return retval;
		retval = hal_pin_bit_newf(HAL_IN,  &(halui_data->spindle_decrease[spindle]), comp_id, "halui.spindle.%i.decrease", spindle);
		if (retval < 0) return retval;
		retval = hal_pin_bit_newf(HAL_IN,  &(halui_data->spindle_brake_on[spindle]), comp_id, "halui.spindle.%i.brake-on", spindle);
		if (retval < 0) return retval;
		retval = hal_pin_bit_newf(HAL_IN,  &(halui_data->spindle_brake_off[spindle]), comp_id, "halui.spindle.%i.brake-off", spindle);
		if (retval < 0) return retval;
	    retval =  hal_pin_float_newf(HAL_OUT, &(halui_data->so_value[spindle]), comp_id, "halui.spindle.%i.override.value", spindle);
	    if (retval < 0) return retval;
	    retval = hal_pin_s32_newf(HAL_IN,  &(halui_data->so_counts[spindle]), comp_id, "halui.spindle.%i.override.counts", spindle);
	    if (retval < 0) return retval;
	    *halui_data->so_counts = 0;
	    retval = hal_pin_bit_newf(HAL_IN,  &(halui_data->so_count_enable[spindle]), comp_id, "halui.spindle.%i.override.count-enable", spindle);
	    if (retval < 0) return retval;
	    *halui_data->so_count_enable[spindle] = 1;
	    retval = hal_pin_bit_newf(HAL_IN,  &(halui_data->so_direct_value[spindle]), comp_id, "halui.spindle.%i.override.direct-value", spindle);
	    if (retval < 0) return retval;
	    *halui_data->so_direct_value[spindle] = 0;
	    retval = hal_pin_float_newf(HAL_IN,  &(halui_data->so_scale[spindle]), comp_id, "halui.spindle.%i.override.scale", spindle);
	    if (retval < 0) return retval;
	    retval = hal_pin_bit_newf(HAL_IN,  &(halui_data->so_increase[spindle]), comp_id, "halui.spindle.%i.override.increase", spindle);
	    if (retval < 0) return retval;
	    retval = hal_pin_bit_newf(HAL_IN,  &(halui_data->so_decrease[spindle]), comp_id, "halui.spindle.%i.override.decrease", spindle);
            if (retval < 0) return retval;
            retval = hal_pin_bit_newf(HAL_IN,  &(halui_data->so_reset[spindle]), comp_id, "halui.spindle.%i.override.reset", spindle);
    }

    for (joint=0; joint < num_joints ; joint++) {
	retval =  hal_pin_bit_newf(HAL_OUT, &(halui_data->joint_is_homed[joint]), comp_id, "halui.joint.%d.is-homed", joint);
	if (retval < 0) return retval;
	retval =  hal_pin_bit_newf(HAL_OUT, &(halui_data->joint_is_selected[joint]), comp_id, "halui.joint.%d.is-selected", joint);
	if (retval < 0) return retval;
	retval =  hal_pin_bit_newf(HAL_OUT, &(halui_data->joint_on_soft_min_limit[joint]), comp_id, "halui.joint.%d.on-soft-min-limit", joint);
	if (retval < 0) return retval;
	retval =  hal_pin_bit_newf(HAL_OUT, &(halui_data->joint_on_soft_max_limit[joint]), comp_id, "halui.joint.%d.on-soft-max-limit", joint);
	if (retval < 0) return retval;
	retval =  hal_pin_bit_newf(HAL_OUT, &(halui_data->joint_on_hard_min_limit[joint]), comp_id, "halui.joint.%d.on-hard-min-limit", joint);
	if (retval < 0) return retval;
	retval =  hal_pin_bit_newf(HAL_OUT, &(halui_data->joint_on_hard_max_limit[joint]), comp_id, "halui.joint.%d.on-hard-max-limit", joint);
	if (retval < 0) return retval;
	retval =  hal_pin_bit_newf(HAL_OUT, &(halui_data->joint_override_limits[joint]), comp_id, "halui.joint.%d.override-limits", joint);
	if (retval < 0) return retval;
	retval =  hal_pin_bit_newf(HAL_OUT, &(halui_data->joint_has_fault[joint]), comp_id, "halui.joint.%d.has-fault", joint);
	if (retval < 0) return retval;
    }

    retval =  hal_pin_bit_newf(HAL_OUT, &(halui_data->joint_on_soft_min_limit[num_joints]), comp_id, "halui.joint.selected.on-soft-min-limit");
    if (retval < 0) return retval;
    retval =  hal_pin_bit_newf(HAL_OUT, &(halui_data->joint_on_soft_max_limit[num_joints]), comp_id, "halui.joint.selected.on-soft-max-limit");
    if (retval < 0) return retval;
    retval =  hal_pin_bit_newf(HAL_OUT, &(halui_data->joint_on_hard_min_limit[num_joints]), comp_id, "halui.joint.selected.on-hard-min-limit");
    if (retval < 0) return retval;
    retval =  hal_pin_bit_newf(HAL_OUT, &(halui_data->joint_on_hard_max_limit[num_joints]), comp_id, "halui.joint.selected.on-hard-max-limit");
    if (retval < 0) return retval;
    retval =  hal_pin_bit_newf(HAL_OUT, &(halui_data->joint_override_limits[num_joints]), comp_id, "halui.joint.selected.override-limits");
    if (retval < 0) return retval;
    retval =  hal_pin_bit_newf(HAL_OUT, &(halui_data->joint_has_fault[num_joints]), comp_id, "halui.joint.selected.has-fault");
    if (retval < 0) return retval;
    retval =  hal_pin_bit_newf(HAL_OUT, &(halui_data->joint_is_homed[num_joints]), comp_id, "halui.joint.selected.is-homed");
    if (retval < 0) return retval;

    for (axis_num=0; axis_num < EMCMOT_MAX_AXIS ; axis_num++) {
        if ( !(axis_mask & (1 << axis_num)) ) { continue; }
        char c = "xyzabcuvw"[axis_num];

        retval =  hal_pin_bit_newf(HAL_OUT, &(halui_data->axis_is_selected[axis_num]), comp_id, "halui.axis.%c.is-selected", c);
        if (retval < 0) return retval;
	retval =  hal_pin_float_newf(HAL_OUT, &(halui_data->axis_pos_commanded[axis_num]), comp_id, "halui.axis.%c.pos-commanded", c);
        if (retval < 0) return retval;
	retval =  hal_pin_float_newf(HAL_OUT, &(halui_data->axis_pos_feedback[axis_num]), comp_id, "halui.axis.%c.pos-feedback", c);
        if (retval < 0) return retval;
	retval =  hal_pin_float_newf(HAL_OUT, &(halui_data->axis_pos_relative[axis_num]), comp_id, "halui.axis.%c.pos-relative", c);
        if (retval < 0) return retval;
    }

    // at startup, indicate [0] item is selected:
    *halui_data->joint_is_selected[0] = 1;
    *halui_data->axis_is_selected[0] = 1;

    retval =  hal_pin_float_newf(HAL_OUT, &(halui_data->mv_value), comp_id, "halui.max-velocity.value");
    if (retval < 0) return retval;
    retval =  hal_pin_float_newf(HAL_OUT, &(halui_data->fo_value), comp_id, "halui.feed-override.value");
    if (retval < 0) return retval;
    retval =  hal_pin_float_newf(HAL_OUT, &(halui_data->ro_value), comp_id, "halui.rapid-override.value");
    if (retval < 0) return retval;
    retval = hal_pin_u32_newf(HAL_OUT, &(halui_data->joint_selected), comp_id, "halui.joint.selected");
    if (retval < 0) return retval;
    retval = hal_pin_u32_newf(HAL_OUT, &(halui_data->axis_selected), comp_id, "halui.axis.selected");
    if (retval < 0) return retval;
    retval = hal_pin_u32_newf(HAL_OUT, &(halui_data->tool_number), comp_id, "halui.tool.number");
    if (retval < 0) return retval;
    retval =  hal_pin_float_newf(HAL_OUT, &(halui_data->tool_length_offset_x), comp_id, "halui.tool.length_offset.x");
    if (retval < 0) return retval;
    retval =  hal_pin_float_newf(HAL_OUT, &(halui_data->tool_length_offset_y), comp_id, "halui.tool.length_offset.y");
    if (retval < 0) return retval;
    retval =  hal_pin_float_newf(HAL_OUT, &(halui_data->tool_length_offset_z), comp_id, "halui.tool.length_offset.z");
    if (retval < 0) return retval;
    retval =  hal_pin_float_newf(HAL_OUT, &(halui_data->tool_length_offset_a), comp_id, "halui.tool.length_offset.a");
    if (retval < 0) return retval;
    retval =  hal_pin_float_newf(HAL_OUT, &(halui_data->tool_length_offset_b), comp_id, "halui.tool.length_offset.b");
    if (retval < 0) return retval;
    retval =  hal_pin_float_newf(HAL_OUT, &(halui_data->tool_length_offset_c), comp_id, "halui.tool.length_offset.c");
    if (retval < 0) return retval;
    retval =  hal_pin_float_newf(HAL_OUT, &(halui_data->tool_length_offset_u), comp_id, "halui.tool.length_offset.u");
    if (retval < 0) return retval;
    retval =  hal_pin_float_newf(HAL_OUT, &(halui_data->tool_length_offset_v), comp_id, "halui.tool.length_offset.v");
    if (retval < 0) return retval;
    retval =  hal_pin_float_newf(HAL_OUT, &(halui_data->tool_length_offset_w), comp_id, "halui.tool.length_offset.w");
    if (retval < 0) return retval;
    retval =  hal_pin_float_newf(HAL_OUT, &(halui_data->tool_diameter), comp_id, "halui.tool.diameter");
    if (retval < 0) return retval;

    /* STEP 3b: export the in-pin(s) */

    retval = halui_export_pin_IN_bit(&(halui_data->machine_on), "halui.machine.on");
    if (retval < 0) return retval;
    retval = halui_export_pin_IN_bit(&(halui_data->machine_off), "halui.machine.off");
    if (retval < 0) return retval;
    retval = halui_export_pin_IN_bit(&(halui_data->estop_activate), "halui.estop.activate");
    if (retval < 0) return retval;
    retval = halui_export_pin_IN_bit(&(halui_data->estop_reset), "halui.estop.reset");
    if (retval < 0) return retval;
    retval = halui_export_pin_IN_bit(&(halui_data->mode_manual), "halui.mode.manual");
    if (retval < 0) return retval;
    retval = halui_export_pin_IN_bit(&(halui_data->mode_auto), "halui.mode.auto");
    if (retval < 0) return retval;
    retval = halui_export_pin_IN_bit(&(halui_data->mode_mdi), "halui.mode.mdi");
    if (retval < 0) return retval;
    retval = halui_export_pin_IN_bit(&(halui_data->mode_teleop), "halui.mode.teleop");
    if (retval < 0) return retval;
    retval = halui_export_pin_IN_bit(&(halui_data->mode_joint), "halui.mode.joint");
    if (retval < 0) return retval;
    retval = halui_export_pin_IN_bit(&(halui_data->mist_on), "halui.mist.on");
    if (retval < 0) return retval;
    retval = halui_export_pin_IN_bit(&(halui_data->mist_off), "halui.mist.off");
    if (retval < 0) return retval;
    retval = halui_export_pin_IN_bit(&(halui_data->flood_on), "halui.flood.on");
    if (retval < 0) return retval;
    retval = halui_export_pin_IN_bit(&(halui_data->flood_off), "halui.flood.off");
    if (retval < 0) return retval;
    retval = halui_export_pin_IN_bit(&(halui_data->program_run), "halui.program.run");
    if (retval < 0) return retval;
    retval = halui_export_pin_IN_bit(&(halui_data->program_pause), "halui.program.pause");
    if (retval < 0) return retval;
    retval = halui_export_pin_IN_bit(&(halui_data->program_resume), "halui.program.resume");
    if (retval < 0) return retval;
    retval = halui_export_pin_IN_bit(&(halui_data->program_step), "halui.program.step");
    if (retval < 0) return retval;
    retval = halui_export_pin_IN_bit(&(halui_data->program_stop), "halui.program.stop");
    if (retval < 0) return retval;
    retval = halui_export_pin_IN_bit(&(halui_data->program_os_on), "halui.program.optional-stop.on");
    if (retval < 0) return retval;
    retval = halui_export_pin_IN_bit(&(halui_data->program_os_off), "halui.program.optional-stop.off");
    if (retval < 0) return retval;
    retval = halui_export_pin_IN_bit(&(halui_data->program_bd_on), "halui.program.block-delete.on");
    if (retval < 0) return retval;
    retval = halui_export_pin_IN_bit(&(halui_data->program_bd_off), "halui.program.block-delete.off");
    if (retval < 0) return retval;

    retval = halui_export_pin_IN_s32(&(halui_data->mv_counts), "halui.max-velocity.counts");
    if (retval < 0) return retval;
    *halui_data->mv_counts = 0;
    retval = halui_export_pin_IN_bit(&(halui_data->mv_count_enable), "halui.max-velocity.count-enable");
    if (retval < 0) return retval;
    *halui_data->mv_count_enable = 1;
    retval = halui_export_pin_IN_bit(&(halui_data->mv_direct_value), "halui.max-velocity.direct-value");
    if (retval < 0) return retval;
    *halui_data->mv_direct_value = 0;
    retval = halui_export_pin_IN_float(&(halui_data->mv_scale), "halui.max-velocity.scale");
    if (retval < 0) return retval;
    retval = halui_export_pin_IN_bit(&(halui_data->mv_increase), "halui.max-velocity.increase");
    if (retval < 0) return retval;
    retval = halui_export_pin_IN_bit(&(halui_data->mv_decrease), "halui.max-velocity.decrease");
    if (retval < 0) return retval;

    retval = halui_export_pin_IN_s32(&(halui_data->fo_counts), "halui.feed-override.counts");
    if (retval < 0) return retval;
    *halui_data->fo_counts = 0;
    retval = halui_export_pin_IN_bit(&(halui_data->fo_count_enable), "halui.feed-override.count-enable");
    if (retval < 0) return retval;
    *halui_data->fo_count_enable = 1;
    retval = halui_export_pin_IN_bit(&(halui_data->fo_direct_value), "halui.feed-override.direct-value");
    if (retval < 0) return retval;
    *halui_data->fo_direct_value = 0;
    retval = halui_export_pin_IN_float(&(halui_data->fo_scale), "halui.feed-override.scale");
    if (retval < 0) return retval;
    retval = halui_export_pin_IN_bit(&(halui_data->fo_increase), "halui.feed-override.increase");
    if (retval < 0) return retval;
    retval = halui_export_pin_IN_bit(&(halui_data->fo_decrease), "halui.feed-override.decrease");
    if (retval < 0) return retval;
    retval = halui_export_pin_IN_bit(&(halui_data->fo_reset), "halui.feed-override.reset");
    if (retval < 0) return retval;

    retval = halui_export_pin_IN_s32(&(halui_data->ro_counts), "halui.rapid-override.counts");
    if (retval < 0) return retval;
    *halui_data->ro_counts = 0;
    retval = halui_export_pin_IN_bit(&(halui_data->ro_count_enable), "halui.rapid-override.count-enable");
    if (retval < 0) return retval;
    *halui_data->ro_count_enable = 1;
    retval = halui_export_pin_IN_bit(&(halui_data->ro_direct_value), "halui.rapid-override.direct-value");
    if (retval < 0) return retval;
    *halui_data->ro_direct_value = 0;
    retval = halui_export_pin_IN_float(&(halui_data->ro_scale), "halui.rapid-override.scale");
    if (retval < 0) return retval;
    retval = halui_export_pin_IN_bit(&(halui_data->ro_increase), "halui.rapid-override.increase");
    if (retval < 0) return retval;
    retval = halui_export_pin_IN_bit(&(halui_data->ro_decrease), "halui.rapid-override.decrease");
    if (retval < 0) return retval;
    retval = halui_export_pin_IN_bit(&(halui_data->ro_reset), "halui.rapid-override.reset");
    if (retval < 0) return retval;

    if (have_home_all) {
        retval = halui_export_pin_IN_bit(&(halui_data->home_all), "halui.home-all");
        if (retval < 0) return retval;
    }

    retval = halui_export_pin_IN_bit(&(halui_data->abort), "halui.abort");
    if (retval < 0) return retval;

    for (joint=0; joint < num_joints ; joint++) {
	retval =  hal_pin_bit_newf(HAL_IN, &(halui_data->joint_home[joint]), comp_id, "halui.joint.%d.home", joint);
	if (retval < 0) return retval;
	retval =  hal_pin_bit_newf(HAL_IN, &(halui_data->joint_unhome[joint]), comp_id, "halui.joint.%d.unhome", joint);
	if (retval < 0) return retval;
	retval =  hal_pin_bit_newf(HAL_IN, &(halui_data->joint_nr_select[joint]), comp_id, "halui.joint.%d.select", joint);
	if (retval < 0) return retval;
	retval =  hal_pin_bit_newf(HAL_IN, &(halui_data->jjog_plus[joint]), comp_id, "halui.joint.%d.plus", joint);
	if (retval < 0) return retval;
	retval =  hal_pin_bit_newf(HAL_IN, &(halui_data->jjog_minus[joint]), comp_id, "halui.joint.%d.minus", joint);
	if (retval < 0) return retval;
	retval =  hal_pin_float_newf(HAL_IN, &(halui_data->jjog_analog[joint]), comp_id, "halui.joint.%d.analog", joint);
	if (retval < 0) return retval;
	retval =  hal_pin_float_newf(HAL_IN, &(halui_data->jjog_increment[joint]), comp_id, "halui.joint.%d.increment", joint);
	if (retval < 0) return retval;
	retval =  hal_pin_bit_newf(HAL_IN, &(halui_data->jjog_increment_plus[joint]), comp_id, "halui.joint.%d.increment-plus", joint);
	if (retval < 0) return retval;
	retval =  hal_pin_bit_newf(HAL_IN, &(halui_data->jjog_increment_minus[joint]), comp_id, "halui.joint.%d.increment-minus", joint);
	if (retval < 0) return retval;
    }

    for (axis_num = 0; axis_num < EMCMOT_MAX_AXIS; axis_num++) {
        char c = "xyzabcuvw"[axis_num];
	retval =  hal_pin_bit_newf(HAL_IN, &(halui_data->axis_nr_select[axis_num]), comp_id, "halui.axis.%c.select", c);
	if (retval < 0) return retval;
	retval =  hal_pin_bit_newf(HAL_IN, &(halui_data->ajog_plus[axis_num]), comp_id, "halui.axis.%c.plus", c);
	if (retval < 0) return retval;
	retval =  hal_pin_bit_newf(HAL_IN, &(halui_data->ajog_minus[axis_num]), comp_id, "halui.axis.%c.minus", c);
	if (retval < 0) return retval;
	retval =  hal_pin_float_newf(HAL_IN, &(halui_data->ajog_analog[axis_num]), comp_id, "halui.axis.%c.analog", c);
	if (retval < 0) return retval;
	retval =  hal_pin_float_newf(HAL_IN, &(halui_data->ajog_increment[axis_num]), comp_id, "halui.axis.%c.increment", c);
	if (retval < 0) return retval;
	retval =  hal_pin_bit_newf(HAL_IN, &(halui_data->ajog_increment_plus[axis_num]), comp_id, "halui.axis.%c.increment-plus", c);
	if (retval < 0) return retval;
	retval =  hal_pin_bit_newf(HAL_IN, &(halui_data->ajog_increment_minus[axis_num]), comp_id, "halui.axis.%c.increment-minus", c);
	if (retval < 0) return retval;
    }

    retval =  hal_pin_bit_newf(HAL_IN, &(halui_data->joint_home[num_joints]), comp_id, "halui.joint.selected.home");
    if (retval < 0) return retval;
    retval =  hal_pin_bit_newf(HAL_IN, &(halui_data->joint_unhome[num_joints]), comp_id, "halui.joint.selected.unhome");
    if (retval < 0) return retval;
    retval =  hal_pin_bit_newf(HAL_IN, &(halui_data->jjog_plus[num_joints]), comp_id, "halui.joint.selected.plus");
    if (retval < 0) return retval;
    retval =  hal_pin_bit_newf(HAL_IN, &(halui_data->jjog_minus[num_joints]), comp_id, "halui.joint.selected.minus");
    if (retval < 0) return retval;
    retval =  hal_pin_float_newf(HAL_IN, &(halui_data->jjog_increment[num_joints]), comp_id, "halui.joint.selected.increment");
    if (retval < 0) return retval;
    retval =  hal_pin_bit_newf(HAL_IN, &(halui_data->jjog_increment_plus[num_joints]), comp_id, "halui.joint.selected.increment-plus");
    if (retval < 0) return retval;
    retval =  hal_pin_bit_newf(HAL_IN, &(halui_data->jjog_increment_minus[num_joints]), comp_id, "halui.joint.selected.increment-minus");
    if (retval < 0) return retval;
    retval =  hal_pin_bit_newf(HAL_IN, &(halui_data->ajog_plus[EMCMOT_MAX_AXIS]), comp_id, "halui.axis.selected.plus");
    if (retval < 0) return retval;
    retval =  hal_pin_bit_newf(HAL_IN, &(halui_data->ajog_minus[EMCMOT_MAX_AXIS]), comp_id, "halui.axis.selected.minus");
    if (retval < 0) return retval;
    retval =  hal_pin_float_newf(HAL_IN, &(halui_data->ajog_increment[EMCMOT_MAX_AXIS]), comp_id, "halui.axis.selected.increment");
    if (retval < 0) return retval;
    retval =  hal_pin_bit_newf(HAL_IN, &(halui_data->ajog_increment_plus[EMCMOT_MAX_AXIS]), comp_id, "halui.axis.selected.increment-plus");
    if (retval < 0) return retval;
    retval =  hal_pin_bit_newf(HAL_IN, &(halui_data->ajog_increment_minus[EMCMOT_MAX_AXIS]), comp_id, "halui.axis.selected.increment-minus");
    if (retval < 0) return retval;

    retval = halui_export_pin_IN_float(&(halui_data->jjog_speed), "halui.joint.jog-speed");
    if (retval < 0) return retval;
    retval = halui_export_pin_IN_float(&(halui_data->jjog_deadband), "halui.joint.jog-deadband");
    if (retval < 0) return retval;

    retval = halui_export_pin_IN_float(&(halui_data->ajog_speed), "halui.axis.jog-speed");
    if (retval < 0) return retval;
    retval = halui_export_pin_IN_float(&(halui_data->ajog_deadband), "halui.axis.jog-deadband");
    if (retval < 0) return retval;

    for (int n=0; n<num_mdi_commands; n++) {
        retval = hal_pin_bit_newf(HAL_IN, &(halui_data->mdi_commands[n]), comp_id, "halui.mdi-command-%02d", n);
        if (retval < 0) return retval;
    }

    hal_ready(comp_id);
    return 0;
}

static int sendMachineOn()
{
    EMC_TASK_SET_STATE state_msg;

    state_msg.state = EMC_TASK_STATE::ON;
    return emcCommandSend(state_msg);
}

static int sendMachineOff()
{
    EMC_TASK_SET_STATE state_msg;

    state_msg.state = EMC_TASK_STATE::OFF;
    return emcCommandSend(state_msg);
}

static int sendEstop()
{
    EMC_TASK_SET_STATE state_msg;

    state_msg.state = EMC_TASK_STATE::ESTOP;
    return emcCommandSend(state_msg);
}

static int sendEstopReset()
{
    EMC_TASK_SET_STATE state_msg;

    state_msg.state = EMC_TASK_STATE::ESTOP_RESET;
    return emcCommandSend(state_msg);
}

static int sendManual()
{
    EMC_TASK_SET_MODE mode_msg;

    if (emcStatus->task.mode == EMC_TASK_MODE::MANUAL) {
        return 0;
    }

    mode_msg.mode = EMC_TASK_MODE::MANUAL;
    return emcCommandSend(mode_msg);
}

static int sendAuto()
{
    EMC_TASK_SET_MODE mode_msg;

    if (emcStatus->task.mode == EMC_TASK_MODE::AUTO) {
        return 0;
    }

    mode_msg.mode = EMC_TASK_MODE::AUTO;
    return emcCommandSend(mode_msg);
}

static int sendMdi()
{
    EMC_TASK_SET_MODE mode_msg;

    if (emcStatus->task.mode == EMC_TASK_MODE::MDI) {
        return 0;
    }

    mode_msg.mode = EMC_TASK_MODE::MDI;
    return emcCommandSend(mode_msg);
}

static int sendMdiCommand(int n)
{
    EMC_TASK_PLAN_EXECUTE emc_task_plan_execute_msg;

    if (updateStatus()) {
	return -1;
    }

    if (!halui_sent_mdi) {
        // There is currently no MDI command from halui executing, we're
        // currently starting the first one.  Record what the Task mode is,
        // so we can restore it when all the MDI commands finish.
        halui_old_mode = emcStatus->task.mode;
    }
    halui_sent_mdi = 1;
    
    if (num_mdi_commands>0){
    *(halui_data->mdi_is_running) = halui_sent_mdi;
    updateStatus();
    }

    // switch to MDI mode if needed
    if (emcStatus->task.mode != EMC_TASK_MODE::MDI) {
	if (sendMdi() != 0) {
            rtapi_print("halui: %s: failed to Set Mode MDI\n", __func__);
            return -1;
	}
	if (updateStatus() != 0) {
            rtapi_print("halui: %s: failed to update status\n", __func__);
	    return -1;
	}
	if (emcStatus->task.mode != EMC_TASK_MODE::MDI) {
            rtapi_print("halui: %s: switched mode, but got %d instead of mdi\n", __func__, (int)emcStatus->task.mode);
	    return -1;
	}
    }
    rtapi_strxcpy(emc_task_plan_execute_msg.command, mdi_commands[n]);
    if (emcCommandSend(emc_task_plan_execute_msg)) {
        rtapi_print("halui: %s: failed to send mdi command %d\n", __func__, n);
	return -1;
    }
    return 0;
}

static int sendTeleop()
{
    EMC_TRAJ_SET_TELEOP_ENABLE emc_set_teleop_enable_msg;

    emc_set_teleop_enable_msg.enable = 1;
    if (emcCommandSend(emc_set_teleop_enable_msg)) {
        return -1;
    }
    return emcCommandWaitDone();
}

static int sendJoint()
{
    EMC_TRAJ_SET_TELEOP_ENABLE emc_set_teleop_enable_msg;

    emc_set_teleop_enable_msg.enable = 0;
    if (emcCommandSend(emc_set_teleop_enable_msg)) {
        return -1;
    }
    return emcCommandWaitDone();
}

static int sendMistOn()
{
    EMC_COOLANT_MIST_ON emc_coolant_mist_on_msg;

    return emcCommandSend(emc_coolant_mist_on_msg);
}

static int sendMistOff()
{
    EMC_COOLANT_MIST_OFF emc_coolant_mist_off_msg;

    return emcCommandSend(emc_coolant_mist_off_msg);
}

static int sendFloodOn()
{
    EMC_COOLANT_FLOOD_ON emc_coolant_flood_on_msg;

    return emcCommandSend(emc_coolant_flood_on_msg);
}

static int sendFloodOff()
{
    EMC_COOLANT_FLOOD_OFF emc_coolant_flood_off_msg;

    return emcCommandSend(emc_coolant_flood_off_msg);
}

// programStartLine is the saved valued of the line that
// sendProgramRun(int line) sent
static int programStartLine = 0;

static int sendProgramRun(int line)
{
    EMC_TASK_PLAN_RUN emc_task_plan_run_msg;

    updateStatus();

    if (0 == emcStatus->task.file[0]) {
	return -1; // no program open
    }
    // save the start line, to compare against active line later
    programStartLine = line;

    emc_task_plan_run_msg.line = line;
    sendAuto();
    return emcCommandSend(emc_task_plan_run_msg);
}

static int sendProgramPause()
{
    EMC_TASK_PLAN_PAUSE emc_task_plan_pause_msg;

    return emcCommandSend(emc_task_plan_pause_msg);
}

static int sendSetOptionalStop(bool state)
{
    EMC_TASK_PLAN_SET_OPTIONAL_STOP emc_task_plan_set_optional_stop_msg;

    emc_task_plan_set_optional_stop_msg.state = state;
    return emcCommandSend(emc_task_plan_set_optional_stop_msg);
}

static int sendSetBlockDelete(bool state)
{
    EMC_TASK_PLAN_SET_BLOCK_DELETE emc_task_plan_set_block_delete_msg;

    emc_task_plan_set_block_delete_msg.state = state;
    return emcCommandSend(emc_task_plan_set_block_delete_msg);
}


static int sendProgramResume()
{
    EMC_TASK_PLAN_RESUME emc_task_plan_resume_msg;

    return emcCommandSend(emc_task_plan_resume_msg);
}

static int sendProgramStep()
{
    EMC_TASK_PLAN_STEP emc_task_plan_step_msg;

    return emcCommandSend(emc_task_plan_step_msg);
}

static int sendSpindleForward(int spindle)
{
    EMC_SPINDLE_ON emc_spindle_on_msg;
    emc_spindle_on_msg.spindle = spindle;
    if (emcStatus->task.activeSettings[2] != 0) {
	emc_spindle_on_msg.speed = fabs(emcStatus->task.activeSettings[2]);
    } else {
	emc_spindle_on_msg.speed = +1;
    }
    return emcCommandSend(emc_spindle_on_msg);
}

static int sendSpindleReverse(int spindle)
{
    EMC_SPINDLE_ON emc_spindle_on_msg;
    emc_spindle_on_msg.spindle = spindle;
    if (emcStatus->task.activeSettings[2] != 0) {
	emc_spindle_on_msg.speed =
	    -1 * fabs(emcStatus->task.activeSettings[2]);
    } else {
	emc_spindle_on_msg.speed = -1;
    }
    return emcCommandSend(emc_spindle_on_msg);
}

static int sendSpindleOff(int spindle)
{
    EMC_SPINDLE_OFF emc_spindle_off_msg;
    emc_spindle_off_msg.spindle = spindle;
    return emcCommandSend(emc_spindle_off_msg);
}

static int sendSpindleIncrease(int spindle)
{
    EMC_SPINDLE_INCREASE emc_spindle_increase_msg;
    emc_spindle_increase_msg.spindle = spindle;
    return emcCommandSend(emc_spindle_increase_msg);
}

static int sendSpindleDecrease(int spindle)
{
    EMC_SPINDLE_DECREASE emc_spindle_decrease_msg;
    emc_spindle_decrease_msg.spindle = spindle;
    return emcCommandSend(emc_spindle_decrease_msg);
}

static int sendSpindleConstant(int spindle)
{
    EMC_SPINDLE_CONSTANT emc_spindle_constant_msg;
    emc_spindle_constant_msg.spindle = spindle;
    return emcCommandSend(emc_spindle_constant_msg);
}

static int sendBrakeEngage(int spindle)
{
    EMC_SPINDLE_BRAKE_ENGAGE emc_spindle_brake_engage_msg;
    emc_spindle_brake_engage_msg.spindle = spindle;
    return emcCommandSend(emc_spindle_brake_engage_msg);
}

static int sendBrakeRelease(int spindle)
{
    EMC_SPINDLE_BRAKE_RELEASE emc_spindle_brake_release_msg;
    emc_spindle_brake_release_msg.spindle = spindle;
    return emcCommandSend(emc_spindle_brake_release_msg);
}

static int sendHome(int joint)
{
    EMC_JOINT_HOME emc_joint_home_msg;

    emc_joint_home_msg.joint = joint;
    return emcCommandSend(emc_joint_home_msg);
}

static int sendUnhome(int joint)
{
    EMC_JOINT_UNHOME emc_joint_unhome_msg;

    emc_joint_unhome_msg.joint = joint;
    return emcCommandSend(emc_joint_unhome_msg);
}

static int sendAbort()
{
    EMC_TASK_ABORT task_abort_msg;

    return emcCommandSend(task_abort_msg);
}


static void sendJogStop(int ja, int jjogmode)
{
    EMC_JOG_STOP emc_jog_stop_msg;

    if (   ( (jjogmode == JOGJOINT) && (emcStatus->motion.traj.mode == EMC_TRAJ_MODE::TELEOP) )
        || ( (jjogmode == JOGTELEOP ) && (emcStatus->motion.traj.mode != EMC_TRAJ_MODE::TELEOP) )
       ) {
       return;
    }

    if (  jjogmode &&  (ja < 0 || ja >= num_joints)) { rtapi_print("halui: unexpected_1 %d\n",ja); return; }
    if ( !jjogmode &&  (ja < 0))                     { rtapi_print("halui: unexpected_2 %d\n",ja); return; }
    if ( !jjogmode && !(axis_mask & (1 << ja)) )     { rtapi_print("halui: unexpected_3 %d\n",ja); return; }

    emc_jog_stop_msg.jjogmode = jjogmode;
    emc_jog_stop_msg.joint_or_axis = ja;
    emcCommandSend(emc_jog_stop_msg);
}


static void sendJogCont(int ja, double speed, int jjogmode)
{
    EMC_JOG_CONT emc_jog_cont_msg;

    if (emcStatus->task.state != EMC_TASK_STATE::ON) { return; }
    if (   ( (jjogmode == JOGJOINT) && (emcStatus->motion.traj.mode == EMC_TRAJ_MODE::TELEOP) )
        || ( (jjogmode == JOGTELEOP ) && (emcStatus->motion.traj.mode != EMC_TRAJ_MODE::TELEOP) )
       ) {
       return;
    }

    if (  jjogmode &&  (ja < 0 || ja >= num_joints)) { rtapi_print("halui: unexpected_4 %d\n",ja); return; }
    if ( !jjogmode &&  (ja < 0))                     { rtapi_print("halui: unexpected_5 %d\n",ja); return; }
    if ( !jjogmode && !(axis_mask & (1 << ja)) )     { rtapi_print("halui: unexpected_6 %d\n",ja); return; }

    emc_jog_cont_msg.jjogmode = jjogmode;
    emc_jog_cont_msg.joint_or_axis = ja;
    emc_jog_cont_msg.vel = speed / 60.0;

    emcCommandSend(emc_jog_cont_msg);
}

static void sendJogIncr(int ja, double speed, double incr, int jjogmode)
{
    EMC_JOG_INCR emc_jog_incr_msg;

    if (emcStatus->task.state != EMC_TASK_STATE::ON) { return; }
    if (   ( (jjogmode == JOGJOINT) && (emcStatus->motion.traj.mode == EMC_TRAJ_MODE::TELEOP) )
        || ( (jjogmode == JOGTELEOP ) && (emcStatus->motion.traj.mode != EMC_TRAJ_MODE::TELEOP) )
       ) {
       return;
    }

    if (  jjogmode &&  (ja < 0 || ja >= num_joints)) { rtapi_print("halui: unexpected_7 %d\n",ja); return; }
    if ( !jjogmode &&  (ja < 0))                     { rtapi_print("halui: unexpected_8 %d\n",ja); return; }
    if ( !jjogmode && !(axis_mask & (1 << ja)) )     { rtapi_print("halui: unexpected_9 %d\n",ja); return; }

    emc_jog_incr_msg.jjogmode = jjogmode;
    emc_jog_incr_msg.joint_or_axis = ja;
    emc_jog_incr_msg.vel = speed / 60.0;
    emc_jog_incr_msg.incr = incr;

    emcCommandSend(emc_jog_incr_msg);
}

static int sendFeedOverride(double override)
{
    EMC_TRAJ_SET_SCALE emc_traj_set_scale_msg;

    if (override < 0.0) {
	override = 0.0;
    }

    if (override > maxFeedOverride) {
	override = maxFeedOverride;
    }

    emc_traj_set_scale_msg.scale = override;
    return emcCommandSend(emc_traj_set_scale_msg);
}

static int sendRapidOverride(double override)
{
    EMC_TRAJ_SET_RAPID_SCALE emc_traj_set_scale_msg;

    if (override < 0.0) {
	override = 0.0;
    }

    if (override > 1.0) {
	override = 1.0;
    }

    emc_traj_set_scale_msg.scale = override;
    return emcCommandSend(emc_traj_set_scale_msg);
}

static int sendMaxVelocity(double velocity)
{
    EMC_TRAJ_SET_MAX_VELOCITY mv;

    if (velocity < 0.0) {
        velocity = 0.0;
    }

    if (velocity > maxMaxVelocity) {
        velocity = maxMaxVelocity;
    }

    mv.velocity = velocity;
    return emcCommandSend(mv);
}

static int sendSpindleOverride(int spindle, double override)
{
    EMC_TRAJ_SET_SPINDLE_SCALE emc_traj_set_spindle_scale_msg;

    if (override < minSpindleOverride) {
	override = minSpindleOverride;
    }

    if (override > maxSpindleOverride) {
	override = maxSpindleOverride;
    }

    emc_traj_set_spindle_scale_msg.spindle = spindle;
    emc_traj_set_spindle_scale_msg.scale = override;
    return emcCommandSend(emc_traj_set_spindle_scale_msg);
}

static int iniLoad(const char *filename)
{
    IniFile inifile;
    std::optional<const char*> inistring;
    char version[LINELEN], machine[LINELEN];
    double d;
    int i;

    // open it
    if (inifile.Open(filename) == false) {
	return -1;
    }

    // EMC debugging flags
	emc_debug = 0;  // disabled by default
    if ((inistring = inifile.Find("DEBUG", "EMC"))) {
        // parse to global
        if (sscanf(*inistring, "%x", &emc_debug) < 1) {
            perror("failed to parse [EMC] DEBUG");
        }
    }

    // set output for RCS messages
    set_rcs_print_destination(RCS_PRINT_TO_STDOUT);   // use stdout by default
    if ((inistring = inifile.Find("RCS_DEBUG_DEST", "EMC"))) {
        static RCS_PRINT_DESTINATION_TYPE type;
        if (!strcmp(*inistring, "STDOUT")) {
            type = RCS_PRINT_TO_STDOUT;
        } else if (!strcmp(*inistring, "STDERR")) {
            type = RCS_PRINT_TO_STDERR;
        } else if (!strcmp(*inistring, "FILE")) {
            type = RCS_PRINT_TO_FILE;
        } else if (!strcmp(*inistring, "LOGGER")) {
            type = RCS_PRINT_TO_LOGGER;
        } else if (!strcmp(*inistring, "MSGBOX")) {
            type = RCS_PRINT_TO_MESSAGE_BOX;
        } else if (!strcmp(*inistring, "NULL")) {
            type = RCS_PRINT_TO_NULL;
        } else {
             type = RCS_PRINT_TO_STDOUT;
        }
        set_rcs_print_destination(type);
    }

    // NML/RCS debugging flags
    set_rcs_print_flag(PRINT_RCS_ERRORS);  // only print errors by default
    // enable all debug messages by default if RCS or NML debugging is enabled
    if ((emc_debug & EMC_DEBUG_RCS) || (emc_debug & EMC_DEBUG_NML)) {
        // output all RCS debug messages
        set_rcs_print_flag(PRINT_EVERYTHING);
    }

    // set flags if RCS_DEBUG in ini file
    if ((inistring = inifile.Find("RCS_DEBUG", "EMC"))) {
        static long int flags;
        if (sscanf(*inistring, "%lx", &flags) < 1) {
            perror("failed to parse [EMC] RCS_DEBUG");
        }
        // clear all flags
        clear_rcs_print_flag(PRINT_EVERYTHING);
        // set parsed flags
        set_rcs_print_flag(flags);
    }
    // output infinite RCS errors by default
    max_rcs_errors_to_print = -1;
    if ((inistring = inifile.Find("RCS_MAX_ERR", "EMC"))) {
        if (sscanf(*inistring, "%d", &max_rcs_errors_to_print) < 1) {
            perror("failed to parse [EMC] RCS_MAX_ERR");
        }
    }

    strncpy(version, "unknown", LINELEN-1);
    if ((inistring = inifile.Find("VERSION", "EMC"))) {
	    strncpy(version, *inistring, LINELEN-1);
    }


    if ((inistring = inifile.Find("MACHINE", "EMC"))) {
	    strncpy(machine, *inistring, LINELEN-1);
    } else {
	    strncpy(machine, "unknown", LINELEN-1);
    }

    extern char *program_invocation_short_name;
    rcs_print(
        "%s (%d) halui: machine '%s'  version '%s'\n",
        program_invocation_short_name, getpid(), machine, version
    );

    if ((inistring = inifile.Find("NML_FILE", "EMC"))) {
	// copy to global
	rtapi_strxcpy(emc_nmlfile, *inistring);
    } else {
	// not found, use default
    }

    if ((inistring = inifile.Find("MAX_FEED_OVERRIDE", "DISPLAY"))) {
	if (1 == sscanf(*inistring, "%lf", &d) && d > 0.0) {
	    maxFeedOverride =  d;
	}
    }

    if(inifile.Find(&maxMaxVelocity, "MAX_LINEAR_VELOCITY", "TRAJ") &&
       inifile.Find(&maxMaxVelocity, "MAX_VELOCITY", "AXIS_X"))
        maxMaxVelocity = 1.0;

    if ((inistring = inifile.Find("MIN_SPINDLE_OVERRIDE", "DISPLAY"))) {
	if (1 == sscanf(*inistring, "%lf", &d) && d > 0.0) {
	    minSpindleOverride =  d;
	}
    }

    if ((inistring = inifile.Find("MAX_SPINDLE_OVERRIDE", "DISPLAY"))) {
	if (1 == sscanf(*inistring, "%lf", &d) && d > 0.0) {
	    maxSpindleOverride =  d;
	}
    }

    inistring = inifile.Find("COORDINATES", "TRAJ");
    num_axes = 0;
    if (inistring) {
        if(strchr(*inistring, 'x') || strchr(*inistring, 'X')) { axis_mask |= 0x0001; num_axes++; }
        if(strchr(*inistring, 'y') || strchr(*inistring, 'Y')) { axis_mask |= 0x0002; num_axes++; }
        if(strchr(*inistring, 'z') || strchr(*inistring, 'Z')) { axis_mask |= 0x0004; num_axes++; }
        if(strchr(*inistring, 'a') || strchr(*inistring, 'A')) { axis_mask |= 0x0008; num_axes++; }
        if(strchr(*inistring, 'b') || strchr(*inistring, 'B')) { axis_mask |= 0x0010; num_axes++; }
        if(strchr(*inistring, 'c') || strchr(*inistring, 'C')) { axis_mask |= 0x0020; num_axes++; }
        if(strchr(*inistring, 'u') || strchr(*inistring, 'U')) { axis_mask |= 0x0040; num_axes++; }
        if(strchr(*inistring, 'v') || strchr(*inistring, 'V')) { axis_mask |= 0x0080; num_axes++; }
        if(strchr(*inistring, 'w') || strchr(*inistring, 'W')) { axis_mask |= 0x0100; num_axes++; }
    }
    if (num_axes ==0) {
       rcs_print("halui: no [TRAJ]COORDINATES specified, enabling all axes\n");
       num_axes = EMCMOT_MAX_AXIS;
       axis_mask = 0xFFFF;
    }

    if ((inistring = inifile.Find("JOINTS", "KINS"))) {
        if (1 == sscanf(*inistring, "%d", &i) && i > 0) {
            num_joints =  i;
        }
    }

    if ((inistring = inifile.Find("SPINDLES", "TRAJ"))) {
        if (1 == sscanf(*inistring, "%d", &i) && i > 0) {
            num_spindles =  i;
        }
    }

    if (inifile.Find("HOME_SEQUENCE", "JOINT_0")) {
        have_home_all = 1;
    }

    if ((inistring = inifile.Find("LINEAR_UNITS", "DISPLAY"))) {
	if (!strcmp(*inistring, "AUTO")) {
	    linearUnitConversion = LINEAR_UNITS_AUTO;
	} else if (!strcmp(*inistring, "INCH")) {
	    linearUnitConversion = LINEAR_UNITS_INCH;
	} else if (!strcmp(*inistring, "MM")) {
	    linearUnitConversion = LINEAR_UNITS_MM;
	} else if (!strcmp(*inistring, "CM")) {
	    linearUnitConversion = LINEAR_UNITS_CM;
	}
    }

    if ((inistring = inifile.Find("ANGULAR_UNITS", "DISPLAY"))) {
	if (!strcmp(*inistring, "AUTO")) {
	    angularUnitConversion = ANGULAR_UNITS_AUTO;
	} else if (!strcmp(*inistring, "DEG")) {
	    angularUnitConversion = ANGULAR_UNITS_DEG;
	} else if (!strcmp(*inistring, "RAD")) {
	    angularUnitConversion = ANGULAR_UNITS_RAD;
	} else if (!strcmp(*inistring, "GRAD")) {
	    angularUnitConversion = ANGULAR_UNITS_GRAD;
	}
    }

    std::optional<const char*> mc;
    while(num_mdi_commands < MDI_MAX && (mc = inifile.Find("MDI_COMMAND", "HALUI", num_mdi_commands+1))) {
        mdi_commands[num_mdi_commands++] = strdup(*mc);
    }

    // close it
    inifile.Close();

    return 0;
}

static void hal_init_pins()
{
    int joint;
    int axis_num;
    int spindle;

    *(halui_data->machine_on) = old_halui_data.machine_on = 0;
    *(halui_data->machine_off) = old_halui_data.machine_off = 0;

    *(halui_data->estop_activate) = old_halui_data.estop_activate = 0;
    *(halui_data->estop_reset) = old_halui_data.estop_reset = 0;


    for (joint=0; joint < num_joints; joint++) {
	*(halui_data->joint_home[joint]) = old_halui_data.joint_home[joint] = 0;
	*(halui_data->joint_unhome[joint]) = old_halui_data.joint_unhome[joint] = 0;
	*(halui_data->joint_nr_select[joint]) = old_halui_data.joint_nr_select[joint] = 0;
	*(halui_data->jjog_minus[joint]) = old_halui_data.jjog_minus[joint] = 0;
	*(halui_data->jjog_plus[joint]) = old_halui_data.jjog_plus[joint] = 0;
	*(halui_data->jjog_analog[joint]) = old_halui_data.jjog_analog[joint] = 0;
	*(halui_data->jjog_increment[joint]) = old_halui_data.jjog_increment[joint] = 0.0;
	*(halui_data->jjog_increment_plus[joint]) = old_halui_data.jjog_increment_plus[joint] = 0;
	*(halui_data->jjog_increment_minus[joint]) = old_halui_data.jjog_increment_minus[joint] = 0;
    }

    for (axis_num = 0; axis_num < EMCMOT_MAX_AXIS; axis_num++) {
        if ( !(axis_mask & (1 << axis_num)) ) { continue; }
        *(halui_data->axis_nr_select[axis_num]) = old_halui_data.axis_nr_select[axis_num] = 0;
	*(halui_data->ajog_minus[axis_num]) = old_halui_data.ajog_minus[axis_num] = 0;
	*(halui_data->ajog_plus[axis_num]) = old_halui_data.ajog_plus[axis_num] = 0;
	*(halui_data->ajog_analog[axis_num]) = old_halui_data.ajog_analog[axis_num] = 0;
	*(halui_data->ajog_increment[axis_num]) = old_halui_data.ajog_increment[axis_num] = 0.0;
	*(halui_data->ajog_increment_plus[axis_num]) = old_halui_data.ajog_increment_plus[axis_num] = 0;
	*(halui_data->ajog_increment_minus[axis_num]) = old_halui_data.ajog_increment_minus[axis_num] = 0;
    }

    *(halui_data->joint_home[num_joints]) = old_halui_data.joint_home[num_joints] = 0;
    *(halui_data->jjog_minus[num_joints]) = old_halui_data.jjog_minus[num_joints] = 0;
    *(halui_data->jjog_plus[num_joints]) = old_halui_data.jjog_plus[num_joints] = 0;
    *(halui_data->jjog_increment[num_joints]) = old_halui_data.jjog_increment[num_joints] = 0.0;
    *(halui_data->jjog_increment_plus[num_joints]) = old_halui_data.jjog_increment_plus[num_joints] = 0;
    *(halui_data->jjog_increment_minus[num_joints]) = old_halui_data.jjog_increment_minus[num_joints] = 0;
    *(halui_data->jjog_deadband) = 0.2;
    *(halui_data->jjog_speed) = 0;
    *(halui_data->ajog_minus[EMCMOT_MAX_AXIS]) = old_halui_data.ajog_minus[EMCMOT_MAX_AXIS] = 0;
    *(halui_data->ajog_plus[EMCMOT_MAX_AXIS]) = old_halui_data.ajog_plus[EMCMOT_MAX_AXIS] = 0;
    *(halui_data->ajog_increment[EMCMOT_MAX_AXIS]) = old_halui_data.ajog_increment[EMCMOT_MAX_AXIS] = 0.0;
    *(halui_data->ajog_increment_plus[EMCMOT_MAX_AXIS]) = old_halui_data.ajog_increment_plus[EMCMOT_MAX_AXIS] = 0;
    *(halui_data->ajog_increment_minus[EMCMOT_MAX_AXIS]) = old_halui_data.ajog_increment_minus[EMCMOT_MAX_AXIS] = 0;
    *(halui_data->ajog_deadband) = 0.2;
    *(halui_data->ajog_speed) = 0;

    *(halui_data->joint_selected) = 0; // select joint 0 by default
    *(halui_data->axis_selected) = 0; // select axis 0 by default

    *(halui_data->fo_scale) = old_halui_data.fo_scale = 0.1; //sane default
    *(halui_data->ro_scale) = old_halui_data.ro_scale = 0.1; //sane default
    for (spindle = 0; spindle < num_spindles; spindle++){
        *(halui_data->so_scale[spindle]) = old_halui_data.so_scale[spindle] = 0.1; //sane default
        *(halui_data->so_increase[spindle]) = old_halui_data.so_increase[spindle] = 0;
        *(halui_data->so_decrease[spindle]) = old_halui_data.so_decrease[spindle] = 0;
        *(halui_data->spindle_increase[spindle]) = old_halui_data.spindle_increase[spindle] = 0;
        *(halui_data->spindle_decrease[spindle]) = old_halui_data.spindle_decrease[spindle] = 0;
    }
}

static int check_bit_changed(bool halpin, bool &newpin)
{
    if (halpin != newpin) {
	newpin = halpin;
	return halpin;
    }
    return 0;
}

static void copy_hal_data(const halui_str &i, local_halui_str &j)
{
    int x;
#define FIELD(t,f) j.f = (i.f)?*i.f:0;
#define ARRAY(t,f,n) do { for (x = 0; x < n; x++) j.f[x] = (i.f[x])?*i.f[x]:0; } while (0);
    HAL_FIELDS
#undef FIELD
#undef ARRAY
}


// Returns true if any of halui.JA.N.plus, halui.JA.N.minus, or
// halui.JA.N.analog are true (where JA is joint or axis and
// N is the passed-in joint/axis number). Otherwise, returns false.
static bool jogging_joint(local_halui_str &hal, int joint) {
    return (hal.jjog_plus[joint] || hal.jjog_minus[joint] || hal.jjog_analog[joint]);
}
static bool jogging_axis(local_halui_str &hal, int axis_num) {
    return (hal.ajog_plus[axis_num] || hal.ajog_minus[axis_num] || hal.ajog_analog[axis_num]);
}


// Returns true if any of halui.JA.selected.plus,
// halui.JA.selected.minus, or halui.JA.selected.analog are true.
// JA == joint or axis as appropriate
// Otherwise, returns false.
static bool jogging_selected_joint(local_halui_str &hal) {
    return (hal.jjog_plus[num_joints] || hal.jjog_minus[num_joints]);
}
static bool jogging_selected_axis(local_halui_str &hal) {
    return (hal.ajog_plus[EMCMOT_MAX_AXIS] || hal.ajog_minus[EMCMOT_MAX_AXIS]);
}


// this function looks if any of the hal pins has changed
// and sends appropriate messages if so
static void check_hal_changes()
{
    hal_s32_t counts;
    int jselect_changed, joint;
    int aselect_changed, axis_num;
    hal_bit_t bit;
    int js;
    hal_float_t floatt;
    int jjog_speed_changed;
    int ajog_speed_changed;

    local_halui_str new_halui_data_mutable;
    copy_hal_data(*halui_data, new_halui_data_mutable);
    const local_halui_str &new_halui_data = new_halui_data_mutable;


    //check if machine_on pin has changed (the rest work exactly the same)
    if (check_bit_changed(new_halui_data.machine_on, old_halui_data.machine_on) != 0)
	sendMachineOn();                //send MachineOn NML command

    if (check_bit_changed(new_halui_data.machine_off, old_halui_data.machine_off) != 0)
	sendMachineOff();

    if (check_bit_changed(new_halui_data.estop_activate, old_halui_data.estop_activate) != 0)
	sendEstop();

    if (check_bit_changed(new_halui_data.estop_reset, old_halui_data.estop_reset) != 0)
	sendEstopReset();

    if (check_bit_changed(new_halui_data.mode_manual, old_halui_data.mode_manual) != 0)
	sendManual();

    if (check_bit_changed(new_halui_data.mode_auto, old_halui_data.mode_auto) != 0)
	sendAuto();

    if (check_bit_changed(new_halui_data.mode_mdi, old_halui_data.mode_mdi) != 0)
	sendMdi();

    if (check_bit_changed(new_halui_data.mode_teleop, old_halui_data.mode_teleop) != 0)
	sendTeleop();

    if (check_bit_changed(new_halui_data.mode_joint, old_halui_data.mode_joint) != 0)
	sendJoint();

    if (check_bit_changed(new_halui_data.mist_on, old_halui_data.mist_on) != 0)
	sendMistOn();

    if (check_bit_changed(new_halui_data.mist_off, old_halui_data.mist_off) != 0)
	sendMistOff();

    if (check_bit_changed(new_halui_data.flood_on, old_halui_data.flood_on) != 0)
	sendFloodOn();

    if (check_bit_changed(new_halui_data.flood_off, old_halui_data.flood_off) != 0)
	sendFloodOff();

    if (check_bit_changed(new_halui_data.program_run, old_halui_data.program_run) != 0)
	sendProgramRun(0);

    if (check_bit_changed(new_halui_data.program_pause, old_halui_data.program_pause) != 0)
	sendProgramPause();

    if (check_bit_changed(new_halui_data.program_os_on, old_halui_data.program_os_on) != 0)
	sendSetOptionalStop(ON);

    if (check_bit_changed(new_halui_data.program_os_off, old_halui_data.program_os_off) != 0)
	sendSetOptionalStop(OFF);

    if (check_bit_changed(new_halui_data.program_bd_on, old_halui_data.program_bd_on) != 0)
	sendSetBlockDelete(ON);

    if (check_bit_changed(new_halui_data.program_bd_off, old_halui_data.program_bd_off) != 0)
	sendSetBlockDelete(OFF);

    if (check_bit_changed(new_halui_data.program_resume, old_halui_data.program_resume) != 0)
	sendProgramResume();

    if (check_bit_changed(new_halui_data.program_step, old_halui_data.program_step) != 0)
	sendProgramStep();

    if (check_bit_changed(new_halui_data.program_stop, old_halui_data.program_stop) != 0)
	sendAbort();

    //max-velocity stuff
    counts = new_halui_data.mv_counts;
    if (counts != old_halui_data.mv_counts) {
        if (new_halui_data.mv_count_enable) {
            if (new_halui_data.mv_direct_value) {
                sendMaxVelocity(counts * new_halui_data.mv_scale);
            } else {
                sendMaxVelocity( new_halui_data.mv_value + (counts - old_halui_data.mv_counts) *
                    new_halui_data.mv_scale);
            }
        }
        old_halui_data.mv_counts = counts;
    }

    //feed-override stuff
    counts = new_halui_data.fo_counts;
    if (counts != old_halui_data.fo_counts) {
        if (new_halui_data.fo_count_enable) {
            if (new_halui_data.fo_direct_value) {
                sendFeedOverride(counts * new_halui_data.fo_scale);
            } else {
                sendFeedOverride( new_halui_data.fo_value + (counts - old_halui_data.fo_counts) *
                    new_halui_data.fo_scale);
            }
        }
        old_halui_data.fo_counts = counts;
    }

    //rapid-override stuff
    counts = new_halui_data.ro_counts;
    if (counts != old_halui_data.ro_counts) {
        if (new_halui_data.ro_count_enable) {
            if (new_halui_data.ro_direct_value) {
                sendRapidOverride(counts * new_halui_data.ro_scale);
            } else {
                sendRapidOverride( new_halui_data.ro_value + (counts - old_halui_data.ro_counts) *
                    new_halui_data.ro_scale);
            }
        }
        old_halui_data.ro_counts = counts;
    }

    //spindle-override stuff
    for (int spindle = 0; spindle < num_spindles; spindle++){
		counts = new_halui_data.so_counts[spindle];
		if (counts != old_halui_data.so_counts[spindle]) {
			if (new_halui_data.so_count_enable[spindle]) {
				if (new_halui_data.so_direct_value[spindle]) {
					sendSpindleOverride(spindle, counts * new_halui_data.so_scale[spindle]);
				} else {
					sendSpindleOverride(spindle, new_halui_data.so_value[spindle] + (counts - old_halui_data.so_counts[spindle]) *
						new_halui_data.so_scale[spindle]);
				}
			}
			old_halui_data.so_counts[spindle] = counts;
		}
    }

    if (check_bit_changed(new_halui_data.mv_increase, old_halui_data.mv_increase) != 0)
        sendMaxVelocity(new_halui_data.mv_value + new_halui_data.mv_scale);
    if (check_bit_changed(new_halui_data.mv_decrease, old_halui_data.mv_decrease) != 0)
        sendMaxVelocity(new_halui_data.mv_value - new_halui_data.mv_scale);

    if (check_bit_changed(new_halui_data.fo_increase, old_halui_data.fo_increase) != 0)
        sendFeedOverride(new_halui_data.fo_value + new_halui_data.fo_scale);
    if (check_bit_changed(new_halui_data.fo_decrease, old_halui_data.fo_decrease) != 0)
        sendFeedOverride(new_halui_data.fo_value - new_halui_data.fo_scale);
    if (check_bit_changed(new_halui_data.fo_reset, old_halui_data.fo_reset) != 0)
        sendFeedOverride( 1.0 );

    if (check_bit_changed(new_halui_data.ro_increase, old_halui_data.ro_increase) != 0)
        sendRapidOverride(new_halui_data.ro_value + new_halui_data.ro_scale);
    if (check_bit_changed(new_halui_data.ro_decrease, old_halui_data.ro_decrease) != 0)
        sendRapidOverride(new_halui_data.ro_value - new_halui_data.ro_scale);
    if (check_bit_changed(new_halui_data.ro_reset, old_halui_data.ro_reset) != 0)
        sendRapidOverride( 1.0 );

	// spindle stuff
    for (int spindle = 0; spindle < num_spindles; spindle++){
		if (check_bit_changed(new_halui_data.so_increase[spindle], old_halui_data.so_increase[spindle]) != 0)
			sendSpindleOverride(spindle, new_halui_data.so_value[spindle] + new_halui_data.so_scale[spindle]);
		if (check_bit_changed(new_halui_data.so_decrease[spindle], old_halui_data.so_decrease[spindle]) != 0)
			sendSpindleOverride(spindle, new_halui_data.so_value[spindle] - new_halui_data.so_scale[spindle]);
                if (check_bit_changed(new_halui_data.so_reset[spindle], old_halui_data.so_reset[spindle]) != 0)
                        sendSpindleOverride(spindle, 1.0 );

		if (check_bit_changed(new_halui_data.spindle_start[spindle], old_halui_data.spindle_start[spindle]) != 0)
		sendSpindleForward(spindle);

		if (check_bit_changed(new_halui_data.spindle_stop[spindle], old_halui_data.spindle_stop[spindle]) != 0)
		sendSpindleOff(spindle);

		if (check_bit_changed(new_halui_data.spindle_forward[spindle], old_halui_data.spindle_forward[spindle]) != 0)
		sendSpindleForward(spindle);

		if (check_bit_changed(new_halui_data.spindle_reverse[spindle], old_halui_data.spindle_reverse[spindle]) != 0)
		sendSpindleReverse(spindle);

		bit = new_halui_data.spindle_increase[spindle];
		if (bit != old_halui_data.spindle_increase[spindle]) {
		if (bit != 0)
			sendSpindleIncrease(spindle);
		if (bit == 0)
			sendSpindleConstant(spindle);
		old_halui_data.spindle_increase[spindle]= bit;
		}

		bit = new_halui_data.spindle_decrease[spindle];
		if (bit != old_halui_data.spindle_decrease[spindle]) {
		if (bit != 0)
			sendSpindleDecrease(spindle);
		if (bit == 0)
			sendSpindleConstant(spindle);
		old_halui_data.spindle_decrease[spindle]= bit;
		}

		if (check_bit_changed(new_halui_data.spindle_brake_on[spindle], old_halui_data.spindle_brake_on[spindle]) != 0)
		sendBrakeEngage(spindle);

		if (check_bit_changed(new_halui_data.spindle_brake_off[spindle], old_halui_data.spindle_brake_off[spindle]) != 0)
		sendBrakeRelease(spindle);
    }

	if (check_bit_changed(new_halui_data.abort, old_halui_data.abort) != 0)
	sendAbort();

	if (check_bit_changed(new_halui_data.home_all, old_halui_data.home_all) != 0)
	sendHome(-1);

// joint stuff (selection, homing..)
    jselect_changed = -1; // flag to see if the selected joint changed

    // if the jog-speed changes while in a continuous jog, we want to
    // re-start the jog with the new speed
    if (fabs(old_halui_data.jjog_speed - new_halui_data.jjog_speed) > 0.00001) {
        old_halui_data.jjog_speed = new_halui_data.jjog_speed;
        jjog_speed_changed = 1;
    } else {
        jjog_speed_changed = 0;
    }
// axis stuff (selection, homing..)
    aselect_changed = -1; // flag to see if the selected joint changed

    // if the jog-speed changes while in a continuous jog, we want to
    // re-start the jog with the new speed
    if (fabs(old_halui_data.ajog_speed - new_halui_data.ajog_speed) > 0.00001) {
        old_halui_data.ajog_speed = new_halui_data.ajog_speed;
        ajog_speed_changed = 1;
    } else {
        ajog_speed_changed = 0;
    }

    for (joint=0; joint < num_joints; joint++) {
	if (check_bit_changed(new_halui_data.joint_home[joint], old_halui_data.joint_home[joint]) != 0)
	    sendHome(joint);

	if (check_bit_changed(new_halui_data.joint_unhome[joint], old_halui_data.joint_unhome[joint]) != 0)
	    sendUnhome(joint);

	bit = new_halui_data.jjog_minus[joint];
	if ((bit != old_halui_data.jjog_minus[joint]) || (bit && jjog_speed_changed)) {
	    if (bit != 0)
		sendJogCont(joint,-new_halui_data.jjog_speed,JOGJOINT);
	    else
		sendJogStop(joint,JOGJOINT);
	    old_halui_data.jjog_minus[joint] = bit;
	}

	bit = new_halui_data.jjog_plus[joint];
	if ((bit != old_halui_data.jjog_plus[joint]) || (bit && jjog_speed_changed)) {
	    if (bit != 0)
		sendJogCont(joint,new_halui_data.jjog_speed,JOGJOINT);
	    else
		sendJogStop(joint,JOGJOINT);
	    old_halui_data.jjog_plus[joint] = bit;
	}

	floatt = new_halui_data.jjog_analog[joint];
	bit = (fabs(floatt) > new_halui_data.jjog_deadband);
	if ((floatt != old_halui_data.jjog_analog[joint]) || (bit && jjog_speed_changed)) {
	    if (bit)
		sendJogCont(joint,(new_halui_data.jjog_speed) * (new_halui_data.jjog_analog[joint]),JOGJOINT);
	    else
		sendJogStop(joint,JOGJOINT);
	    old_halui_data.jjog_analog[joint] = floatt;
	}

	bit = new_halui_data.jjog_increment_plus[joint];
	if (bit != old_halui_data.jjog_increment_plus[joint]) {
	    if (bit)
		sendJogIncr(joint, new_halui_data.jjog_speed, new_halui_data.jjog_increment[joint],JOGJOINT);
	    old_halui_data.jjog_increment_plus[joint] = bit;
	}

	bit = new_halui_data.jjog_increment_minus[joint];
	if (bit != old_halui_data.jjog_increment_minus[joint]) {
	    if (bit)
		sendJogIncr(joint, new_halui_data.jjog_speed, -(new_halui_data.jjog_increment[joint]),JOGJOINT);
	    old_halui_data.jjog_increment_minus[joint] = bit;
	}

	// check to see if another joint has been selected
	bit = new_halui_data.joint_nr_select[joint];
	if (bit != old_halui_data.joint_nr_select[joint]) {
	    if (bit != 0) {
		*halui_data->joint_selected = joint;
		jselect_changed = joint; // flag that we changed the selected joint
	    }
	    old_halui_data.joint_nr_select[joint] = bit;
	}

    }

    if (jselect_changed >= 0) {
	for (joint = 0; joint < num_joints; joint++) {
	    if (joint != jselect_changed) {
		*(halui_data->joint_is_selected[joint]) = 0;
                if (jogging_selected_joint(old_halui_data) && !jogging_joint(old_halui_data, joint)) {
                    sendJogStop(joint,JOGJOINT);
                }
            } else {
		*(halui_data->joint_is_selected[joint]) = 1;
                if (*halui_data->jjog_plus[num_joints]) {
                    sendJogCont(joint, new_halui_data.jjog_speed,JOGJOINT);
                } else if (*halui_data->jjog_minus[num_joints]) {
                    sendJogCont(joint, -new_halui_data.jjog_speed,JOGJOINT);
                }
	    }
	}
    }

    for (axis_num = 0; axis_num < EMCMOT_MAX_AXIS; axis_num++) {
        if ( !(axis_mask & (1 << axis_num)) ) { continue; }
	bit = new_halui_data.ajog_minus[axis_num];
	if ((bit != old_halui_data.ajog_minus[axis_num]) || (bit && ajog_speed_changed)) {
	    if (bit != 0)
		sendJogCont(axis_num,-new_halui_data.ajog_speed,JOGTELEOP);
	    else
		sendJogStop(axis_num,JOGTELEOP);
	    old_halui_data.ajog_minus[axis_num] = bit;
	}

	bit = new_halui_data.ajog_plus[axis_num];
	if ((bit != old_halui_data.ajog_plus[axis_num]) || (bit && ajog_speed_changed)) {
	    if (bit != 0)
		sendJogCont(axis_num,new_halui_data.ajog_speed,JOGTELEOP);
	    else
		sendJogStop(axis_num,JOGTELEOP);
	    old_halui_data.ajog_plus[axis_num] = bit;
	}

	floatt = new_halui_data.ajog_analog[axis_num];
	bit = (fabs(floatt) > new_halui_data.ajog_deadband);
	if ((floatt != old_halui_data.ajog_analog[axis_num]) || (bit && ajog_speed_changed)) {
	    if (bit)
		sendJogCont(axis_num,(new_halui_data.ajog_speed) * (new_halui_data.ajog_analog[axis_num]),JOGTELEOP);
	    else
		sendJogStop(axis_num,JOGTELEOP);
	    old_halui_data.ajog_analog[axis_num] = floatt;
	}

	bit = new_halui_data.ajog_increment_plus[axis_num];
	if (bit != old_halui_data.ajog_increment_plus[axis_num]) {
	    if (bit)
		sendJogIncr(axis_num, new_halui_data.ajog_speed, new_halui_data.ajog_increment[axis_num],JOGTELEOP);
	    old_halui_data.ajog_increment_plus[axis_num] = bit;
	}

	bit = new_halui_data.ajog_increment_minus[axis_num];
	if (bit != old_halui_data.ajog_increment_minus[axis_num]) {
	    if (bit)
		sendJogIncr(axis_num, new_halui_data.ajog_speed, -(new_halui_data.ajog_increment[axis_num]),JOGTELEOP);
	    old_halui_data.ajog_increment_minus[axis_num] = bit;
	}

	// check to see if another axis has been selected
	bit = new_halui_data.axis_nr_select[axis_num];
	if (bit != old_halui_data.axis_nr_select[axis_num]) {
	    if (bit != 0) {
		*halui_data->axis_selected = axis_num;
		aselect_changed = axis_num; // flag that we changed the selected axis
	    }
	    old_halui_data.axis_nr_select[axis_num] = bit;
	}
    }

    if (aselect_changed >= 0) {
    for (axis_num = 0; axis_num < EMCMOT_MAX_AXIS; axis_num++) {
        if ( !(axis_mask & (1 << axis_num)) ) { continue; }
	    if (axis_num != aselect_changed) {
		*(halui_data->axis_is_selected[axis_num]) = 0;
                if (jogging_selected_axis(old_halui_data) && !jogging_axis(old_halui_data, axis_num)) {
                    sendJogStop(axis_num,JOGTELEOP);
                }
            } else {
		*(halui_data->axis_is_selected[axis_num]) = 1;
                if (*halui_data->ajog_plus[num_axes]) {
                    sendJogCont(axis_num, new_halui_data.ajog_speed,JOGTELEOP);
                } else if (*halui_data->ajog_minus[num_axes]) {
                    sendJogCont(axis_num, -new_halui_data.ajog_speed,JOGTELEOP);
                }
	    }
	}
    }

    if (check_bit_changed(new_halui_data.joint_home[num_joints], old_halui_data.joint_home[num_joints]) != 0)
	sendHome(new_halui_data.joint_selected);

    if (check_bit_changed(new_halui_data.joint_unhome[num_joints], old_halui_data.joint_unhome[num_joints]) != 0)
	sendUnhome(new_halui_data.joint_selected);

    bit = new_halui_data.jjog_minus[num_joints];
    js = new_halui_data.joint_selected;
    if ((bit != old_halui_data.jjog_minus[num_joints]) || (bit && jjog_speed_changed)) {
        if (bit != 0)
	    sendJogCont(js, -new_halui_data.jjog_speed,JOGJOINT);
	else
	    sendJogStop(js,JOGJOINT);
	old_halui_data.jjog_minus[num_joints] = bit;
    }

    bit = new_halui_data.jjog_plus[num_joints];
    js = new_halui_data.joint_selected;
    if ((bit != old_halui_data.jjog_plus[num_joints]) || (bit && jjog_speed_changed)) {
        if (bit != 0)
	    sendJogCont(js,new_halui_data.jjog_speed,JOGJOINT);
	else
	    sendJogStop(js,JOGJOINT);
	old_halui_data.jjog_plus[num_joints] = bit;
    }

    bit = new_halui_data.jjog_increment_plus[num_joints];
    js = new_halui_data.joint_selected;
    if (bit != old_halui_data.jjog_increment_plus[num_joints]) {
	if (bit)
	    sendJogIncr(js, new_halui_data.jjog_speed, new_halui_data.jjog_increment[num_joints],JOGJOINT);
	old_halui_data.jjog_increment_plus[num_joints] = bit;
    }

    bit = new_halui_data.jjog_increment_minus[num_joints];
    js = new_halui_data.joint_selected;
    if (bit != old_halui_data.jjog_increment_minus[num_joints]) {
	if (bit)
	    sendJogIncr(js, new_halui_data.jjog_speed, -(new_halui_data.jjog_increment[num_joints]),JOGJOINT);
	old_halui_data.jjog_increment_minus[num_joints] = bit;
    }

    bit = new_halui_data.ajog_minus[EMCMOT_MAX_AXIS];
    js = new_halui_data.axis_selected;
    if ((bit != old_halui_data.ajog_minus[EMCMOT_MAX_AXIS]) || (bit && ajog_speed_changed)) {
        if (bit != 0)
	    sendJogCont(js, -new_halui_data.ajog_speed,JOGTELEOP);
	else
	    sendJogStop(js,JOGTELEOP);
	old_halui_data.ajog_minus[EMCMOT_MAX_AXIS] = bit;
    }

    bit = new_halui_data.ajog_plus[EMCMOT_MAX_AXIS];
    js = new_halui_data.axis_selected;
    if ((bit != old_halui_data.ajog_plus[EMCMOT_MAX_AXIS]) || (bit && ajog_speed_changed)) {
        if (bit != 0)
	    sendJogCont(js,new_halui_data.ajog_speed,JOGTELEOP);
	else
	    sendJogStop(js,JOGTELEOP);
	old_halui_data.ajog_plus[EMCMOT_MAX_AXIS] = bit;
    }

    bit = new_halui_data.ajog_increment_plus[EMCMOT_MAX_AXIS];
    js = new_halui_data.axis_selected;
    if (bit != old_halui_data.ajog_increment_plus[EMCMOT_MAX_AXIS]) {
	if (bit)
	    sendJogIncr(js, new_halui_data.ajog_speed, new_halui_data.ajog_increment[EMCMOT_MAX_AXIS],JOGTELEOP);
	old_halui_data.ajog_increment_plus[EMCMOT_MAX_AXIS] = bit;
    }

    bit = new_halui_data.ajog_increment_minus[EMCMOT_MAX_AXIS];
    js = new_halui_data.axis_selected;
    if (bit != old_halui_data.ajog_increment_minus[EMCMOT_MAX_AXIS]) {
	if (bit)
	    sendJogIncr(js, new_halui_data.ajog_speed, -(new_halui_data.ajog_increment[EMCMOT_MAX_AXIS]),JOGTELEOP);
	old_halui_data.ajog_increment_minus[EMCMOT_MAX_AXIS] = bit;
    }

    for(int n = 0; n < num_mdi_commands; n++) {
        if (check_bit_changed(new_halui_data.mdi_commands[n], old_halui_data.mdi_commands[n]) != 0)
            sendMdiCommand(n);
    }
}

// this function looks at the received NML status message
// and modifies the appropriate HAL pins
static void modify_hal_pins()
{
    int joint;
    int spindle;

    if (emcStatus->task.state == EMC_TASK_STATE::ON) {
	*(halui_data->machine_is_on)=1;
    } else {
	*(halui_data->machine_is_on)=0;
    }

    if (emcStatus->task.state == EMC_TASK_STATE::ESTOP) {
	*(halui_data->estop_is_activated)=1;
    } else {
	*(halui_data->estop_is_activated)=0;
    }

    if (halui_sent_mdi) { // we have an ongoing MDI command
<<<<<<< HEAD
	if (emcStatus->status == 1) { //which seems to have finished
=======
	if (emcStatus->status == RCS_STATUS::DONE) { //which seems to have finished
	    halui_sent_mdi = 0;
>>>>>>> d163bb64
	    switch (halui_old_mode) {
		case EMC_TASK_MODE::MANUAL: sendManual();break;
		case EMC_TASK_MODE::MDI: break;
		case EMC_TASK_MODE::AUTO: sendAuto();break;
		default: sendManual();break;
	    }
	}
    }
	

    if (emcStatus->task.mode == EMC_TASK_MODE::MANUAL) {
	*(halui_data->mode_is_manual)=1;
    } else {
	*(halui_data->mode_is_manual)=0;
    }

    if (emcStatus->task.mode == EMC_TASK_MODE::AUTO) {
	*(halui_data->mode_is_auto)=1;
    } else {
	*(halui_data->mode_is_auto)=0;
    }

    if (emcStatus->task.mode == EMC_TASK_MODE::MDI) {
	*(halui_data->mode_is_mdi)=1;
    } else {
	*(halui_data->mode_is_mdi)=0;
    }

    if (emcStatus->motion.traj.mode == EMC_TRAJ_MODE::TELEOP) {
	*(halui_data->mode_is_teleop)=1;
    } else {
	*(halui_data->mode_is_teleop)=0;
    }

    if (emcStatus->motion.traj.mode == EMC_TRAJ_MODE::FREE) {
	*(halui_data->mode_is_joint)=1;
    } else {
	*(halui_data->mode_is_joint)=0;
    }

    *(halui_data->program_is_paused) = emcStatus->task.interpState == EMC_TASK_INTERP::PAUSED;
    *(halui_data->program_is_running) = emcStatus->task.interpState == EMC_TASK_INTERP::READING ||
                                        emcStatus->task.interpState == EMC_TASK_INTERP::WAITING;
    *(halui_data->program_is_idle) = emcStatus->task.interpState == EMC_TASK_INTERP::IDLE;
    *(halui_data->program_os_is_on) = emcStatus->task.optional_stop_state;
    *(halui_data->program_bd_is_on) = emcStatus->task.block_delete_state;

    if (num_mdi_commands>0){
		// we wants initialize program_is_idle and mode_is_mdi before halui_sent_mdi
		if (halui_sent_mdi) { // we have an ongoing MDI command
			if (emcStatus->status == 1) { //which seems to have finished
			halui_sent_mdi = 0;
			esleep(0.02); //sleep for a while
			updateStatus();
			esleep(0.02); //sleep for a while
			}
		}
		*(halui_data->mdi_is_running) = halui_sent_mdi;
	}

    *(halui_data->mv_value) = emcStatus->motion.traj.maxVelocity;
    *(halui_data->fo_value) = emcStatus->motion.traj.scale; //feedoverride from 0 to 1 for 100%
    *(halui_data->ro_value) = emcStatus->motion.traj.rapid_scale; //rapid override from 0 to 1 for 100%

    *(halui_data->mist_is_on) = emcStatus->io.coolant.mist;
    *(halui_data->flood_is_on) = emcStatus->io.coolant.flood;

    *(halui_data->tool_number) = emcStatus->io.tool.toolInSpindle;
    *(halui_data->tool_length_offset_x) = emcStatus->task.toolOffset.tran.x;
    *(halui_data->tool_length_offset_y) = emcStatus->task.toolOffset.tran.y;
    *(halui_data->tool_length_offset_z) = emcStatus->task.toolOffset.tran.z;
    *(halui_data->tool_length_offset_a) = emcStatus->task.toolOffset.a;
    *(halui_data->tool_length_offset_b) = emcStatus->task.toolOffset.b;
    *(halui_data->tool_length_offset_c) = emcStatus->task.toolOffset.c;
    *(halui_data->tool_length_offset_u) = emcStatus->task.toolOffset.u;
    *(halui_data->tool_length_offset_v) = emcStatus->task.toolOffset.v;
    *(halui_data->tool_length_offset_w) = emcStatus->task.toolOffset.w;

    if (emcStatus->io.tool.toolInSpindle == 0) {
        *(halui_data->tool_diameter) = 0.0;
    } else {
        int idx;
        for (idx = 0; idx <= tooldata_last_index_get(); idx ++) { // note <=
            CANON_TOOL_TABLE tdata;
            if (tooldata_get(&tdata,idx) != IDX_OK) {
                fprintf(stderr,"UNEXPECTED idx %s %d\n",__FILE__,__LINE__);
            }
            if (tdata.toolno == emcStatus->io.tool.toolInSpindle) {
                *(halui_data->tool_diameter) = tdata.diameter;
                break;
            }
        }
        if (idx == CANON_POCKETS_MAX) {
            // didn't find the tool
            *(halui_data->tool_diameter) = 0.0;
        }
    }

    for (spindle = 0; spindle < num_spindles; spindle++){
        *(halui_data->spindle_is_on[spindle]) = (emcStatus->motion.spindle[spindle].enabled);
        *(halui_data->spindle_runs_forward[spindle]) = (emcStatus->motion.spindle[spindle].direction == 1);
        *(halui_data->spindle_runs_backward[spindle]) = (emcStatus->motion.spindle[spindle].direction == -1);
        *(halui_data->spindle_brake_is_on[spindle]) = emcStatus->motion.spindle[spindle].brake;
        *(halui_data->so_value[spindle]) = emcStatus->motion.spindle[spindle].spindle_scale; //spindle-speed-override from 0 to 1 for 100%
    }

    for (joint=0; joint < num_joints; joint++) {
	*(halui_data->joint_is_homed[joint]) = emcStatus->motion.joint[joint].homed;
	*(halui_data->joint_on_soft_min_limit[joint]) = emcStatus->motion.joint[joint].minSoftLimit;
	*(halui_data->joint_on_soft_max_limit[joint]) = emcStatus->motion.joint[joint].maxSoftLimit;
	*(halui_data->joint_on_hard_min_limit[joint]) = emcStatus->motion.joint[joint].minHardLimit;
	*(halui_data->joint_on_hard_max_limit[joint]) = emcStatus->motion.joint[joint].maxHardLimit;
	*(halui_data->joint_override_limits[joint]) = emcStatus->motion.joint[joint].overrideLimits;
	*(halui_data->joint_has_fault[joint]) = emcStatus->motion.joint[joint].fault;
    }

    if (axis_mask & 0x0001) {
      *(halui_data->axis_pos_commanded[0]) = emcStatus->motion.traj.position.tran.x;
      *(halui_data->axis_pos_feedback[0]) = emcStatus->motion.traj.actualPosition.tran.x;
      double x = emcStatus->motion.traj.actualPosition.tran.x - emcStatus->task.g5x_offset.tran.x - emcStatus->task.toolOffset.tran.x;
      double y = emcStatus->motion.traj.actualPosition.tran.y - emcStatus->task.g5x_offset.tran.y - emcStatus->task.toolOffset.tran.y;
      x = x * cos(-emcStatus->task.rotation_xy * TO_RAD) - y * sin(-emcStatus->task.rotation_xy * TO_RAD);
      *(halui_data->axis_pos_relative[0]) = x - emcStatus->task.g92_offset.tran.x;
    }

    if (axis_mask & 0x0002) {
      *(halui_data->axis_pos_commanded[1]) = emcStatus->motion.traj.position.tran.y;
      *(halui_data->axis_pos_feedback[1]) = emcStatus->motion.traj.actualPosition.tran.y;
      double x = emcStatus->motion.traj.actualPosition.tran.x - emcStatus->task.g5x_offset.tran.x - emcStatus->task.toolOffset.tran.x;
      double y = emcStatus->motion.traj.actualPosition.tran.y - emcStatus->task.g5x_offset.tran.y - emcStatus->task.toolOffset.tran.y;
      y = y * cos(-emcStatus->task.rotation_xy * TO_RAD) + x * sin(-emcStatus->task.rotation_xy * TO_RAD);
      *(halui_data->axis_pos_relative[1]) = y - emcStatus->task.g92_offset.tran.y;
    }

    if (axis_mask & 0x0004) {
      *(halui_data->axis_pos_commanded[2]) = emcStatus->motion.traj.position.tran.z;
      *(halui_data->axis_pos_feedback[2]) = emcStatus->motion.traj.actualPosition.tran.z;
      *(halui_data->axis_pos_relative[2]) = emcStatus->motion.traj.actualPosition.tran.z - emcStatus->task.g5x_offset.tran.z - emcStatus->task.g92_offset.tran.z - emcStatus->task.toolOffset.tran.z;
    }

    if (axis_mask & 0x0008) {
      *(halui_data->axis_pos_commanded[3]) = emcStatus->motion.traj.position.a;
      *(halui_data->axis_pos_feedback[3]) = emcStatus->motion.traj.actualPosition.a;
      *(halui_data->axis_pos_relative[3]) = emcStatus->motion.traj.actualPosition.a - emcStatus->task.g5x_offset.a - emcStatus->task.g92_offset.a - emcStatus->task.toolOffset.a;
    }

    if (axis_mask & 0x0010) {
      *(halui_data->axis_pos_commanded[4]) = emcStatus->motion.traj.position.b;
      *(halui_data->axis_pos_feedback[4]) = emcStatus->motion.traj.actualPosition.b;
      *(halui_data->axis_pos_relative[4]) = emcStatus->motion.traj.actualPosition.b - emcStatus->task.g5x_offset.b - emcStatus->task.g92_offset.b - emcStatus->task.toolOffset.b;
    }

    if (axis_mask & 0x0020) {
      *(halui_data->axis_pos_commanded[5]) = emcStatus->motion.traj.position.c;
      *(halui_data->axis_pos_feedback[5]) = emcStatus->motion.traj.actualPosition.c;
      *(halui_data->axis_pos_relative[5]) = emcStatus->motion.traj.actualPosition.c - emcStatus->task.g5x_offset.c - emcStatus->task.g92_offset.c - emcStatus->task.toolOffset.c;
    }

    if (axis_mask & 0x0040) {
      *(halui_data->axis_pos_commanded[6]) = emcStatus->motion.traj.position.u;
      *(halui_data->axis_pos_feedback[6]) = emcStatus->motion.traj.actualPosition.u;
      *(halui_data->axis_pos_relative[6]) = emcStatus->motion.traj.actualPosition.u - emcStatus->task.g5x_offset.u - emcStatus->task.g92_offset.u - emcStatus->task.toolOffset.u;
    }

    if (axis_mask & 0x0080) {
      *(halui_data->axis_pos_commanded[7]) = emcStatus->motion.traj.position.v;
      *(halui_data->axis_pos_feedback[7]) = emcStatus->motion.traj.actualPosition.v;
      *(halui_data->axis_pos_relative[7]) = emcStatus->motion.traj.actualPosition.v - emcStatus->task.g5x_offset.v - emcStatus->task.g92_offset.v - emcStatus->task.toolOffset.v;
    }

    if (axis_mask & 0x0100) {
      *(halui_data->axis_pos_commanded[8]) = emcStatus->motion.traj.position.w;
      *(halui_data->axis_pos_feedback[8]) = emcStatus->motion.traj.actualPosition.w;
      *(halui_data->axis_pos_relative[8]) = emcStatus->motion.traj.actualPosition.w - emcStatus->task.g5x_offset.w - emcStatus->task.g92_offset.w - emcStatus->task.toolOffset.w;
    }

    *(halui_data->joint_is_homed[num_joints]) = emcStatus->motion.joint[*(halui_data->joint_selected)].homed;
    *(halui_data->joint_on_soft_min_limit[num_joints]) = emcStatus->motion.joint[*(halui_data->joint_selected)].minSoftLimit;
    *(halui_data->joint_on_soft_max_limit[num_joints]) = emcStatus->motion.joint[*(halui_data->joint_selected)].maxSoftLimit;
    *(halui_data->joint_on_hard_min_limit[num_joints]) = emcStatus->motion.joint[*(halui_data->joint_selected)].minHardLimit;
    *(halui_data->joint_override_limits[num_joints]) = emcStatus->motion.joint[*(halui_data->joint_selected)].overrideLimits;
    *(halui_data->joint_on_hard_max_limit[num_joints]) = emcStatus->motion.joint[*(halui_data->joint_selected)].maxHardLimit;
    *(halui_data->joint_has_fault[num_joints]) = emcStatus->motion.joint[*(halui_data->joint_selected)].fault;

}



int main(int argc, char *argv[])
{
    // process command line args
    if (0 != emcGetArgs(argc, argv)) {
	rcs_print_error("error in argument list\n");
	exit(1);
    }

    // get configuration information
    if (0 != iniLoad(emc_inifile)) {
	rcs_print_error("iniLoad error\n");
	exit(2);
    }

    //init HAL and export pins
    if (0 != halui_hal_init()) {
	rcs_print_error("hal_init error\n");
	exit(1);
    }

    //initialize safe values
    hal_init_pins();

    // init NML
    if (0 != tryNml()) {
	rcs_print_error("can't connect to emc\n");
	thisQuit();
	exit(1);
    }

#ifdef TOOL_NML //{
    //fprintf(stderr,"%8d HALUI REGISTER %p\n",getpid(),
    tool_nml_register((CANON_TOOL_TABLE*)&emcStatus->io.tool.toolTable);
#else //}{
    tool_mmap_user();
#endif //}

    // get current serial number, and save it for restoring when we quit
    // so as not to interfere with real operator interface
    updateStatus();

    done = 0;
    /* Register the routine that catches the SIGINT signal */
    signal(SIGINT, quit);
    /* catch SIGTERM too - the run script uses it to shut things down */
    signal(SIGTERM, quit);

    while (!done) {
        static bool task_start_synced = 0;
        if (!task_start_synced) {
           // wait for task to establish nonzero linearUnits
           if (emcStatus->motion.traj.linearUnits != 0) {
              // set once at startup, no changes are expected:
              *(halui_data->units_per_mm) = emcStatus->motion.traj.linearUnits;
              task_start_synced = 1;
           }
        }
        check_hal_changes(); //if anything changed send NML messages
        modify_hal_pins(); //if status changed modify HAL too
        esleep(0.02); //sleep for a while
        updateStatus();
    }
    thisQuit();
    return 0;
}<|MERGE_RESOLUTION|>--- conflicted
+++ resolved
@@ -2165,13 +2165,8 @@
     }
 
     if (halui_sent_mdi) { // we have an ongoing MDI command
-<<<<<<< HEAD
-	if (emcStatus->status == 1) { //which seems to have finished
-=======
-	if (emcStatus->status == RCS_STATUS::DONE) { //which seems to have finished
-	    halui_sent_mdi = 0;
->>>>>>> d163bb64
-	    switch (halui_old_mode) {
+  	if (emcStatus->status == 1) { //which seems to have finished
+    switch (halui_old_mode) {
 		case EMC_TASK_MODE::MANUAL: sendManual();break;
 		case EMC_TASK_MODE::MDI: break;
 		case EMC_TASK_MODE::AUTO: sendAuto();break;
