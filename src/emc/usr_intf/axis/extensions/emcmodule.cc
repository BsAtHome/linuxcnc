//    This is a component of AXIS, a front-end for LinuxCNC
//    Copyright 2004, 2005, 2006 Jeff Epler <jepler@unpythonic.net> and
//    Chris Radek <chris@timeguy.com>
//
//    This program is free software; you can redistribute it and/or modify
//    it under the terms of the GNU General Public License as published by
//    the Free Software Foundation; either version 2 of the License, or
//    (at your option) any later version.
//
//    This program is distributed in the hope that it will be useful,
//    but WITHOUT ANY WARRANTY; without even the implied warranty of
//    MERCHANTABILITY or FITNESS FOR A PARTICULAR PURPOSE.  See the
//    GNU General Public License for more details.
//
//    You should have received a copy of the GNU General Public License
//    along with this program; if not, write to the Free Software
//    Foundation, Inc., 51 Franklin Street, Fifth Floor, Boston, MA 02110-1301 USA.

#define PY_SSIZE_T_CLEAN
#define __STDC_FORMAT_MACROS
#include <Python.h>
#include <structseq.h>
#include <pthread.h>
#include <structmember.h>
#include <inttypes.h>
#include "config.h"
#include "rcs.hh"
#include "emc.hh"
#include "emc_nml.hh"
#include "kinematics.h"
#include "config.h"
#include "inifile.hh"
#include "timer.hh"
#include "nml_oi.hh"
#include "rcs_print.hh"
#include <rtapi_string.h>
#include <sys/types.h>
#include <unistd.h>

#include "tooldata.hh"

#include <cmath>

#include <epoxy/gl.h>
#include <epoxy/glx.h>
#include <algorithm>

#define LOCAL_SPINDLE_FORWARD (1)
#define LOCAL_SPINDLE_REVERSE (-1)
#define LOCAL_SPINDLE_OFF (0)
#define LOCAL_SPINDLE_INCREASE (10)
#define LOCAL_SPINDLE_DECREASE (11)
#define LOCAL_SPINDLE_CONSTANT (12)

#define LOCAL_MIST_ON (1)
#define LOCAL_MIST_OFF (0)

#define LOCAL_FLOOD_ON (1)
#define LOCAL_FLOOD_OFF (0)

#define LOCAL_BRAKE_ENGAGE (1)
#define LOCAL_BRAKE_RELEASE (0)

#define LOCAL_JOG_STOP (0)
#define LOCAL_JOG_CONTINUOUS (1)
#define LOCAL_JOG_INCREMENT (2)

#define LOCAL_AUTO_RUN (0)
#define LOCAL_AUTO_PAUSE (1)
#define LOCAL_AUTO_RESUME (2)
#define LOCAL_AUTO_STEP (3)
#define LOCAL_AUTO_REVERSE (4)
#define LOCAL_AUTO_FORWARD (5)

/* This definition of offsetof avoids the g++ warning
 * 'invalid offsetof from non-POD type'.
 */
#pragma GCC diagnostic ignored "-Winvalid-offsetof"

struct pyIniFile {
    PyObject_HEAD
    IniFile *i;
};

struct pyStatChannel {
    PyObject_HEAD
    RCS_STAT_CHANNEL *c;
    EMC_STAT status;
};

struct pyCommandChannel {
    PyObject_HEAD
    RCS_CMD_CHANNEL *c;
    RCS_STAT_CHANNEL *s;
    int serial;
};

struct pyErrorChannel {
    PyObject_HEAD
    NML *c;
};

static PyObject *m = NULL, *error = NULL;

static int Ini_init(pyIniFile *self, PyObject *a, PyObject * /*k*/) {
    char *inifile;
    if(!PyArg_ParseTuple(a, "s", &inifile)) return -1;

    if(!self->i)
        self->i = new IniFile();

    if (!self->i->Open(inifile)) {
        PyErr_Format( error, "inifile.open(%s) failed", inifile);
        return -1;
    }
    return 0;
}

static PyObject *Ini_find(pyIniFile *self, PyObject *args) {
    const char *s1, *s2;
    int num = 1;
    if(!PyArg_ParseTuple(args, "ss|i:find", &s1, &s2, &num)) return NULL;

    if (auto out = self->i->Find(s2, s1, num))
        return PyUnicode_FromString(out.value());

    Py_INCREF(Py_None);
    return Py_None;
}

static PyObject *Ini_findall(pyIniFile *self, PyObject *args) {
    const char *s1, *s2;
    int num = 1;
    if(!PyArg_ParseTuple(args, "ss:findall", &s1, &s2)) return NULL;

    PyObject *result = PyList_New(0);
    while(auto out = self->i->Find(s2, s1, num)) {
        PyList_Append(result, PyUnicode_FromString(out.value()));
        num++;
    }
    return result;
}

static void Ini_dealloc(pyIniFile *self) {
    if (self->i)
        self->i->Close();
    delete self->i;
    PyObject_Del(self);
}

static PyMethodDef Ini_methods[] = {
    {"find", (PyCFunction)Ini_find, METH_VARARGS,
        "Find value in inifile as string.  This uses the ConfigParser-style "
        "(section,option) order, not the linuxcnc order."},
    {"findall", (PyCFunction)Ini_findall, METH_VARARGS,
        "Find value in inifile as a list.  This uses the ConfigParser-style "
        "(section,option) order, not the linuxcnc order."},
    {}
};

static PyTypeObject Ini_Type = {
    PyVarObject_HEAD_INIT(NULL, 0)
    "linuxcnc.ini",              /*tp_name*/
    sizeof(pyIniFile),      /*tp_basicsize*/
    0,                      /*tp_itemsize*/
    /* methods */
    (destructor)Ini_dealloc,/*tp_dealloc*/
    0,                      /*tp_print*/
    0,                      /*tp_getattr*/
    0,                      /*tp_setattr*/
    0,                      /*tp_compare*/
    0,                      /*tp_repr*/
    0,                      /*tp_as_number*/
    0,                      /*tp_as_sequence*/
    0,                      /*tp_as_mapping*/
    0,                      /*tp_hash*/
    0,                      /*tp_call*/
    0,                      /*tp_str*/
    0,                      /*tp_getattro*/
    0,                      /*tp_setattro*/
    0,                      /*tp_as_buffer*/
    Py_TPFLAGS_DEFAULT,     /*tp_flags*/
    0,                      /*tp_doc*/
    0,                      /*tp_traverse*/
    0,                      /*tp_clear*/
    0,                      /*tp_richcompare*/
    0,                      /*tp_weaklistoffset*/
    0,                      /*tp_iter*/
    0,                      /*tp_iternext*/
    Ini_methods,            /*tp_methods*/
    0,                      /*tp_members*/
    0,                      /*tp_getset*/
    0,                      /*tp_base*/
    0,                      /*tp_dict*/
    0,                      /*tp_descr_get*/
    0,                      /*tp_descr_set*/
    0,                      /*tp_dictoffset*/
    (initproc)Ini_init,     /*tp_init*/
    0,                      /*tp_alloc*/
    PyType_GenericNew,      /*tp_new*/
    0,                      /*tp_free*/
    0,                      /*tp_is_gc*/
    0,                      /*tp_bases*/
    0,                      /*tp_mro*/
    0,                      /*tp_cache*/
    0,                      /*tp_subclasses*/
    0,                      /*tp_weaklink*/
    0,                      /*tp_del*/
    0,                      /*tp_version_tag*/
    0,                      /*tp_finalize*/
#if PY_VERSION_HEX >= 0x030800f0	// 3.8
    0,                      /*tp_vectorcall*/
#if PY_VERSION_HEX >= 0x030c00f0	// 3.12
    0,                      /*tp_watched*/
#endif
#endif
};

#define EMC_COMMAND_TIMEOUT 5.0  // how long to wait until timeout
#define EMC_COMMAND_DELAY   0.01 // how long to sleep between checks

static RCS_STATUS emcWaitCommandComplete(pyCommandChannel *s, double timeout) {
    double start = etime();

    do {
        double now = etime();
        if(s->s->peek() == EMC_STAT_TYPE) {
           EMC_STAT *stat = (EMC_STAT*)s->s->get_address();
           int serial_diff = stat->echo_serial_number - s->serial;
           if (serial_diff > 0) {
                return RCS_STATUS::DONE;
           }
           if (serial_diff == 0 &&
               ( stat->status == RCS_STATUS::DONE || stat->status == RCS_STATUS::ERROR )) {
                return stat->status;
           }
        }
        esleep(fmin(timeout - (now - start), EMC_COMMAND_DELAY));
    } while (etime() - start < timeout);
    return RCS_STATUS::UNINITIALIZED;
}

static int emcSendCommand(pyCommandChannel *s, RCS_CMD_MSG & cmd) {
    if (s->c->write(&cmd)) {
        return -1;
    }
    s->serial = cmd.serial_number;

    double start = etime();
    while (etime() - start < EMC_COMMAND_TIMEOUT) {
        EMC_STAT *stat = (EMC_STAT*)s->s->get_address();
        int serial_diff = stat->echo_serial_number - s->serial;
        if(s->s->peek() == EMC_STAT_TYPE &&
           serial_diff >= 0) {
                return 0;
           }
        esleep(EMC_COMMAND_DELAY);
    }
    return -1;
}

static const char *get_nmlfile(void) {
    PyObject *fileobj = PyObject_GetAttrString(m, "nmlfile");
    if(fileobj == NULL) return NULL;
    return PyUnicode_AsUTF8(fileobj);
}

static int Stat_init(pyStatChannel *self, PyObject * /*a*/, PyObject * /*k*/) {
    const char *file = get_nmlfile();
    if(file == NULL) return -1;

    RCS_STAT_CHANNEL *c =
        new RCS_STAT_CHANNEL(emcFormat, "emcStatus", "xemc", file);
    if(!c) {
        PyErr_Format( error, "new RCS_STAT_CHANNEL failed");
        return -1;
    }

    self->c = c;
    return 0;
}

static void Stat_dealloc(PyObject *self) {
    delete ((pyStatChannel*)self)->c;
    PyObject_Del(self);
}

static bool check_stat(RCS_STAT_CHANNEL *emcStatusBuffer) {
    if(!emcStatusBuffer->valid()) {
        PyErr_Format( error, "emcStatusBuffer invalid err=%d", emcStatusBuffer->error_type);
        return false;
    }
    return true;
}

static bool initialized=0;

static PyObject *poll(pyStatChannel *s, PyObject * /*o*/) {
#ifdef TOOL_NML //{
    if (!initialized) {
      //fprintf(stderr,"%8d tool_nml_register\n",getpid());
      tool_nml_register( (CANON_TOOL_TABLE*)&s->status.io.tool.toolTable);
      initialized=1;
    }
#else //}{
    static bool mmap_available = 1;
    if (!mmap_available) return NULL;
    if (!initialized) {
        initialized=1;
        if (tool_mmap_user()) {
          mmap_available = 0;
          fprintf(stderr,"poll(): continuing without tool mmap data\n");
        }
    }
#endif //}
    if(!check_stat(s->c)) return NULL;
    if(s->c->peek() == EMC_STAT_TYPE) {
        EMC_STAT *emcStatus = static_cast<EMC_STAT*>(s->c->get_address());
        memcpy((char*)&s->status, emcStatus, sizeof(EMC_STAT));
    }
    Py_INCREF(Py_None);
    return Py_None;
}

static void dict_add(PyObject *d, const char *name, unsigned char v) {
    PyObject *o;
    PyDict_SetItemString(d, name, o = PyLong_FromLong(v));
    Py_XDECREF(o);
}
static void dict_add(PyObject *d, const char *name, double v) {
    PyObject *o;
    PyDict_SetItemString(d, name, o = PyFloat_FromDouble(v));
    Py_XDECREF(o);
}
static void dict_add(PyObject *d, const char *name, bool v) {
    PyObject *o;
    PyDict_SetItemString(d, name, o = PyBool_FromLong((long)v));
    Py_XDECREF(o);
}
static void dict_add(PyObject *d, const char *name, int v) {
    PyObject *o;
    PyDict_SetItemString(d, name, o = PyLong_FromLong((long)v));
    Py_XDECREF(o);
}

static PyObject *toolinfo(pyStatChannel * /*s*/, PyObject *o) {
    /*Note: this method uses the tooldata interface and is included
    **      as a Stat method for convenience.
    **      pyStatChannel is not used but an initial stat poll()
    **      is required for initialization of mmap
    */
    PyObject *res = PyDict_New();
    CANON_TOOL_TABLE tdata = tooldata_entry_init();
    int toolno;
    if (!initialized) {
        PyErr_Format(PyExc_ValueError,"toolinfo: NOT READY (initial poll reqd)\n");
        return NULL;
    }
    if(!PyArg_ParseTuple(o, "i", &toolno)) return NULL;

#define TOOL_0_EXCEPTION
#ifdef  TOOL_0_EXCEPTION
    /* toolno == 0 is not supported here because it would likely be too confusing
    ** (ref docs/code/code-notes.adoc):
    **   nonrandom toolchanger: tool 0 means "no tool"
    **      random toolchanger: tool 0 is like any other *but* conventionally means "no tool"
    **
    ** tool_in_spindle data is available using idx=0 with
    **     linuxcnc.stat.tool_table[idx]
    */
    if (toolno == 0) {
        PyErr_Format(PyExc_ValueError,"toolinfo: for tool in spindle: use linuxnc.stat.tool_table[0]");
        return NULL;
    }
#endif

    int idx  = tooldata_find_index_for_tool(toolno);

    if (tooldata_get(&tdata,idx) != IDX_OK) {
        PyErr_Format(PyExc_ValueError,"toolinfo: NO tooldata for toolno=%d",toolno);
        return NULL;
    }
    dict_add(res,     "toolno", tdata.toolno);
    dict_add(res,   "pocketno", tdata.pocketno);
    dict_add(res,   "diameter", tdata.diameter);
    dict_add(res, "frontangle", tdata.frontangle);
    dict_add(res,  "backangle", tdata.backangle);
    dict_add(res,"orientation", tdata.orientation);
    dict_add(res,    "xoffset", tdata.offset.tran.x);
    dict_add(res,    "yoffset", tdata.offset.tran.y);
    dict_add(res,    "zoffset", tdata.offset.tran.z);
    dict_add(res,    "aoffset", tdata.offset.a);
    dict_add(res,    "boffset", tdata.offset.b);
    dict_add(res,    "coffset", tdata.offset.c);
    dict_add(res,    "uoffset", tdata.offset.u);
    dict_add(res,    "voffset", tdata.offset.v);
    dict_add(res,    "woffset", tdata.offset.w);

    PyDict_SetItemString(res, "comment", o= PyUnicode_FromString(tdata.comment));
    Py_DECREF(o);

    return res;
}

static PyMethodDef Stat_methods[] = {
    {"poll", (PyCFunction)poll, METH_NOARGS, "Update current machine state"},
    {"toolinfo", (PyCFunction)toolinfo, METH_VARARGS,
         "toolinfo(toolnumber):\n"
         "   returns dict for toolnumber parameters (pocket,offsets,etc)\n"
         "   ValueError Exception if toolnumber not available"
    },
    {}
};

#define O(x) offsetof(pyStatChannel,status.x)
static PyMemberDef Stat_members[] = {
// stat
    {(char*)"echo_serial_number", T_INT, O(echo_serial_number), READONLY, NULL},
    {(char*)"echo_serial_number", T_INT, O(echo_serial_number), READONLY, NULL},
    {(char*)"state", T_INT, O(status), READONLY, NULL},

// task
    {(char*)"task_mode", T_INT, O(task.mode), READONLY, NULL},
    {(char*)"task_state", T_INT, O(task.state), READONLY,
        "Current Task state.  Possible values:\n"
        "    STATE_ESTOP: E-Stop is active.\n"
        "    STATE_ESTOP_RESET: E-Stop is reset (cleared) but machine is off.\n"
        "    STATE_OFF: Same as STATE_ESTOP_RESET, this one is not used.\n"
        "    STATE_ON: Machine is out of E-Stop and is powered on.\n"
    },
    {(char*)"exec_state", T_INT, O(task.execState), READONLY, NULL},
    {(char*)"interp_state", T_INT, O(task.interpState), READONLY, NULL},
    {(char*)"call_level", T_INT, O(task.callLevel), READONLY, NULL},
    {(char*)"read_line", T_INT, O(task.readLine), READONLY, NULL},
    {(char*)"motion_line", T_INT, O(task.motionLine), READONLY, NULL},
    {(char*)"current_line", T_INT, O(task.currentLine), READONLY, NULL},
    {(char*)"file", T_STRING_INPLACE, O(task.file), READONLY, NULL},
    {(char*)"command", T_STRING_INPLACE, O(task.command), READONLY, NULL},
    {(char*)"program_units", T_INT, O(task.programUnits), READONLY, NULL},
    {(char*)"interpreter_errcode", T_INT, O(task.interpreter_errcode), READONLY, NULL},
    {(char*)"optional_stop", T_BOOL, O(task.optional_stop_state), READONLY, NULL},
    {(char*)"block_delete", T_BOOL, O(task.block_delete_state), READONLY, NULL},
    {(char*)"task_paused", T_INT, O(task.task_paused), READONLY, NULL},
    {(char*)"input_timeout", T_BOOL, O(task.input_timeout), READONLY, NULL},
    {(char*)"rotation_xy", T_DOUBLE, O(task.rotation_xy), READONLY, NULL},
    {(char*)"ini_filename", T_STRING_INPLACE, O(task.ini_filename), READONLY, NULL},
    {(char*)"delay_left", T_DOUBLE, O(task.delayLeft), READONLY, NULL},
    {(char*)"queued_mdi_commands", T_INT, O(task.queuedMDIcommands), READONLY, (char*)"Number of MDI commands queued waiting to run." },

//   EMC_TRAJ_STAT traj
    {(char*)"linear_units", T_DOUBLE, O(motion.traj.linearUnits), READONLY, NULL},
    {(char*)"angular_units", T_DOUBLE, O(motion.traj.angularUnits), READONLY, NULL},
    {(char*)"cycle_time", T_DOUBLE, O(motion.traj.cycleTime), READONLY, NULL},
    {(char*)"joints", T_INT, O(motion.traj.joints), READONLY, NULL},
    {(char*)"spindles", T_INT, O(motion.traj.spindles), READONLY, NULL},
    {(char*)"axis_mask", T_INT, O(motion.traj.axis_mask), READONLY, NULL},
    {(char*)"motion_mode", T_INT, O(motion.traj.mode), READONLY, (char*)"The current mode of the Motion controller.  One of TRAJ_MODE_FREE,\n"
        "TRAJ_MODE_COORD, or TRAJ_MODE_TELEOP." },
    {(char*)"enabled", T_BOOL, O(motion.traj.enabled), READONLY, NULL},
    {(char*)"inpos", T_BOOL, O(motion.traj.inpos), READONLY, NULL},
    {(char*)"queue", T_INT, O(motion.traj.queue), READONLY, NULL},
    {(char*)"active_queue", T_INT, O(motion.traj.activeQueue), READONLY, NULL},
    {(char*)"queue_full", T_BOOL, O(motion.traj.queueFull), READONLY, NULL},
    {(char*)"motion_id", T_INT, O(motion.traj.id), READONLY, NULL},
    {(char*)"paused", T_BOOL, O(motion.traj.paused), READONLY, NULL},
    {(char*)"feedrate", T_DOUBLE, O(motion.traj.scale), READONLY, NULL},
    {(char*)"rapidrate", T_DOUBLE, O(motion.traj.rapid_scale), READONLY, NULL},
    {(char*)"velocity", T_DOUBLE, O(motion.traj.velocity), READONLY, NULL},
    {(char*)"acceleration", T_DOUBLE, O(motion.traj.acceleration), READONLY, NULL},
    {(char*)"max_velocity", T_DOUBLE, O(motion.traj.maxVelocity), READONLY, NULL},
    {(char*)"max_acceleration", T_DOUBLE, O(motion.traj.maxAcceleration), READONLY, NULL},
    {(char*)"probe_tripped", T_BOOL, O(motion.traj.probe_tripped), READONLY, NULL},
    {(char*)"probing", T_BOOL, O(motion.traj.probing), READONLY, NULL},
    {(char*)"probe_val", T_INT, O(motion.traj.probeval), READONLY, NULL},
    {(char*)"kinematics_type", T_INT, O(motion.traj.kinematics_type), READONLY, NULL},
    {(char*)"motion_type", T_INT, O(motion.traj.motion_type), READONLY, (char*)"The type of the currently executing motion (one of MOTION_TYPE_TRAVERSE,\n"
        "MOTION_TYPE_FEED, MOTION_TYPE_ARC, MOTION_TYPE_TOOLCHANGE,\n"
        "MOTION_TYPE_PROBING, or MOTION_TYPE_INDEXROTARY), or 0 if no motion is\n"
        "currently taking place."},
    {(char*)"distance_to_go", T_DOUBLE, O(motion.traj.distance_to_go), READONLY, NULL},
    {(char*)"current_vel", T_DOUBLE, O(motion.traj.current_vel), READONLY, NULL},
    {(char*)"feed_override_enabled", T_BOOL, O(motion.traj.feed_override_enabled), READONLY, NULL},
    {(char*)"adaptive_feed_enabled", T_BOOL, O(motion.traj.adaptive_feed_enabled), READONLY, NULL},
    {(char*)"feed_hold_enabled", T_BOOL, O(motion.traj.feed_hold_enabled), READONLY, NULL},
    {(char*)"num_extrajoints", T_INT, O(motion.numExtraJoints), READONLY, NULL},


// EMC_SPINDLE_STAT motion.spindle
    // MOVED TO THE "spindle" TUPLE OF DICTS

// io
// EMC_TOOL_STAT io.tool
    {(char*)"pocket_prepped", T_INT, O(io.tool.pocketPrepped), READONLY,
        (char*)"The index into the stat.tool_table list of the tool currently prepped for\n"
        "tool change, or -1 no tool is prepped.  On a Random toolchanger this is the\n"
        "same as the tool's pocket number.  On a Non-random toolchanger it's a random\n"
        "small integer."
    },
    {(char*)"tool_in_spindle", T_INT, O(io.tool.toolInSpindle), READONLY,
        (char*)"The tool number of the currently loaded tool, or 0 if no tool is loaded."
    },
    {(char*)"tool_from_pocket", T_INT, O(io.tool.toolFromPocket), READONLY,
        (char*)"The pocket number that the currently loaded tool was retrieved from,\n"
        "or 0 if no tool is loaded."
    },

// EMC_COOLANT_STAT io.cooland
    {(char*)"mist", T_INT, O(io.coolant.mist), READONLY, NULL},
    {(char*)"flood", T_INT, O(io.coolant.flood), READONLY, NULL},

// EMC_AUX_STAT     io.aux
    {(char*)"estop", T_INT, O(io.aux.estop), READONLY, NULL},

    {(char*)"debug", T_INT, O(debug), READONLY, NULL},
    {}
};

static PyObject *int_array(int *arr, int sz) {
    PyObject *res = PyTuple_New(sz);
    for(int i = 0; i < sz; i++) {
        PyTuple_SET_ITEM(res, i, PyLong_FromLong(arr[i]));
    }
    return res;
}

static PyObject *double_array(double *arr, int sz) {
    PyObject *res = PyTuple_New(sz);
    for(int i = 0; i < sz; i++) {
        PyTuple_SET_ITEM(res, i, PyFloat_FromDouble(arr[i]));
    }
    return res;
}

static PyObject *pose(const EmcPose &p) {
    PyObject *res = PyTuple_New(9);
    PyTuple_SET_ITEM(res, 0, PyFloat_FromDouble(p.tran.x));
    PyTuple_SET_ITEM(res, 1, PyFloat_FromDouble(p.tran.y));
    PyTuple_SET_ITEM(res, 2, PyFloat_FromDouble(p.tran.z));
    PyTuple_SET_ITEM(res, 3, PyFloat_FromDouble(p.a));
    PyTuple_SET_ITEM(res, 4, PyFloat_FromDouble(p.b));
    PyTuple_SET_ITEM(res, 5, PyFloat_FromDouble(p.c));
    PyTuple_SET_ITEM(res, 6, PyFloat_FromDouble(p.u));
    PyTuple_SET_ITEM(res, 7, PyFloat_FromDouble(p.v));
    PyTuple_SET_ITEM(res, 8, PyFloat_FromDouble(p.w));
    return res;
}

static PyObject *Stat_g5x_index(pyStatChannel *s, void *) {
    return PyLong_FromLong(s->status.task.g5x_index);
}

static PyObject *Stat_g5x_offset(pyStatChannel *s, void *) {
    return pose(s->status.task.g5x_offset);
}

static PyObject *Stat_g92_offset(pyStatChannel *s, void *) {
    return pose(s->status.task.g92_offset);
}

static PyObject *Stat_tool_offset(pyStatChannel *s, void *) {
    return pose(s->status.task.toolOffset);
}

static PyObject *Stat_position(pyStatChannel *s, void *) {
    return pose(s->status.motion.traj.position);
}

static PyObject *Stat_dtg(pyStatChannel *s, void *) {
    return pose(s->status.motion.traj.dtg);
}

static PyObject *Stat_actual(pyStatChannel *s, void *) {
    return pose(s->status.motion.traj.actualPosition);
}

static PyObject *Stat_joint_position(pyStatChannel *s, void *) {
    PyObject *res = PyTuple_New(EMCMOT_MAX_JOINTS);
    for(int i=0; i<EMCMOT_MAX_JOINTS; i++) {
        PyTuple_SetItem(res, i,
                PyFloat_FromDouble(s->status.motion.joint[i].output));
    }
    return res;
}

static PyObject *Stat_joint_actual(pyStatChannel *s, void *) {
    PyObject *res = PyTuple_New(EMCMOT_MAX_JOINTS);
    for(int i=0; i<EMCMOT_MAX_JOINTS; i++) {
        PyTuple_SetItem(res, i,
                PyFloat_FromDouble(s->status.motion.joint[i].input));
    }
    return res;
}

static PyObject *Stat_probed(pyStatChannel *s, void *) {
    return pose(s->status.motion.traj.probedPosition);
}

static PyObject *Stat_activegcodes(pyStatChannel *s, void *) {
    return int_array(s->status.task.activeGCodes, ACTIVE_G_CODES);
}

static PyObject *Stat_activemcodes(pyStatChannel *s, void *) {
    return int_array(s->status.task.activeMCodes, ACTIVE_M_CODES);
}

static PyObject *Stat_activesettings(pyStatChannel *s, void *) {
   return double_array(s->status.task.activeSettings, ACTIVE_SETTINGS);
}

static PyObject *Stat_din(pyStatChannel *s, void *) {
    return int_array(s->status.motion.synch_di, EMCMOT_MAX_AIO);
}

static PyObject *Stat_dout(pyStatChannel *s, void *) {
    return int_array(s->status.motion.synch_do, EMCMOT_MAX_AIO);
}

static PyObject *Stat_limit(pyStatChannel *s, void *) {
    PyObject *res = PyTuple_New(EMCMOT_MAX_JOINTS);
    for(int i = 0; i < EMCMOT_MAX_JOINTS; i++) {
        int v = 0;
        if(s->status.motion.joint[i].minHardLimit) v |= 1;
        if(s->status.motion.joint[i].maxHardLimit) v |= 2;
        if(s->status.motion.joint[i].minSoftLimit) v |= 4;
        if(s->status.motion.joint[i].maxSoftLimit) v |= 8;
        PyTuple_SET_ITEM(res, i, PyLong_FromLong(v));
    }
    return res;
}

static PyObject *Stat_homed(pyStatChannel *s, void *) {
    PyObject *res = PyTuple_New(EMCMOT_MAX_JOINTS);
    for(int i = 0; i < EMCMOT_MAX_JOINTS; i++) {
        PyTuple_SET_ITEM(res, i, PyLong_FromLong(s->status.motion.joint[i].homed));
    }
    return res;
}

static PyObject *Stat_ain(pyStatChannel *s, void *) {
    return double_array(s->status.motion.analog_input, EMCMOT_MAX_AIO);
}

static PyObject *Stat_aout(pyStatChannel *s, void *) {
    return double_array(s->status.motion.analog_output, EMCMOT_MAX_AIO);
}

static PyObject *Stat_misc_error(pyStatChannel *s, void *){
  return int_array(s->status.motion.misc_error, EMCMOT_MAX_MISC_ERROR);
}

#define F(x) F2(#x, x)
#define F2(y,x) dict_add(res, y, s->status.motion.joint[jointno].x)
static PyObject *Stat_joint_one(pyStatChannel *s, int jointno) {
    PyObject *res = PyDict_New();
    F(jointType);
    F(units);
    F(backlash);
    F2("min_position_limit", minPositionLimit);
    F2("max_position_limit", maxPositionLimit);
    F2("max_ferror", maxFerror);
    F2("min_ferror", minFerror);
    F2("ferror_current", ferrorCurrent);
    F2("ferror_highmark", ferrorHighMark);
    F(output);
    F(input);
    F(velocity);
    F(inpos);
    F(homing);
    F(homed);
    F(fault);
    F(enabled);
    F2("min_soft_limit", minSoftLimit);
    F2("max_soft_limit", maxSoftLimit);
    F2("min_hard_limit", minHardLimit);
    F2("max_hard_limit", maxHardLimit);
    F2("override_limits", overrideLimits);
    return res;
}
#undef F
#undef F2

static PyObject *Stat_joint(pyStatChannel *s, void *) {
    PyObject *res = PyTuple_New(EMCMOT_MAX_JOINTS);
    for(int i=0; i<EMCMOT_MAX_JOINTS; i++) {
        PyTuple_SetItem(res, i, Stat_joint_one(s, i));
    }
    return res;
}

#define F(x) F2(#x, x)
#define F2(y,x) dict_add(res, y, s->status.motion.axis[axisno].x)
static PyObject *Stat_axis_one(pyStatChannel *s, int axisno) {
    PyObject *res = PyDict_New();
    F(velocity);
    F2("min_position_limit", minPositionLimit);
    F2("max_position_limit", maxPositionLimit);
    return res;
}

#undef F
#undef F2

static PyObject *Stat_axis(pyStatChannel *s, void *) {
    PyObject *res = PyTuple_New(EMCMOT_MAX_AXIS);
    for(int i=0; i<EMCMOT_MAX_AXIS; i++) {
        PyTuple_SetItem(res, i, Stat_axis_one(s, i));
    }
    return res;
}

#define F(x) F2(#x, x)
#define F2(y,x) dict_add(res, y, s->status.motion.spindle[spindleno].x)
static PyObject *Stat_spindle_one(pyStatChannel *s, int spindleno) {
    PyObject *res = PyDict_New();
    F(brake);
    F(direction);
    F(enabled);
    F2("override_enabled", spindle_override_enabled);
    F(speed);
    F2("override", spindle_scale);
    F(homed);
    F(orient_state);
    F(orient_fault);
    return res;
}
#undef F
#undef F2

static PyObject *Stat_spindle(pyStatChannel *s, void *) {
    PyObject *res = PyTuple_New(EMCMOT_MAX_SPINDLES);
    for(int i=0; i<EMCMOT_MAX_SPINDLES; i++) {
        PyTuple_SetItem(res, i, Stat_spindle_one(s, i));
    }
    return res;
}

static PyStructSequence_Field tool_fields[] = {
    {(char*)"id", NULL},
    {(char*)"xoffset", NULL},
    {(char*)"yoffset", NULL},
    {(char*)"zoffset", NULL},
    {(char*)"aoffset", NULL},
    {(char*)"boffset", NULL},
    {(char*)"coffset", NULL},
    {(char*)"uoffset", NULL},
    {(char*)"voffset", NULL},
    {(char*)"woffset", NULL},
    {(char*)"diameter", NULL},
    {(char*)"frontangle", NULL},
    {(char*)"backangle", NULL},
    {(char*)"orientation", NULL},
    {},
};

static PyStructSequence_Desc tool_result_desc = {
    (char*)"tool_result", /* name */
    (char*)"", /* doc */
    tool_fields,
    14
};

static PyTypeObject ToolResultType;

<<<<<<< HEAD
static PyObject *Stat_tool_table(pyStatChannel * /*s*/) {
=======
static PyObject *Stat_tool_table(pyStatChannel *s, void *) {
>>>>>>> 2d74e927
    PyObject *res;
    int j = 0;

    if (!initialized) {
        // invalid until initialized (by poll())
        res = PyTuple_New(0);
        return res;
    }

    int idxmax = tooldata_last_index_get() + 1;
    res = PyTuple_New(idxmax);
    for(int idx=0; idx < idxmax; idx++) {
        struct CANON_TOOL_TABLE tdata;
        if (tooldata_get(&tdata,idx) != IDX_OK) {
            fprintf(stderr,"UNEXPECTED idx %s %d\n",__FILE__,__LINE__);
        }
        struct CANON_TOOL_TABLE &t = tdata;
        PyObject *tool = PyStructSequence_New(&ToolResultType);
        PyStructSequence_SET_ITEM(tool,  0, PyLong_FromLong(t.toolno));
        PyStructSequence_SET_ITEM(tool,  1, PyFloat_FromDouble(t.offset.tran.x));
        PyStructSequence_SET_ITEM(tool,  2, PyFloat_FromDouble(t.offset.tran.y));
        PyStructSequence_SET_ITEM(tool,  3, PyFloat_FromDouble(t.offset.tran.z));
        PyStructSequence_SET_ITEM(tool,  4, PyFloat_FromDouble(t.offset.a));
        PyStructSequence_SET_ITEM(tool,  5, PyFloat_FromDouble(t.offset.b));
        PyStructSequence_SET_ITEM(tool,  6, PyFloat_FromDouble(t.offset.c));
        PyStructSequence_SET_ITEM(tool,  7, PyFloat_FromDouble(t.offset.u));
        PyStructSequence_SET_ITEM(tool,  8, PyFloat_FromDouble(t.offset.v));
        PyStructSequence_SET_ITEM(tool,  9, PyFloat_FromDouble(t.offset.w));
        PyStructSequence_SET_ITEM(tool, 10, PyFloat_FromDouble(t.diameter));
        PyStructSequence_SET_ITEM(tool, 11, PyFloat_FromDouble(t.frontangle));
        PyStructSequence_SET_ITEM(tool, 12, PyFloat_FromDouble(t.backangle));
        PyStructSequence_SET_ITEM(tool, 13, PyLong_FromLong(t.orientation));
        PyTuple_SetItem(res, j, tool);
        j++;
    }
    _PyTuple_Resize(&res, j);
    return res;
}

static PyGetSetDef Stat_getsetlist[] = {
    {(char*)"actual_position", (getter)Stat_actual, NULL, NULL, NULL},
    {(char*)"ain", (getter)Stat_ain, NULL, NULL, NULL},
    {(char*)"aout", (getter)Stat_aout, NULL, NULL, NULL},
    {(char*)"joint", (getter)Stat_joint, NULL, NULL, NULL},
    {(char*)"axis", (getter)Stat_axis, NULL, NULL, NULL},
    {(char*)"spindle", (getter)Stat_spindle, NULL, NULL, NULL},
    {(char*)"din", (getter)Stat_din, NULL, NULL, NULL},
    {(char*)"dout", (getter)Stat_dout, NULL, NULL, NULL},
    {(char*)"gcodes", (getter)Stat_activegcodes, NULL, NULL, NULL},
    {(char*)"homed", (getter)Stat_homed, (setter)NULL,
        (char*)"An array of integers indicating the 'homed' status of each joint (0 or 1).", NULL
    },
    {(char*)"limit", (getter)Stat_limit, NULL, NULL, NULL},
    {(char*)"mcodes", (getter)Stat_activemcodes, NULL, NULL, NULL},
    {(char*)"misc_error", (getter)Stat_misc_error, NULL, NULL, NULL},
    {(char*)"g5x_offset", (getter)Stat_g5x_offset, NULL, NULL, NULL},
    {(char*)"g5x_index", (getter)Stat_g5x_index, NULL, NULL, NULL},
    {(char*)"g92_offset", (getter)Stat_g92_offset, NULL, NULL, NULL},
    {(char*)"position", (getter)Stat_position, NULL, NULL, NULL},
    {(char*)"dtg", (getter)Stat_dtg, NULL, NULL, NULL},
    {(char*)"joint_position", (getter)Stat_joint_position, NULL, NULL, NULL},
    {(char*)"joint_actual_position", (getter)Stat_joint_actual, NULL, NULL, NULL},
    {(char*)"probed_position", (getter)Stat_probed, NULL, NULL, NULL},
    {(char*)"settings", (getter)Stat_activesettings, (setter)NULL,
        (char*)"This is an array containing the Interp active settings: sequence number,\n"
        "feed rate, spindle speed, and G64 blend and naive CAM tolerances.", NULL
    },
    {(char*)"tool_offset", (getter)Stat_tool_offset, NULL, NULL, NULL},
    {(char*)"tool_table", (getter)Stat_tool_table, (setter)NULL,
        (char*)"The tooltable, expressed as a list of tools.  Each tool is a dict with the\n"
        "tool id (tool number), diameter, offsets, etc.", NULL
    },
    {}
};

static PyTypeObject Stat_Type = {
    PyVarObject_HEAD_INIT(NULL, 0)
    "linuxcnc.stat",             /*tp_name*/
    sizeof(pyStatChannel),  /*tp_basicsize*/
    0,                      /*tp_itemsize*/
    /* methods */
    (destructor)Stat_dealloc, /*tp_dealloc*/
    0,                      /*tp_print*/
    0,                      /*tp_getattr*/
    0,                      /*tp_setattr*/
    0,                      /*tp_compare*/
    0,                      /*tp_repr*/
    0,                      /*tp_as_number*/
    0,                      /*tp_as_sequence*/
    0,                      /*tp_as_mapping*/
    0,                      /*tp_hash*/
    0,                      /*tp_call*/
    0,                      /*tp_str*/
    0,                      /*tp_getattro*/
    0,                      /*tp_setattro*/
    0,                      /*tp_as_buffer*/
    Py_TPFLAGS_DEFAULT | Py_TPFLAGS_BASETYPE,     /*tp_flags*/ // need to make sure we need Py_TPFLAGS_BASETYPE here
    0,                      /*tp_doc*/
    0,                      /*tp_traverse*/
    0,                      /*tp_clear*/
    0,                      /*tp_richcompare*/
    0,                      /*tp_weaklistoffset*/
    0,                      /*tp_iter*/
    0,                      /*tp_iternext*/
    Stat_methods,           /*tp_methods*/
    Stat_members,           /*tp_members*/
    Stat_getsetlist,        /*tp_getset*/
    0,                      /*tp_base*/
    0,                      /*tp_dict*/
    0,                      /*tp_descr_get*/
    0,                      /*tp_descr_set*/
    0,                      /*tp_dictoffset*/
    (initproc)Stat_init,    /*tp_init*/
    0,                      /*tp_alloc*/
    PyType_GenericNew,      /*tp_new*/
    0,                      /*tp_free*/
    0,                      /*tp_is_gc*/
    0,                      /*tp_bases*/
    0,                      /*tp_mro*/
    0,                      /*tp_cache*/
    0,                      /*tp_subclasses*/
    0,                      /*tp_weaklink*/
    0,                      /*tp_del*/
    0,                      /*tp_version_tag*/
    0,                      /*tp_finalize*/
#if PY_VERSION_HEX >= 0x030800f0	// 3.8
    0,                      /*tp_vectorcall*/
#if PY_VERSION_HEX >= 0x030c00f0	// 3.12
    0,                      /*tp_watched*/
#endif
#endif
};

static int Command_init(pyCommandChannel *self, PyObject * /*a*/, PyObject * /*k*/) {
    const char *file = get_nmlfile();
    if(file == NULL) return -1;

    RCS_CMD_CHANNEL *c =
        new RCS_CMD_CHANNEL(emcFormat, "emcCommand", "xemc", file);
    if(!c) {
        PyErr_Format( error, "new RCS_CMD_CHANNEL failed");
        return -1;
    }
    RCS_STAT_CHANNEL *s =
        new RCS_STAT_CHANNEL(emcFormat, "emcStatus", "xemc", file);
    if(!c) {
	delete s;
        PyErr_Format( error, "new RCS_STAT_CHANNEL failed");
        return -1;
    }

    self->s = s;
    self->c = c;
    return 0;
}

static void Command_dealloc(PyObject *self) {
    delete ((pyCommandChannel*)self)->c;
    PyObject_Del(self);
}

static PyObject *block_delete(pyCommandChannel *s, PyObject *o) {
    int t;
    EMC_TASK_PLAN_SET_BLOCK_DELETE m;

    if(!PyArg_ParseTuple(o, "i", &t)) return NULL;
    m.state = t;

    emcSendCommand(s, m);

    Py_INCREF(Py_None);
    return Py_None;
}

static PyObject *optional_stop(pyCommandChannel *s, PyObject *o) {
    int t;
    EMC_TASK_PLAN_SET_OPTIONAL_STOP m;

    if(!PyArg_ParseTuple(o, "i", &t)) return NULL;
    m.state = t;

    emcSendCommand(s, m);

    Py_INCREF(Py_None);
    return Py_None;
}

static PyObject *mode(pyCommandChannel *s, PyObject *o) {
    EMC_TASK_SET_MODE m;
    if(!PyArg_ParseTuple(o, "i", &m.mode)) return NULL;
    switch(m.mode) {
        case EMC_TASK_MODE::MDI:
        case EMC_TASK_MODE::MANUAL:
        case EMC_TASK_MODE::AUTO:
            break;
        default:
            PyErr_Format(PyExc_ValueError,"Mode should be MODE_MDI, MODE_MANUAL, or MODE_AUTO");
            return NULL;
    }
    emcSendCommand(s, m);
    Py_INCREF(Py_None);
    return Py_None;
}

static PyObject *task_plan_synch(pyCommandChannel *s, PyObject *) {
    EMC_TASK_PLAN_SYNCH synch;
    emcSendCommand(s, synch);
    Py_INCREF(Py_None);
    return Py_None;
}

static PyObject *maxvel(pyCommandChannel *s, PyObject *o) {
    EMC_TRAJ_SET_MAX_VELOCITY m;
    if(!PyArg_ParseTuple(o, "d", &m.velocity)) return NULL;
    emcSendCommand(s, m);
    Py_INCREF(Py_None);
    return Py_None;
}

static PyObject *feedrate(pyCommandChannel *s, PyObject *o) {
    EMC_TRAJ_SET_SCALE m;
    if(!PyArg_ParseTuple(o, "d", &m.scale)) return NULL;
    emcSendCommand(s, m);
    Py_INCREF(Py_None);
    return Py_None;
}

static PyObject *rapidrate(pyCommandChannel *s, PyObject *o) {
    EMC_TRAJ_SET_RAPID_SCALE m;
    if(!PyArg_ParseTuple(o, "d", &m.scale)) return NULL;
    emcSendCommand(s, m);
    Py_INCREF(Py_None);
    return Py_None;
}

static PyObject *spindleoverride(pyCommandChannel *s, PyObject *o) {
    EMC_TRAJ_SET_SPINDLE_SCALE m;
    m.spindle = 0;
    if(!PyArg_ParseTuple(o, "d|i", &m.scale, &m.spindle)) return NULL;
    emcSendCommand(s, m);
    Py_INCREF(Py_None);
    return Py_None;
}

static PyObject *spindle(pyCommandChannel *s, PyObject *o) {
    int dir;
    double arg1 = 0,arg2 = 0;
    int arg3 = 0;
    if(!PyArg_ParseTuple(o, "i|ddi", &dir, &arg1, &arg2, &arg3)) return NULL;
    switch(dir) {
        case LOCAL_SPINDLE_FORWARD:
        case LOCAL_SPINDLE_REVERSE:
        {
            EMC_SPINDLE_ON m;
            m.speed = dir * arg1;
            m.spindle = (int)arg2;
            m.wait_for_spindle_at_speed = arg3;
            emcSendCommand(s, m);
        }
            break;
        case LOCAL_SPINDLE_INCREASE:
        {
            EMC_SPINDLE_INCREASE m;
            m.spindle = (int)arg1;
            emcSendCommand(s, m);
        }
            break;
        case LOCAL_SPINDLE_DECREASE:
        {
            EMC_SPINDLE_DECREASE m;
            m.spindle = (int)arg1;
            emcSendCommand(s, m);
        }
            break;
        case LOCAL_SPINDLE_CONSTANT:
        {
            EMC_SPINDLE_CONSTANT m;
            m.spindle = (int)arg1;
            emcSendCommand(s, m);
        }
            break;
        case LOCAL_SPINDLE_OFF:
        {
            EMC_SPINDLE_OFF m;
            m.spindle = (int)arg1;
            emcSendCommand(s, m);
        }
            break;
        default:
            PyErr_Format(PyExc_ValueError,"Spindle direction should be SPINDLE_FORWARD, SPINDLE_REVERSE, SPINDLE_OFF, SPINDLE_INCREASE, SPINDLE_DECREASE, or SPINDLE_CONSTANT");
            return NULL;
    }
    Py_INCREF(Py_None);
    return Py_None;
}

static PyObject *mdi(pyCommandChannel *s, PyObject *o) {
    EMC_TASK_PLAN_EXECUTE m;
    char *cmd;
    Py_ssize_t len;
    if(!PyArg_ParseTuple(o, "s#", &cmd, &len)) return NULL;
    if(unsigned(len) > sizeof(m.command) - 1) {
        PyErr_Format(PyExc_ValueError, "MDI commands limited to %zu characters", sizeof(m.command) - 1);
        return NULL;
    }
    strcpy(m.command, cmd);
    emcSendCommand(s, m);
    Py_INCREF(Py_None);
    return Py_None;
}

static PyObject *state(pyCommandChannel *s, PyObject *o) {
    EMC_TASK_SET_STATE m;
    if(!PyArg_ParseTuple(o, "i", &m.state)) return NULL;
    switch(m.state){
        case EMC_TASK_STATE::ESTOP:
        case EMC_TASK_STATE::ESTOP_RESET:
        case EMC_TASK_STATE::ON:
        case EMC_TASK_STATE::OFF:
            break;
        default:
            PyErr_Format(PyExc_ValueError,"Machine state should be STATE_ESTOP, STATE_ESTOP_RESET, STATE_ON, or STATE_OFF");
            return NULL;
    }
    emcSendCommand(s, m);
    Py_INCREF(Py_None);
    return Py_None;
}

static PyObject *tool_offset(pyCommandChannel *s, PyObject *o) {
    EMC_TOOL_SET_OFFSET m;
    if(!PyArg_ParseTuple(o, "idddddi", &m.toolno, &m.offset.tran.z, &m.offset.tran.x, &m.diameter,
                         &m.frontangle, &m.backangle, &m.orientation))
        return NULL;
    emcSendCommand(s, m);
    Py_INCREF(Py_None);
    return Py_None;
}

static PyObject *mist(pyCommandChannel *s, PyObject *o) {
    int dir;
    if(!PyArg_ParseTuple(o, "i", &dir)) return NULL;
    switch(dir) {
        case LOCAL_MIST_ON:
        {
            EMC_COOLANT_MIST_ON m;
            emcSendCommand(s, m);
        }
            break;
        case LOCAL_MIST_OFF:
        {
            EMC_COOLANT_MIST_OFF m;
            emcSendCommand(s, m);
        }
            break;
        default:
            PyErr_Format(PyExc_ValueError,"Mist should be MIST_ON or MIST_OFF");
            return NULL;
    }
    Py_INCREF(Py_None);
    return Py_None;
}

static PyObject *flood(pyCommandChannel *s, PyObject *o) {
    int dir;
    if(!PyArg_ParseTuple(o, "i", &dir)) return NULL;
    switch(dir) {
        case LOCAL_FLOOD_ON:
        {
            EMC_COOLANT_FLOOD_ON m;
            emcSendCommand(s, m);
        }
            break;
        case LOCAL_FLOOD_OFF:
        {
            EMC_COOLANT_FLOOD_OFF m;
            emcSendCommand(s, m);
        }
            break;
        default:
            PyErr_Format(PyExc_ValueError,"FLOOD should be FLOOD_ON or FLOOD_OFF");
            return NULL;
    }
    Py_INCREF(Py_None);
    return Py_None;
}

static PyObject *brake(pyCommandChannel *s, PyObject *o) {
    int dir;
    int spindle = 0;
    if(!PyArg_ParseTuple(o, "i|i", &dir, &spindle)) return NULL;
    switch(dir) {
        case LOCAL_BRAKE_ENGAGE:
        {
            EMC_SPINDLE_BRAKE_ENGAGE m;
            m.spindle = spindle;
            emcSendCommand(s, m);
        }
            break;
        case LOCAL_BRAKE_RELEASE:
        {
            EMC_SPINDLE_BRAKE_RELEASE m;
            m.spindle = spindle;
            emcSendCommand(s, m);
        }
            break;
        default:
            PyErr_Format(PyExc_ValueError,"BRAKE should be BRAKE_ENGAGE or BRAKE_RELEASE");
            return NULL;
    }
    Py_INCREF(Py_None);
    return Py_None;
}

static PyObject *load_tool_table(pyCommandChannel *s, PyObject * /*o*/) {
    EMC_TOOL_LOAD_TOOL_TABLE m;
    m.file[0] = '\0'; // don't override the INI file
    emcSendCommand(s, m);
    Py_INCREF(Py_None);
    return Py_None;
}

static PyObject *emcabort(pyCommandChannel *s, PyObject * /*o*/) {
    EMC_TASK_ABORT m;
    emcSendCommand(s, m);
    Py_INCREF(Py_None);
    return Py_None;
}

static PyObject *override_limits(pyCommandChannel *s, PyObject * /*o*/) {
    EMC_JOINT_OVERRIDE_LIMITS m;
    m.joint = 0; // same number for all
    emcSendCommand(s, m);
    Py_INCREF(Py_None);
    return Py_None;
}

static PyObject *home(pyCommandChannel *s, PyObject *o) {
    EMC_JOINT_HOME m;
    if(!PyArg_ParseTuple(o, "i", &m.joint)) return NULL;
    emcSendCommand(s, m);
    Py_INCREF(Py_None);
    return Py_None;
}

static PyObject *unhome(pyCommandChannel *s, PyObject *o) {
    EMC_JOINT_UNHOME m;
    if(!PyArg_ParseTuple(o, "i", &m.joint)) return NULL;
    emcSendCommand(s, m);
    Py_INCREF(Py_None);
    return Py_None;
}

// jog(JOG_STOP,       jjogmode, ja_value)
// jog(JOG_CONTINUOUS, jjogmode, ja_value, speed)
// jog(JOG_INCREMENT,  jjogmode, ja_value, speed, increment)
static PyObject *jog(pyCommandChannel *s, PyObject *o) {
    int fn;
    int ja_value,jjogmode;
    double vel, inc;

    if(!PyArg_ParseTuple(o, "iii|dd", &fn, &jjogmode, &ja_value, &vel, &inc)) {
        return NULL;
    }

    if(fn == LOCAL_JOG_STOP) {
        if(PyTuple_Size(o) != 3) {
            PyErr_Format( PyExc_TypeError,
                "jog(JOG_STOP, ...) takes 3 arguments (%lu given)",
                (unsigned long)PyTuple_Size(o));
            return NULL;
        }
        EMC_JOG_STOP abort;
        abort.joint_or_axis = ja_value;
        abort.jjogmode = jjogmode;
        emcSendCommand(s, abort);
    } else if(fn == LOCAL_JOG_CONTINUOUS) {
        if(PyTuple_Size(o) != 4) {
            PyErr_Format( PyExc_TypeError,
                "jog(JOG_CONTINUOUS, ...) takes 4 arguments (%lu given)",
                (unsigned long)PyTuple_Size(o));
            return NULL;
        }
        EMC_JOG_CONT cont;
        cont.joint_or_axis = ja_value;
        cont.vel = vel;
        cont.jjogmode = jjogmode;
        emcSendCommand(s, cont);
    } else if(fn == LOCAL_JOG_INCREMENT) {
        if(PyTuple_Size(o) != 5) {
            PyErr_Format( PyExc_TypeError,
                "jog(JOG_INCREMENT, ...) takes 5 arguments (%lu given)",
                (unsigned long)PyTuple_Size(o));
            return NULL;
        }

        EMC_JOG_INCR incr;
        incr.joint_or_axis = ja_value;
        incr.vel = vel;
        incr.incr = inc;
        incr.jjogmode = jjogmode;
        emcSendCommand(s, incr);
    } else {
        PyErr_Format( PyExc_TypeError, "jog() first argument must be JOG_xxx");
        return NULL;
    }

    Py_INCREF(Py_None);
    return Py_None;
}

static PyObject *reset_interpreter(pyCommandChannel *s, PyObject * /*o*/) {
    EMC_TASK_PLAN_INIT m;
    emcSendCommand(s, m);
    Py_INCREF(Py_None);
    return Py_None;
}

static PyObject *program_open(pyCommandChannel *s, PyObject *o) {
    EMC_TASK_PLAN_CLOSE m0;
    emcSendCommand(s, m0);

    EMC_TASK_PLAN_OPEN m;
    char *file;
    Py_ssize_t len;

    if(!PyArg_ParseTuple(o, "s#", &file, &len)) return NULL;
    if(unsigned(len) > sizeof(m.file) - 1) {
        PyErr_Format(PyExc_ValueError, "File name limited to %zu characters", sizeof(m.file) - 1);
        return NULL;
    }
    strcpy(m.file, file);
    /* clear optional fields */
    m.remote_buffersize = 0;
    m.remote_filesize = 0;

    /* send file in chunks to linuxcnc via remote_buffer for remote processes */
    if(s->s->cms->ProcessType == CMS_REMOTE_TYPE && strcmp(s->s->cms->ProcessName, "emc") != 0) {
        /* open file */
        FILE *fd;
        if(!(fd = fopen(file, "r"))) {
            PyErr_Format(PyExc_OSError, "fopen(%s) error: %s", file, strerror(errno));
            return PyErr_SetFromErrno(PyExc_OSError);
        }
        /* get filesize */
        if(fseek(fd, 0L, SEEK_END) != 0) {
            fclose(fd);
            PyErr_Format(PyExc_OSError, "fseek(%s) error: %s", file, strerror(errno));
            return PyErr_SetFromErrno(PyExc_OSError);
        }
        long ftpos = ftell(fd);
        m.remote_filesize = ftpos;
        if(ftpos < 0) {
            fclose(fd);
            PyErr_Format(PyExc_OSError, "ftell(%s) error: %s", file, strerror(errno));
            return PyErr_SetFromErrno(PyExc_OSError);
        }
        if(fseek(fd, 0L, SEEK_SET) != 0) {
            fclose(fd);
            PyErr_Format(PyExc_OSError, "fseek(%s) error: %s", file, strerror(errno));
            return PyErr_SetFromErrno(PyExc_OSError);
        }

        /* send complete file content in chunks of sizeof(msg.remote_buffer) */
        while(!(feof(fd))) {
            size_t bytes_read = fread(&m.remote_buffer, 1, sizeof(m.remote_buffer), fd);
            /* read error? */
            if(bytes_read <= 0 && ferror(fd)) {
                PyErr_Format(PyExc_OSError, "fread(%s) error: %s", file, strerror(errno));
                return PyErr_SetFromErrno(PyExc_OSError);
            }
            /* save amount of bytes written to buffer */
            m.remote_buffersize = bytes_read;
            /* send chunk */
            if(emcSendCommand(s, m) < 0) {
                 PyErr_Format(PyExc_OSError, "emcSendCommand() error: %s");
                 return PyErr_SetFromErrno(PyExc_OSError);
            }
        }
        fclose(fd);
        Py_INCREF(Py_None);
        return Py_None;
    }

    emcSendCommand(s, m);
    Py_INCREF(Py_None);
    return Py_None;
}

static PyObject *emcauto(pyCommandChannel *s, PyObject *o) {
    int fn;
    EMC_TASK_PLAN_RUN run;
    EMC_TASK_PLAN_PAUSE pause;
    EMC_TASK_PLAN_REVERSE reverse;
    EMC_TASK_PLAN_FORWARD forward;
    EMC_TASK_PLAN_RESUME resume;
    EMC_TASK_PLAN_STEP step;

    if(PyArg_ParseTuple(o, "ii", &fn, &run.line) && fn == LOCAL_AUTO_RUN) {
        emcSendCommand(s, run);
    } else {
        PyErr_Clear();
        if(!PyArg_ParseTuple(o, "i", &fn)) return NULL;
        switch(fn) {
        case LOCAL_AUTO_PAUSE:
            emcSendCommand(s, pause);
            break;
        case LOCAL_AUTO_RESUME:
            emcSendCommand(s, resume);
            break;
        case LOCAL_AUTO_STEP:
            emcSendCommand(s, step);
            break;
        case LOCAL_AUTO_REVERSE:
            emcSendCommand(s, reverse);
            break;
        case LOCAL_AUTO_FORWARD:
            emcSendCommand(s, forward);
            break;
        default:
            PyErr_Format(error, "Unexpected argument '%d' to command.auto", fn);
            return NULL;
        }
    }
    Py_INCREF(Py_None);
    return Py_None;
}

static PyObject *debug(pyCommandChannel *s, PyObject *o) {
    EMC_SET_DEBUG d;

    if(!PyArg_ParseTuple(o, "i", &d.debug)) return NULL;
    emcSendCommand(s, d);

    Py_INCREF(Py_None);
    return Py_None;
}

static PyObject *teleop(pyCommandChannel *s, PyObject *o) {
    EMC_TRAJ_SET_TELEOP_ENABLE en;

    if(!PyArg_ParseTuple(o, "i", &en.enable)) return NULL;

    emcSendCommand(s, en);

    Py_INCREF(Py_None);
    return Py_None;
}

static PyObject *set_traj_mode(pyCommandChannel *s, PyObject *o) {
    EMC_TRAJ_SET_MODE mo;

    if(!PyArg_ParseTuple(o, "i", &mo.mode)) return NULL;

    emcSendCommand(s, mo);

    Py_INCREF(Py_None);
    return Py_None;
}

static PyObject *set_min_limit(pyCommandChannel *s, PyObject *o) {
    EMC_JOINT_SET_MIN_POSITION_LIMIT m;
    if(!PyArg_ParseTuple(o, "id", &m.joint, &m.limit))
        return NULL;

    emcSendCommand(s, m);

    Py_INCREF(Py_None);
    return Py_None;
}

static PyObject *set_max_limit(pyCommandChannel *s, PyObject *o) {
    EMC_JOINT_SET_MAX_POSITION_LIMIT m;
    if(!PyArg_ParseTuple(o, "id", &m.joint, &m.limit))
        return NULL;

    emcSendCommand(s, m);

    Py_INCREF(Py_None);
    return Py_None;
}

static PyObject *set_feed_override(pyCommandChannel *s, PyObject *o) {
    EMC_TRAJ_SET_FO_ENABLE m;
    if(!PyArg_ParseTuple(o, "b", &m.mode))
        return NULL;

    emcSendCommand(s, m);

    Py_INCREF(Py_None);
    return Py_None;
}

static PyObject *set_spindle_override(pyCommandChannel *s, PyObject *o) {
    EMC_TRAJ_SET_SO_ENABLE m;
    m.spindle = 0;
    if(!PyArg_ParseTuple(o, "b|i", &m.mode, &m.spindle))
        return NULL;

    emcSendCommand(s, m);

    Py_INCREF(Py_None);
    return Py_None;
}

static PyObject *set_feed_hold(pyCommandChannel *s, PyObject *o) {
    EMC_TRAJ_SET_FH_ENABLE m;
    if(!PyArg_ParseTuple(o, "b", &m.mode))
        return NULL;

    emcSendCommand(s, m);

    Py_INCREF(Py_None);
    return Py_None;
}

static PyObject *set_adaptive_feed(pyCommandChannel *s, PyObject *o) {
    EMC_MOTION_ADAPTIVE m;
    if(!PyArg_ParseTuple(o, "b", &m.status))
        return NULL;

    emcSendCommand(s, m);

    Py_INCREF(Py_None);
    return Py_None;
}

static PyObject *set_digital_output(pyCommandChannel *s, PyObject *o) {
    EMC_MOTION_SET_DOUT m;
    if(!PyArg_ParseTuple(o, "bb", &m.index, &m.start))
        return NULL;

    m.now = 1;
    emcSendCommand(s, m);

    Py_INCREF(Py_None);
    return Py_None;
}

static PyObject *set_analog_output(pyCommandChannel *s, PyObject *o) {
    EMC_MOTION_SET_AOUT m;
    if(!PyArg_ParseTuple(o, "bd", &m.index, &m.start))
        return NULL;

    m.now = 1;
    emcSendCommand(s, m);

    Py_INCREF(Py_None);
    return Py_None;
}

static PyObject *wait_complete(pyCommandChannel *s, PyObject *o) {
    double timeout = EMC_COMMAND_TIMEOUT;
    if (!PyArg_ParseTuple(o, "|d:emc.command.wait_complete", &timeout))
        return NULL;
    return PyLong_FromLong((int)emcWaitCommandComplete(s, timeout));
}

static PyObject *error_msg(pyCommandChannel *s,  PyObject *args ) {
    char *m;
    EMC_OPERATOR_ERROR operator_error_msg;

    if(!PyArg_ParseTuple(args, "s", &m)) return NULL;

    strncpy(operator_error_msg.error, m, LINELEN);
    operator_error_msg.error[LINELEN - 1] = 0;
    emcSendCommand(s, operator_error_msg);

    Py_INCREF(Py_None);
    return Py_None;
}

static PyObject *text_msg(pyCommandChannel *s,  PyObject *args ) {
    char *m;
    EMC_OPERATOR_TEXT operator_text_msg;

    if(!PyArg_ParseTuple(args, "s", &m)) return NULL;

    strncpy(operator_text_msg.text, m, LINELEN);
    operator_text_msg.text[LINELEN - 1] = 0;
    emcSendCommand(s, operator_text_msg);

    Py_INCREF(Py_None);
    return Py_None;
}

static PyObject *display_msg(pyCommandChannel *s,  PyObject *args ) {
    char *m;
    EMC_OPERATOR_DISPLAY operator_display_msg;

    if(!PyArg_ParseTuple(args, "s", &m)) return NULL;

    strncpy(operator_display_msg.display, m, LINELEN);
    operator_display_msg.display[LINELEN - 1] = 0;
    emcSendCommand(s, operator_display_msg);

    Py_INCREF(Py_None);
    return Py_None;
}

static PyMemberDef Command_members[] = {
    {(char*)"serial", T_INT, offsetof(pyCommandChannel, serial), READONLY, NULL},
    {}
};

static PyMethodDef Command_methods[] = {
    {"debug", (PyCFunction)debug, METH_VARARGS, NULL},
    {"teleop_enable", (PyCFunction)teleop, METH_VARARGS, NULL},
    {"traj_mode", (PyCFunction)set_traj_mode, METH_VARARGS, NULL},
    {"wait_complete", (PyCFunction)wait_complete, METH_VARARGS, NULL},
    {"state", (PyCFunction)state, METH_VARARGS,
        "state(NEW_STATE) - Set the machine E-Stop & Power-On state.\n"
        "Possible values for `NEW_STATE` are:\n"
        "    STATE_ESTOP: Power off and enter E-Stop mode.\n"
        "    STATE_ESTOP_RESET: Reset (leave) E-Stop mode, but remain powered off.\n"
        "    STATE_ON: Power on (only works from STATE_ESTOP_RESET state).\n"
        "    STATE_OFF: Power off (only works from STATE_ON state).\n"
    },
    {"mdi", (PyCFunction)mdi, METH_VARARGS, NULL},
    {"mode", (PyCFunction)mode, METH_VARARGS, NULL},
    {"feedrate", (PyCFunction)feedrate, METH_VARARGS, NULL},
    {"rapidrate", (PyCFunction)rapidrate, METH_VARARGS, NULL},
    {"maxvel", (PyCFunction)maxvel, METH_VARARGS, NULL},
    {"spindleoverride", (PyCFunction)spindleoverride, METH_VARARGS, NULL},
    {"spindle", (PyCFunction)spindle, METH_VARARGS, NULL},
    {"tool_offset", (PyCFunction)tool_offset, METH_VARARGS, NULL},
    {"mist", (PyCFunction)mist, METH_VARARGS, NULL},
    {"flood", (PyCFunction)flood, METH_VARARGS, NULL},
    {"brake", (PyCFunction)brake, METH_VARARGS, NULL},
    {"load_tool_table", (PyCFunction)load_tool_table, METH_NOARGS, NULL},
    {"abort", (PyCFunction)emcabort, METH_NOARGS, NULL},
    {"task_plan_synch", (PyCFunction)task_plan_synch, METH_NOARGS, NULL},
    {"override_limits", (PyCFunction)override_limits, METH_NOARGS, NULL},
    {"home", (PyCFunction)home, METH_VARARGS,
        "home(JOINT) - Home the specified joint.\n"
        "JOINT can be a valid joint number (0-9), or -1 to home all joints.\n"
    },
    {"unhome", (PyCFunction)unhome, METH_VARARGS, NULL},
    {"jog", (PyCFunction)jog, METH_VARARGS,
        "jog(JOG_CONTINUOUS, joint_flag, index, speed)\n"
        "jog(JOG_INCREMENT, joint_flag, index, speed, increment)\n"
        "jog(JOG_STOP, joint_flag, index)\n"
        "\n"
        "Start or stop a continuous or incremental jog of a joint or an axis.\n"
        "\n"
        "    joint_flag: True to jog a joint, False to jog an axis\n"
        "    index: the index of the joint or axis to jog\n"
        "    speed: jog speed\n"
        "    increment: distance to jog\n"
    },
    {"reset_interpreter", (PyCFunction)reset_interpreter, METH_NOARGS, NULL},
    {"program_open", (PyCFunction)program_open, METH_VARARGS, NULL},
    {"auto", (PyCFunction)emcauto, METH_VARARGS, NULL},
    {"set_optional_stop", (PyCFunction)optional_stop, METH_VARARGS, NULL},
    {"set_block_delete", (PyCFunction)block_delete, METH_VARARGS, NULL},
    {"set_min_limit", (PyCFunction)set_min_limit, METH_VARARGS, NULL},
    {"set_max_limit", (PyCFunction)set_max_limit, METH_VARARGS, NULL},
    {"set_feed_override", (PyCFunction)set_feed_override, METH_VARARGS, NULL},
    {"set_spindle_override", (PyCFunction)set_spindle_override, METH_VARARGS, NULL},
    {"set_feed_hold", (PyCFunction)set_feed_hold, METH_VARARGS, NULL},
    {"set_adaptive_feed", (PyCFunction)set_adaptive_feed, METH_VARARGS, NULL},
    {"set_digital_output", (PyCFunction)set_digital_output, METH_VARARGS, NULL},
    {"set_analog_output", (PyCFunction)set_analog_output, METH_VARARGS, NULL},
    {"error_msg", (PyCFunction)error_msg, METH_VARARGS, "Send operator error message"},
    {"text_msg", (PyCFunction)text_msg, METH_VARARGS, "Send operator text message"},
    {"display_msg", (PyCFunction)display_msg, METH_VARARGS, "Send operator display message"},
    {}
};

static PyTypeObject Command_Type = {
    PyVarObject_HEAD_INIT(NULL, 0)
    "linuxcnc.command",          /*tp_name*/
    sizeof(pyCommandChannel),/*tp_basicsize*/
    0,                      /*tp_itemsize*/
    /* methods */
    (destructor)Command_dealloc,        /*tp_dealloc*/
    0,                      /*tp_print*/
    0,                      /*tp_getattr*/
    0,                      /*tp_setattr*/
    0,                      /*tp_compare*/
    0,                      /*tp_repr*/
    0,                      /*tp_as_number*/
    0,                      /*tp_as_sequence*/
    0,                      /*tp_as_mapping*/
    0,                      /*tp_hash*/
    0,                      /*tp_call*/
    0,                      /*tp_str*/
    0,                      /*tp_getattro*/
    0,                      /*tp_setattro*/
    0,                      /*tp_as_buffer*/
    Py_TPFLAGS_DEFAULT,     /*tp_flags*/
    0,                      /*tp_doc*/
    0,                      /*tp_traverse*/
    0,                      /*tp_clear*/
    0,                      /*tp_richcompare*/
    0,                      /*tp_weaklistoffset*/
    0,                      /*tp_iter*/
    0,                      /*tp_iternext*/
    Command_methods,        /*tp_methods*/
    Command_members,        /*tp_members*/
    0,                      /*tp_getset*/
    0,                      /*tp_base*/
    0,                      /*tp_dict*/
    0,                      /*tp_descr_get*/
    0,                      /*tp_descr_set*/
    0,                      /*tp_dictoffset*/
    (initproc)Command_init, /*tp_init*/
    0,                      /*tp_alloc*/
    PyType_GenericNew,      /*tp_new*/
    0,                      /*tp_free*/
    0,                      /*tp_is_gc*/
    0,                      /*tp_bases*/
    0,                      /*tp_mro*/
    0,                      /*tp_cache*/
    0,                      /*tp_subclasses*/
    0,                      /*tp_weaklink*/
    0,                      /*tp_del*/
    0,                      /*tp_version_tag*/
    0,                      /*tp_finalize*/
#if PY_VERSION_HEX >= 0x030800f0	// 3.8
    0,                      /*tp_vectorcall*/
#if PY_VERSION_HEX >= 0x030c00f0	// 3.12
    0,                      /*tp_watched*/
#endif
#endif
};

static int Error_init(pyErrorChannel *self, PyObject * /*a*/, PyObject * /*k*/) {
    const char *file = get_nmlfile();
    if(file == NULL) return -1;

    NML *c = new NML(emcFormat, "emcError", "xemc", file);
    if(!c) {
        PyErr_Format( error, "new NML failed");
        return -1;
    }

    self->c = c;
    return 0;
}

static PyObject* Error_poll(pyErrorChannel *s, PyObject *) {
    if(!s->c->valid()) {
        PyErr_Format( error, "Error buffer invalid" );
        return NULL;
    }
    NMLTYPE type = s->c->read();
    if(type == 0) {
        Py_INCREF(Py_None);
        return Py_None;
    }
    PyObject *r = PyTuple_New(2);
    PyTuple_SET_ITEM(r, 0, PyLong_FromLong(type));
#define PASTE(a,b) a ## b
#define _TYPECASE(tag, type, f) \
    case tag: { \
        char error_string[LINELEN]; \
        strncpy(error_string, ((type*)s->c->get_address())->f, LINELEN-1); \
        error_string[LINELEN-1] = 0; \
        PyTuple_SET_ITEM(r, 1, PyUnicode_FromString(error_string)); \
        break; \
    }
#define TYPECASE(x, f) _TYPECASE(PASTE(x, _TYPE), x, f)
    switch(type) {
        TYPECASE(EMC_OPERATOR_ERROR, error)
        TYPECASE(EMC_OPERATOR_TEXT, text)
        TYPECASE(EMC_OPERATOR_DISPLAY, display)
        TYPECASE(NML_ERROR, error)
        TYPECASE(NML_TEXT, text)
        TYPECASE(NML_DISPLAY, display)
    default:
        {
            char error_string[256];
            snprintf(error_string, sizeof(error_string), "unrecognized error %" PRId32, type);
            PyTuple_SET_ITEM(r, 1, PyUnicode_FromString(error_string));
            break;
        }
    }
    return r;
}

static void Error_dealloc(PyObject *self) {
    delete ((pyErrorChannel*)self)->c;
    PyObject_Del(self);
}

static PyMethodDef Error_methods[] = {
    {"poll", (PyCFunction)Error_poll, METH_NOARGS, "Poll for errors"},
    {}
};

static PyTypeObject Error_Type = {
    PyVarObject_HEAD_INIT(NULL, 0)
    "linuxcnc.error_channel",    /*tp_name*/
    sizeof(pyErrorChannel), /*tp_basicsize*/
    0,                      /*tp_itemsize*/
    /* methods */
    (destructor)Error_dealloc,        /*tp_dealloc*/
    0,                      /*tp_print*/
    0,                      /*tp_getattr*/
    0,                      /*tp_setattr*/
    0,                      /*tp_compare*/
    0,                      /*tp_repr*/
    0,                      /*tp_as_number*/
    0,                      /*tp_as_sequence*/
    0,                      /*tp_as_mapping*/
    0,                      /*tp_hash*/
    0,                      /*tp_call*/
    0,                      /*tp_str*/
    0,                      /*tp_getattro*/
    0,                      /*tp_setattro*/
    0,                      /*tp_as_buffer*/
    Py_TPFLAGS_DEFAULT,     /*tp_flags*/
    0,                      /*tp_doc*/
    0,                      /*tp_traverse*/
    0,                      /*tp_clear*/
    0,                      /*tp_richcompare*/
    0,                      /*tp_weaklistoffset*/
    0,                      /*tp_iter*/
    0,                      /*tp_iternext*/
    Error_methods,          /*tp_methods*/
    0,                      /*tp_members*/
    0,                      /*tp_getset*/
    0,                      /*tp_base*/
    0,                      /*tp_dict*/
    0,                      /*tp_descr_get*/
    0,                      /*tp_descr_set*/
    0,                      /*tp_dictoffset*/
    (initproc)Error_init,   /*tp_init*/
    0,                      /*tp_alloc*/
    PyType_GenericNew,      /*tp_new*/
    0,                      /*tp_free*/
    0,                      /*tp_is_gc*/
    0,                      /*tp_bases*/
    0,                      /*tp_mro*/
    0,                      /*tp_cache*/
    0,                      /*tp_subclasses*/
    0,                      /*tp_weaklink*/
    0,                      /*tp_del*/
    0,                      /*tp_version_tag*/
    0,                      /*tp_finalize*/
#if PY_VERSION_HEX >= 0x030800f0	// 3.8
    0,                      /*tp_vectorcall*/
#if PY_VERSION_HEX >= 0x030c00f0	// 3.12
    0,                      /*tp_watched*/
#endif
#endif
};

#define AXIS_MASK_A 0x08
#define AXIS_MASK_B 0x10
#define AXIS_MASK_C 0x20
static struct rotation_offsets {
    double x;
    double y;
    double z;
    unsigned int axis_mask;
    unsigned int respect_offsets;
} roffsets;

static void rotate_z(double pt[3], double a) {
    double theta = a * M_PI / 180;
    double c = cos(theta), s = sin(theta);
    double tx, ty;
    if (roffsets.respect_offsets) {
        tx = (pt[0]-roffsets.x) * c - (pt[1]-roffsets.y) * s;
        ty = (pt[0]-roffsets.x) * s + (pt[1]-roffsets.y) * c;
    } else {
        tx = pt[0] * c - pt[1] * s;
        ty = pt[0] * s + pt[1] * c;
    }

    pt[0] = tx; pt[1] = ty;
}

static void rotate_y(double pt[3], double a) {
    double theta = a * M_PI / 180;
    double c = cos(theta), s = sin(theta);
    double tx, tz;
    if (roffsets.respect_offsets) {
        tx = (pt[0]-roffsets.x) * c - (pt[2]-roffsets.z) * s;
        tz = (pt[0]-roffsets.x) * s + (pt[2]-roffsets.z) * c;
    } else {
        tx = pt[0] * c - pt[2] * s;
        tz = pt[0] * s + pt[2] * c;
    }

    pt[0] = tx; pt[2] = tz;
}

static void rotate_x(double pt[3], double a) {
    double theta = a * M_PI / 180;
    double c = cos(theta), s = sin(theta);
    double ty, tz;
    if (roffsets.respect_offsets) {
        ty = (pt[1]-roffsets.y) * c - (pt[2]-roffsets.z) * s;
        tz = (pt[1]-roffsets.y) * s + (pt[2]-roffsets.z) * c;
    } else {
        ty = pt[1] * c - pt[2] * s;
        tz = pt[1] * s + pt[2] * c;
    }

    pt[1] = ty; pt[2] = tz;
}

static void translate(double pt[3], double ox, double oy, double oz) {
    pt[0] += ox;
    pt[1] += oy;
    pt[2] += oz;
}

static void vertex9(const double pt[9], double p[3], const char *geometry) {
    double sign = 1;

    p[0] = 0;
    p[1] = 0;
    p[2] = 0;

    for(; *geometry; geometry++) {
        switch(*geometry) {
            case '-': sign = -1; break;
            case 'X': translate(p, pt[0] * sign, 0, 0); sign=1; break;
            case 'Y': translate(p, 0, pt[1] * sign, 0); sign=1; break;
            case 'Z': translate(p, 0, 0, pt[2] * sign); sign=1; break;
            case 'U': translate(p, pt[6] * sign, 0, 0); sign=1; break;
            case 'V': translate(p, 0, pt[7] * sign, 0); sign=1; break;
            case 'W': translate(p, 0, 0, pt[8] * sign); sign=1; break;
            case 'A': if (roffsets.axis_mask & AXIS_MASK_A) {
                          rotate_x(p, pt[3] * sign);
                      }
                      sign=1; break;
            case 'B': if (roffsets.axis_mask & AXIS_MASK_B) {
                          rotate_y(p, pt[4] * sign);
                      }
                      sign=1; break;
            case 'C': if (roffsets.axis_mask & AXIS_MASK_C) {
                          rotate_z(p, pt[5] * sign);
                      }
                      sign=1; break;

        }
    }
}

static void glvertex9(const double pt[9], const char *geometry) {
    double p[3];
    vertex9(pt, p, geometry);
    glVertex3dv(p);
}

static void line9(const double p1[9], const double p2[9], const char *geometry) {
    if(p1[3] != p2[3] || p1[4] != p2[4] || p1[5] != p2[5]) {
        double dc = std::max({
            fabs(p2[3] - p1[3]),
            fabs(p2[4] - p1[4]),
            fabs(p2[5] - p1[5])});
        int st = (int)ceil(std::max(10.0, dc/10));
        int i;

        for(i=1; i<=st; i++) {
            double t = i * 1.0 / st;
            double v = 1.0 - t;
            double pt[9];
            for(int j=0; j<9; j++) { pt[j] = t * p2[j] + v * p1[j]; }
            glvertex9(pt, geometry);
        }
    } else {
        glvertex9(p2, geometry);
    }
}

static void line9b(const double p1[9], const double p2[9], const char *geometry) {
    glvertex9(p1, geometry);
    if(p1[3] != p2[3] || p1[4] != p2[4] || p1[5] != p2[5]) {
        double dc = std::max({
            fabs(p2[3] - p1[3]),
            fabs(p2[4] - p1[4]),
            fabs(p2[5] - p1[5])});
        int st = (int)ceil(std::max(10.0, dc/10));
        int i;

        for(i=1; i<=st; i++) {
            double t = i * 1.0 / st;
            double v = 1.0 - t;
            double pt[9];
            for(int j=0; j<9; j++) { pt[j] = t * p2[j] + v * p1[j]; }
            glvertex9(pt, geometry);
            if(i != st)
                glvertex9(pt, geometry);
        }
    } else {
        glvertex9(p2, geometry);
    }
}

static PyObject *pyline9(PyObject * /*s*/, PyObject *o) {
    double pt1[9], pt2[9];
    const char *geometry;

    if(!PyArg_ParseTuple(o, "s(ddddddddd)(ddddddddd):line9",
            &geometry,
            &pt1[0], &pt1[1], &pt1[2],
            &pt1[3], &pt1[4], &pt1[5],
            &pt1[6], &pt1[7], &pt1[8],
            &pt2[0], &pt2[1], &pt2[2],
            &pt2[3], &pt2[4], &pt2[5],
            &pt2[6], &pt2[7], &pt2[8]))
        return NULL;

    line9b(pt1, pt2, geometry);

    Py_RETURN_NONE;
}

static PyObject *pyvertex9(PyObject * /*s*/, PyObject *o) {
    double pt1[9], pt[3];
    char *geometry;
    if(!PyArg_ParseTuple(o, "s(ddddddddd):vertex9",
            &geometry,
            &pt1[0], &pt1[1], &pt1[2],
            &pt1[3], &pt1[4], &pt1[5],
            &pt1[6], &pt1[7], &pt1[8]))
        return NULL;

    vertex9(pt, pt1, geometry);
    return Py_BuildValue("(ddd)", &pt[0], &pt[1], &pt[2]);
}

static PyObject *pygui_respect_offsets (PyObject * /*s*/, PyObject *o) {
    char* coords;

    if(!PyArg_ParseTuple(o, "si",&coords, &roffsets.respect_offsets)) {
        return NULL;
    }
    if (roffsets.respect_offsets) {
        // GEOMETRY rotations only if letters (ABC) included in [TRAJ]COORDINATES
        if (strchr(coords,'A')) roffsets.axis_mask |= AXIS_MASK_A;
        if (strchr(coords,'B')) roffsets.axis_mask |= AXIS_MASK_B;
        if (strchr(coords,'C')) roffsets.axis_mask |= AXIS_MASK_C;
    }

    Py_INCREF(Py_None);
    return Py_None;
}

static PyObject *pygui_rot_offsets(PyObject * /*s*/, PyObject *o) {
    if(!PyArg_ParseTuple(o, "ddd", &roffsets.x,&roffsets.y,&roffsets.z)) {
        return NULL;
    }
    Py_INCREF(Py_None);
    return Py_None;
}

static PyObject *pydraw_lines(PyObject * /*s*/, PyObject *o) {
    PyListObject *li;
    int for_selection = 0;
    int i;
    int first = 1;
    int nl = -1, n;
    double p1[9], p2[9], pl[9];
    char *geometry;

    if(!PyArg_ParseTuple(o, "sO!|i:draw_lines",
			    &geometry, &PyList_Type, &li, &for_selection))
        return NULL;

    for(i=0; i<PyList_GET_SIZE(li); i++) {
        PyObject *it = PyList_GET_ITEM(li, i);
        PyObject *dummy1, *dummy2, *dummy3;
        if(!PyArg_ParseTuple(it, "i(ddddddddd)(ddddddddd)|OOO", &n,
                    p1+0, p1+1, p1+2,
                    p1+3, p1+4, p1+5,
                    p1+6, p1+7, p1+8,
                    p2+0, p2+1, p2+2,
                    p2+3, p2+4, p2+5,
                    p2+6, p2+7, p2+8,
                    &dummy1, &dummy2, &dummy3)) {
            if(!first) glEnd();
            return NULL;
        }
        if(first || memcmp(p1, pl, sizeof(p1))
                || (for_selection && n != nl)) {
            if(!first) glEnd();
            if(for_selection && n != nl) {
                glLoadName(n);
                nl = n;
            }
            glBegin(GL_LINE_STRIP);
            glvertex9(p1, geometry);
            first = 0;
        }
        line9(p1, p2, geometry);
        memcpy(pl, p2, sizeof(p1));
    }

    if(!first) glEnd();

    Py_INCREF(Py_None);
    return Py_None;
}

static PyObject *pydraw_dwells(PyObject * /*s*/, PyObject *o) {
    PyListObject *li;
    int for_selection = 0, is_lathe = 0, i, n;
    double alpha;
    char *geometry;
    double delta = 0.015625;

    if(!PyArg_ParseTuple(o, "sO!dii:draw_dwells", &geometry, &PyList_Type, &li, &alpha, &for_selection, &is_lathe))
        return NULL;

    if (for_selection == 0)
        glBegin(GL_LINES);

    for(i=0; i<PyList_GET_SIZE(li); i++) {
        PyObject *it = PyList_GET_ITEM(li, i);
        double red, green, blue, x, y, z;
        int axis;
        if(!PyArg_ParseTuple(it, "i(ddd)dddi", &n, &red, &green, &blue, &x, &y, &z, &axis)) {
            return NULL;
        }
        if (for_selection != 1)
            glColor4d(red, green, blue, alpha);
        if (for_selection == 1) {
            glLoadName(n);
            glBegin(GL_LINES);
        }
        if (is_lathe == 1)
            axis = 1;

        if (axis == 0) {
            glVertex3f(x-delta,y-delta,z);
            glVertex3f(x+delta,y+delta,z);
            glVertex3f(x-delta,y+delta,z);
            glVertex3f(x+delta,y-delta,z);

            glVertex3f(x+delta,y+delta,z);
            glVertex3f(x-delta,y-delta,z);
            glVertex3f(x+delta,y-delta,z);
            glVertex3f(x-delta,y+delta,z);
        } else if (axis == 1) {
            glVertex3f(x-delta,y,z-delta);
            glVertex3f(x+delta,y,z+delta);
            glVertex3f(x-delta,y,z+delta);
            glVertex3f(x+delta,y,z-delta);

            glVertex3f(x+delta,y,z+delta);
            glVertex3f(x-delta,y,z-delta);
            glVertex3f(x+delta,y,z-delta);
            glVertex3f(x-delta,y,z+delta);
        } else {
            glVertex3f(x,y-delta,z-delta);
            glVertex3f(x,y+delta,z+delta);
            glVertex3f(x,y+delta,z-delta);
            glVertex3f(x,y-delta,z+delta);

            glVertex3f(x,y+delta,z+delta);
            glVertex3f(x,y-delta,z-delta);
            glVertex3f(x,y-delta,z+delta);
            glVertex3f(x,y+delta,z-delta);
        }
        if (for_selection == 1)
            glEnd();
    }

    if (for_selection == 0)
        glEnd();

    Py_INCREF(Py_None);
    return Py_None;
}

struct color {
    unsigned char r, g, b, a;
    bool operator==(const color &o) const {
        return r == o.r && g == o.g && b == o.b && a == o.a;
    }
    bool operator!=(const color &o) const {
        return r != o.r || g != o.g || b != o.b || a != o.a;
    }
} color;

struct logger_point {
    float x, y, z;
    struct color c;
    float rx, ry, rz; // or uvw
    struct color c2;
};

#define NUMCOLORS (6)
#define MAX_POINTS (100000)
typedef struct {
    PyObject_HEAD
    int npts, mpts, lpts;
    struct logger_point *p;
    struct color colors[NUMCOLORS];
    bool exit, clear, changed;
    char *geometry;
    int is_xyuv;
    double foam_z, foam_w;
    pyStatChannel *st;
} pyPositionLogger;

static const double epsilon = 1e-4; // 1-cos(1 deg) ~= 1e-4
static const double tiny = 1e-10;

static inline bool colinear(float xa, float ya, float za, float xb, float yb, float zb, float xc, float yc, float zc) {
    double dx1 = xa-xb, dx2 = xb-xc;
    double dy1 = ya-yb, dy2 = yb-yc;
    double dz1 = za-zb, dz2 = zb-zc;
    double dp = sqrt(dx1*dx1 + dy1*dy1 + dz1*dz1);
    double dq = sqrt(dx2*dx2 + dy2*dy2 + dz2*dz2);
    if( fabs(dp) < tiny || fabs(dq) < tiny ) return true;
    double dot = (dx1*dx2 + dy1*dy2 + dz1*dz2) / dp / dq;
    if( fabs(1-dot) < epsilon) return true;
    return false;
}

static pthread_mutex_t mutex = PTHREAD_MUTEX_INITIALIZER;

static void LOCK() { pthread_mutex_lock(&mutex); }
static void UNLOCK() { pthread_mutex_unlock(&mutex); }

static int Logger_init(pyPositionLogger *self, PyObject *a, PyObject * /*k*/) {
    char *geometry;
    struct color *c = self->colors;
    self->p = (logger_point*)malloc(sizeof(self->p[0])); // Will be realloc'ed
    self->npts = self->mpts = 0;
    self->exit = self->clear = 0;
    self->changed = 1;
    self->st = 0;
    self->is_xyuv = 0;
    self->foam_z = 0;
    self->foam_w = 1.5;  // temporarily hard-code
    if(!PyArg_ParseTuple(a, "O!(BBBB)(BBBB)(BBBB)(BBBB)(BBBB)(BBBB)s|i",
            &Stat_Type, &self->st,
            &c[0].r,&c[0].g, &c[0].b, &c[0].a,
            &c[1].r,&c[1].g, &c[1].b, &c[1].a,
            &c[2].r,&c[2].g, &c[2].b, &c[2].a,
            &c[3].r,&c[3].g, &c[3].b, &c[3].a,
            &c[4].r,&c[4].g, &c[4].b, &c[4].a,
            &c[5].r,&c[5].g, &c[5].b, &c[5].a,
            &geometry, &self->is_xyuv
            ))
        return -1;
    Py_INCREF(self->st);
    self->geometry = strdup(geometry);
    return 0;
}

static void Logger_dealloc(pyPositionLogger *s) {
    free(s->p);
    Py_XDECREF(s->st);
    free(s->geometry);
    PyObject_Del(s);
}

static PyObject *Logger_set_depth(pyPositionLogger *s, PyObject *o) {
    double z, w;
    if(!PyArg_ParseTuple(o, "dd:logger.set_depth", &z, &w)) return NULL;
    s->foam_z = z;
    s->foam_w = w;
    Py_INCREF(Py_None);
    return Py_None;
}

static PyObject *Logger_set_colors(pyPositionLogger *s, PyObject *a) {
    struct color *c = s->colors;
    if(!PyArg_ParseTuple(a, "(BBBB)(BBBB)(BBBB)(BBBB)(BBBB)(BBBB)",
            &c[0].r,&c[0].g, &c[0].b, &c[0].a,
            &c[1].r,&c[1].g, &c[1].b, &c[1].a,
            &c[2].r,&c[2].g, &c[2].b, &c[2].a,
            &c[3].r,&c[3].g, &c[3].b, &c[3].a,
            &c[4].r,&c[4].g, &c[4].b, &c[4].a,
            &c[5].r,&c[5].g, &c[5].b, &c[5].a
            ))
        return NULL;

    Py_INCREF(Py_None);
    return Py_None;
}

static PyObject *Logger_get_colors(pyPositionLogger *s, PyObject *) {
    struct color *c = s->colors;
    PyObject *result = NULL;
        result = Py_BuildValue("(BBBB)(BBBB)(BBBB)(BBBB)(BBBB)(BBBB)",
             c[0].r,c[0].g,c[0].b,c[0].a,
             c[1].r,c[1].g,c[1].b,c[1].a,
             c[2].r,c[2].g,c[2].b,c[2].a,
             c[3].r,c[3].g,c[3].b,c[3].a,
             c[4].r,c[4].g,c[4].b,c[4].a,
             c[5].r,c[5].g,c[5].b,c[5].a);
    return result;
    }

static double dist2(double x1, double y1, double x2, double y2) {
    double dx = x2-x1;
    double dy = y2-y1;
    return dx*dx + dy*dy;
}

static PyObject *Logger_start(pyPositionLogger *s, PyObject *o) {
    double interval;
    struct timespec ts;

    if(!PyArg_ParseTuple(o, "d:logger.start", &interval)) return NULL;
    ts.tv_sec = (int)interval;
    ts.tv_nsec = (long int)(1e9 * (interval - ts.tv_sec));

    Py_INCREF(s->st);

    s->exit = 0;
    s->clear = 0;
    s->npts = 0;

    Py_BEGIN_ALLOW_THREADS
    while(!s->exit) {
        if(s->clear) {
            s->npts = 0;
            s->lpts = 0;
            s->clear = 0;
        }
        if(s->st->c->valid() && s->st->c->peek() == EMC_STAT_TYPE) {
            EMC_STAT *status = static_cast<EMC_STAT*>(s->st->c->get_address());
            int colornum = status->motion.traj.motion_type;
            if(colornum < 0 || colornum >= NUMCOLORS) colornum = 0;
            struct color c = s->colors[colornum];
            struct logger_point *op = &s->p[s->npts-1];
            struct logger_point *oop = &s->p[s->npts-2];
            bool add_point = s->npts < 2 || c != op->c;
            double x, y, z, rx, ry, rz;
            if(s->is_xyuv) {
                x = status->motion.traj.position.tran.x - status->task.toolOffset.tran.x,
                y = status->motion.traj.position.tran.y - status->task.toolOffset.tran.y,
                z = s->foam_z;
                rx = status->motion.traj.position.u - status->task.toolOffset.u,
                ry = status->motion.traj.position.v - status->task.toolOffset.v,
                rz = s->foam_w;
                /* TODO .01, the distance at which a preview line is dropped,
                 * should either be dependent on units or configurable, because
                 * 0.1 is inappropriate for mm systems
                 */
                add_point = add_point || (dist2(x, y, oop->x, oop->y) > .01)
                    || (dist2(rx, ry, oop->rx, oop->ry) > .01);
                add_point = add_point || !colinear( x, y, z,
                                op->x, op->y, op->z,
                                oop->x, oop->y, oop->z);
                add_point = add_point || !colinear( rx, ry, rz,
                                op->rx, op->ry, op->rz,
                                oop->rx, oop->ry, oop->rz);
            } else {
                double pt[9] = {
                    status->motion.traj.position.tran.x - status->task.toolOffset.tran.x,
                    status->motion.traj.position.tran.y - status->task.toolOffset.tran.y,
                    status->motion.traj.position.tran.z - status->task.toolOffset.tran.z,
                    status->motion.traj.position.a - status->task.toolOffset.a,
                    status->motion.traj.position.b - status->task.toolOffset.b,
                    status->motion.traj.position.c - status->task.toolOffset.c,
                    status->motion.traj.position.u - status->task.toolOffset.u,
                    status->motion.traj.position.v - status->task.toolOffset.v,
                    status->motion.traj.position.w - status->task.toolOffset.w};

                double p[3];
                vertex9(pt, p, s->geometry);
                x = p[0]; y = p[1]; z = p[2];
                rx = pt[3]; ry = -pt[4]; rz = pt[5];

                add_point = add_point || !colinear( x, y, z,
                                op->x, op->y, op->z,
                                oop->x, oop->y, oop->z);
            }
            if(add_point) {
                // 1 or 2 points may be added, make room whenever
                // fewer than 2 are left
                bool changed_color = s->npts && c != op->c;
                if(s->npts+2 > s->mpts) {
                    LOCK();
                    if(s->mpts >= MAX_POINTS) {
                        int adjust = MAX_POINTS / 10;
                        if(adjust < 2) adjust = 2;
                        s->npts -= adjust;
                        memmove(s->p, s->p + adjust,
                                sizeof(struct logger_point) * s->npts);
                    } else {
                        s->mpts = 2 * s->mpts + 2;
                        s->changed = 1;
                        s->p = (struct logger_point*) realloc(s->p,
                                    sizeof(struct logger_point) * s->mpts);
                    }
                    UNLOCK();
                    op = &s->p[s->npts-1];
                    oop = &s->p[s->npts-2];
                }
                if(changed_color) {
                    {
                    struct logger_point &np = s->p[s->npts];
                    np.x = op->x; np.y = op->y; np.z = op->z;
                    np.rx = rx; np.ry = ry; np.rz = rz;
                    np.c = np.c2 = c;
                    }
                    {
                    struct logger_point &np = s->p[s->npts+1];
                    np.x = x; np.y = y; np.z = z;
                    np.rx = rx; np.ry = ry; np.rz = rz;
                    np.c = np.c2 = c;
                    }
                    s->npts += 2;
                } else {
                    struct logger_point &np = s->p[s->npts];
                    np.x = x; np.y = y; np.z = z;
                    np.rx = rx; np.ry = ry; np.rz = rz;
                    np.c = np.c2 = c;
                    s->npts++;
                }
            } else {
                struct logger_point &np = s->p[s->npts-1];
                np.x = x; np.y = y; np.z = z;
                np.rx = rx; np.ry = ry; np.rz = rz;
            }
        }
        nanosleep(&ts, NULL);
    }
    Py_END_ALLOW_THREADS
    Py_DECREF(s->st);
    Py_INCREF(Py_None);
    return Py_None;
}

static PyObject* Logger_clear(pyPositionLogger *s, PyObject * /*o*/) {
    s->clear = true;
    Py_INCREF(Py_None);
    return Py_None;
}

static PyObject* Logger_stop(pyPositionLogger *s, PyObject * /*o*/) {
    s->exit = true;
    Py_INCREF(Py_None);
    return Py_None;
}

static PyObject* Logger_call(pyPositionLogger *s, PyObject * /*o*/) {
    if(!s->clear) {
        LOCK();
        if(s->is_xyuv) {
            if(s->changed) {
                glVertexPointer(3, GL_FLOAT,
                        sizeof(struct logger_point)/2, &s->p->x);
                glColorPointer(4, GL_UNSIGNED_BYTE,
                        sizeof(struct logger_point)/2, &s->p->c);
                glEnableClientState(GL_COLOR_ARRAY);
                glEnableClientState(GL_VERTEX_ARRAY);
                s->changed = 0;
            }
            s->lpts = s->npts;
            glDrawArrays(GL_LINES, 0, 2*s->npts);
        } else {
            if(s->changed) {
                glVertexPointer(3, GL_FLOAT,
                        sizeof(struct logger_point), &s->p->x);
                glColorPointer(4, GL_UNSIGNED_BYTE,
                        sizeof(struct logger_point), &s->p->c);
                glEnableClientState(GL_COLOR_ARRAY);
                glEnableClientState(GL_VERTEX_ARRAY);
                s->changed = 0;
            }
            s->lpts = s->npts;
            glDrawArrays(GL_LINE_STRIP, 0, s->npts);
        }
        UNLOCK();
    }
    Py_INCREF(Py_None);
    return Py_None;
}

static PyObject *Logger_last(pyPositionLogger *s, PyObject *o) {
    int flag=1;
    if(!PyArg_ParseTuple(o, "|i:emc.positionlogger.last", &flag)) return NULL;
    PyObject *result = NULL;
    LOCK();
    int idx = flag ? s->lpts : s->npts;
    if(!idx) {
        Py_INCREF(Py_None);
        result = Py_None;
    } else {
        result = PyTuple_New(6);
        struct logger_point &p = s->p[idx-1];
        PyTuple_SET_ITEM(result, 0, PyFloat_FromDouble(p.x));
        PyTuple_SET_ITEM(result, 1, PyFloat_FromDouble(p.y));
        PyTuple_SET_ITEM(result, 2, PyFloat_FromDouble(p.z));
        PyTuple_SET_ITEM(result, 3, PyFloat_FromDouble(p.rx));
        PyTuple_SET_ITEM(result, 4, PyFloat_FromDouble(p.ry));
        PyTuple_SET_ITEM(result, 5, PyFloat_FromDouble(p.rz));
    }
    UNLOCK();
    return result;
}

static PyMemberDef Logger_members[] = {
    {(char*)"npts", T_INT, offsetof(pyPositionLogger, npts), READONLY, NULL},
    {},
};

static PyMethodDef Logger_methods[] = {
    {"start", (PyCFunction)Logger_start, METH_VARARGS,
        "Start the position logger and run every ARG seconds"},
    {"clear", (PyCFunction)Logger_clear, METH_NOARGS,
        "Clear the position logger"},
    {"stop", (PyCFunction)Logger_stop, METH_NOARGS,
        "Stop the position logger"},
    {"call", (PyCFunction)Logger_call, METH_NOARGS,
        "Plot the backplot now"},
    {"set_depth", (PyCFunction)Logger_set_depth, METH_VARARGS,
        "set the Z and W depths for foam cutter"},
    {"set_colors", (PyCFunction)Logger_set_colors, METH_VARARGS,
        "set the plotting colors"},
    {"get_colors", (PyCFunction)Logger_get_colors, METH_NOARGS,
        "get the plotting colors"},
    {"last", (PyCFunction)Logger_last, METH_VARARGS,
        "Return the most recent point on the plot or None"},
    {},
};

static PyTypeObject PositionLoggerType = {
    PyVarObject_HEAD_INIT(NULL, 0)
    "linuxcnc.positionlogger",   /*tp_name*/
    sizeof(pyPositionLogger), /*tp_basicsize*/
    0,                      /*tp_itemsize*/
    /* methods */
    (destructor)Logger_dealloc, /*tp_dealloc*/
    0,                      /*tp_print*/
    0,                      /*tp_getattr*/
    0,                      /*tp_setattr*/
    0,                      /*tp_compare*/
    0,                      /*tp_repr*/
    0,                      /*tp_as_number*/
    0,                      /*tp_as_sequence*/
    0,                      /*tp_as_mapping*/
    0,                      /*tp_hash*/
    0,                      /*tp_call*/
    0,                      /*tp_str*/
    0,                      /*tp_getattro*/
    0,                      /*tp_setattro*/
    0,                      /*tp_as_buffer*/
    Py_TPFLAGS_DEFAULT,     /*tp_flags*/
    0,                      /*tp_doc*/
    0,                      /*tp_traverse*/
    0,                      /*tp_clear*/
    0,                      /*tp_richcompare*/
    0,                      /*tp_weaklistoffset*/
    0,                      /*tp_iter*/
    0,                      /*tp_iternext*/
    Logger_methods,         /*tp_methods*/
    Logger_members,         /*tp_members*/
    0,                      /*tp_getset*/
    0,                      /*tp_base*/
    0,                      /*tp_dict*/
    0,                      /*tp_descr_get*/
    0,                      /*tp_descr_set*/
    0,                      /*tp_dictoffset*/
    (initproc)Logger_init,  /*tp_init*/
    0,                      /*tp_alloc*/
    PyType_GenericNew,      /*tp_new*/
    0,                      /*tp_free*/
    0,                      /*tp_is_gc*/
    0,                      /*tp_bases*/
    0,                      /*tp_mro*/
    0,                      /*tp_cache*/
    0,                      /*tp_subclasses*/
    0,                      /*tp_weaklink*/
    0,                      /*tp_del*/
    0,                      /*tp_version_tag*/
    0,                      /*tp_finalize*/
#if PY_VERSION_HEX >= 0x030800f0	// 3.8
    0,                      /*tp_vectorcall*/
#if PY_VERSION_HEX >= 0x030c00f0	// 3.12
    0,                      /*tp_watched*/
#endif
#endif
};

static PyMethodDef emc_methods[] = {
#define METH(name, doc) { #name, (PyCFunction) py##name, METH_VARARGS, doc }
METH(draw_lines, "Draw a bunch of lines in the 'rs274.glcanon' format"),
METH(draw_dwells, "Draw a bunch of dwell positions in the 'rs274.glcanon' format"),
METH(line9, "Draw a single line in the 'rs274.glcanon' format; assumes glBegin(GL_LINES)"),
METH(vertex9, "Get the 3d location for a 9d point"),
METH(gui_rot_offsets, "Set x,y,z offsets for A,B,C rotations"),
METH(gui_respect_offsets, "Enable rotations about g5x,g92 offsets"),
    {}
#undef METH
};

/* ENUM defines an integer constant with the same name as the C constant.
 * ENUMX defines an integer constant with the first i characters of the C
 * constant name removed (so that ENUMX(4,RCS_TASK_MODE_MDI) creates a constant
 * named TASK_MODE_MDI) */

#define ENUM(e) PyModule_AddIntConstant(m, const_cast<char*>(#e), e)
#define ENUMX(x,e) PyModule_AddIntConstant(m, x + const_cast<char*>(#e), e)

static struct PyModuleDef linuxcnc_moduledef = {
    PyModuleDef_HEAD_INIT, /* m_base */
    "linuxcnc",            /* m_name */
    "Interface to LinuxCNC", /* m_doc */
    -1,                    /* m_size */
    emc_methods,           /* m_methods */
    NULL,                  /* m_slots */
    NULL,                  /* m_travese */
    NULL,                  /* m_clear */
    NULL,                  /* m_free */
};

PyMODINIT_FUNC PyInit_linuxcnc(void);
PyMODINIT_FUNC PyInit_linuxcnc(void)
{
        
    verbose_nml_error_messages = 0;
    clear_rcs_print_flag(~0);

    PyType_Ready(&Stat_Type);
    PyType_Ready(&Command_Type);
    PyType_Ready(&Error_Type);
    PyType_Ready(&Ini_Type);
    error = PyErr_NewException((char*)"linuxcnc.error", PyExc_RuntimeError, NULL);

    m = PyModule_Create(&linuxcnc_moduledef);
    PyModule_AddObject(m, "stat", (PyObject*)&Stat_Type);
    PyModule_AddObject(m, "command", (PyObject*)&Command_Type);
    PyModule_AddObject(m, "error_channel", (PyObject*)&Error_Type);
    PyModule_AddObject(m, "ini", (PyObject*)&Ini_Type);
    PyModule_AddObject(m, "error", error);

    PyType_Ready(&PositionLoggerType);
    PyModule_AddObject(m, "positionlogger", (PyObject*)&PositionLoggerType);
    pthread_mutex_init(&mutex, NULL);

    PyModule_AddStringConstant(m, "PREFIX", EMC2_HOME);
    PyModule_AddStringConstant(m, "SHARE", EMC2_HOME "/share");
    PyModule_AddStringConstant(m, "nmlfile", EMC2_DEFAULT_NMLFILE);

    PyModule_AddIntConstant(m, "OPERATOR_ERROR", EMC_OPERATOR_ERROR_TYPE);
    PyModule_AddIntConstant(m, "OPERATOR_TEXT", EMC_OPERATOR_TEXT_TYPE);
    PyModule_AddIntConstant(m, "OPERATOR_DISPLAY", EMC_OPERATOR_DISPLAY_TYPE);
    PyModule_AddIntConstant(m, "NML_ERROR", NML_ERROR_TYPE);
    PyModule_AddIntConstant(m, "NML_TEXT", NML_TEXT_TYPE);
    PyModule_AddIntConstant(m, "NML_DISPLAY", NML_DISPLAY_TYPE);

    PyStructSequence_InitType(&ToolResultType, &tool_result_desc);
    PyModule_AddObject(m, "tool", (PyObject*)&ToolResultType);
    PyModule_AddObject(m, "version", PyUnicode_FromString(PACKAGE_VERSION));

    ENUMX(4, EMC_LINEAR);
    ENUMX(4, EMC_ANGULAR);

    PyModule_AddIntConstant(m, "INTERP_IDLE", (int)EMC_TASK_INTERP::IDLE);
    PyModule_AddIntConstant(m, "INTERP_READING", (int)EMC_TASK_INTERP::READING);
    PyModule_AddIntConstant(m, "INTERP_PAUSED", (int)EMC_TASK_INTERP::PAUSED);
    PyModule_AddIntConstant(m, "INTERP_WAITING", (int)EMC_TASK_INTERP::WAITING);

    PyModule_AddIntConstant(m, "MODE_MDI", (int)EMC_TASK_MODE::MDI);
    PyModule_AddIntConstant(m, "MODE_MANUAL", (int)EMC_TASK_MODE::MANUAL);
    PyModule_AddIntConstant(m, "MODE_AUTO", (int)EMC_TASK_MODE::AUTO);

    PyModule_AddIntConstant(m, "STATE_OFF", (int)EMC_TASK_STATE::OFF);
    PyModule_AddIntConstant(m, "STATE_ON", (int)EMC_TASK_STATE::ON);
    PyModule_AddIntConstant(m, "STATE_ESTOP", (int)EMC_TASK_STATE::ESTOP);
    PyModule_AddIntConstant(m, "STATE_ESTOP_RESET", (int)EMC_TASK_STATE::ESTOP_RESET);

    ENUMX(6, LOCAL_SPINDLE_FORWARD);
    ENUMX(6, LOCAL_SPINDLE_REVERSE);
    ENUMX(6, LOCAL_SPINDLE_OFF);
    ENUMX(6, LOCAL_SPINDLE_INCREASE);
    ENUMX(6, LOCAL_SPINDLE_DECREASE);
    ENUMX(6, LOCAL_SPINDLE_CONSTANT);

    ENUMX(6, LOCAL_MIST_ON);
    ENUMX(6, LOCAL_MIST_OFF);

    ENUMX(6, LOCAL_FLOOD_ON);
    ENUMX(6, LOCAL_FLOOD_OFF);

    ENUMX(6, LOCAL_BRAKE_ENGAGE);
    ENUMX(6, LOCAL_BRAKE_RELEASE);

    ENUMX(6, LOCAL_JOG_STOP);
    ENUMX(6, LOCAL_JOG_CONTINUOUS);
    ENUMX(6, LOCAL_JOG_INCREMENT);

    ENUMX(6, LOCAL_AUTO_RUN);
    ENUMX(6, LOCAL_AUTO_PAUSE);
    ENUMX(6, LOCAL_AUTO_RESUME);
    ENUMX(6, LOCAL_AUTO_STEP);
    ENUMX(6, LOCAL_AUTO_REVERSE);
    ENUMX(6, LOCAL_AUTO_FORWARD);

    PyModule_AddIntConstant(m, "TRAJ_MODE_FREE", (int)EMC_TRAJ_MODE::FREE);
    PyModule_AddIntConstant(m, "TRAJ_MODE_COORD", (int)EMC_TRAJ_MODE::COORD);
    PyModule_AddIntConstant(m, "TRAJ_MODE_TELEOP", (int)EMC_TRAJ_MODE::TELEOP);

    ENUMX(4, EMC_MOTION_TYPE_TRAVERSE);
    ENUMX(4, EMC_MOTION_TYPE_FEED);
    ENUMX(4, EMC_MOTION_TYPE_ARC);
    ENUMX(4, EMC_MOTION_TYPE_TOOLCHANGE);
    ENUMX(4, EMC_MOTION_TYPE_PROBING);
    ENUMX(4, EMC_MOTION_TYPE_INDEXROTARY);

    ENUM(KINEMATICS_IDENTITY);
    ENUM(KINEMATICS_FORWARD_ONLY);
    ENUM(KINEMATICS_INVERSE_ONLY);
    ENUM(KINEMATICS_BOTH);

    ENUMX(4, EMC_DEBUG_CONFIG);
    ENUMX(4, EMC_DEBUG_VERSIONS);
    ENUMX(4, EMC_DEBUG_TASK_ISSUE);
    ENUMX(4, EMC_DEBUG_NML);
    ENUMX(4, EMC_DEBUG_MOTION_TIME);
    ENUMX(4, EMC_DEBUG_INTERP);
    ENUMX(4, EMC_DEBUG_RCS);
    ENUMX(4, EMC_DEBUG_INTERP_LIST);
    ENUMX(4, EMC_DEBUG_OWORD);
    ENUMX(4, EMC_DEBUG_REMAP);
    ENUMX(4, EMC_DEBUG_PYTHON);
    ENUMX(4, EMC_DEBUG_STATE_TAGS);

    PyModule_AddIntConstant(m, "EXEC_ERROR", (int)EMC_TASK_EXEC::ERROR);
    PyModule_AddIntConstant(m, "EXEC_DONE", (int)EMC_TASK_EXEC::DONE);
    PyModule_AddIntConstant(m, "EXEC_WAITING_FOR_MOTION", (int)EMC_TASK_EXEC::WAITING_FOR_MOTION);
    PyModule_AddIntConstant(m, "EXEC_WAITING_FOR_MOTION_QUEUE", (int)EMC_TASK_EXEC::WAITING_FOR_MOTION_QUEUE);
    PyModule_AddIntConstant(m, "EXEC_WAITING_FOR_IO", (int)EMC_TASK_EXEC::WAITING_FOR_IO);
    PyModule_AddIntConstant(m, "EXEC_WAITING_FOR_MOTION_AND_IO", (int)EMC_TASK_EXEC::WAITING_FOR_MOTION_AND_IO);
    PyModule_AddIntConstant(m, "EXEC_WAITING_FOR_DELAY", (int)EMC_TASK_EXEC::WAITING_FOR_DELAY);
    PyModule_AddIntConstant(m, "EXEC_WAITING_FOR_SYSTEM_CMD", (int)EMC_TASK_EXEC::WAITING_FOR_SYSTEM_CMD);
    PyModule_AddIntConstant(m, "EXEC_WAITING_FOR_SPINDLE_ORIENTED", (int)EMC_TASK_EXEC::WAITING_FOR_SPINDLE_ORIENTED);

    ENUMX(7, EMCMOT_MAX_JOINTS);
    ENUMX(7, EMCMOT_MAX_AXIS);


    PyModule_AddIntConstant(m, "RCS_DONE", (int)RCS_STATUS::DONE);
    PyModule_AddIntConstant(m, "RCS_EXEC", (int)RCS_STATUS::EXEC);
    PyModule_AddIntConstant(m, "RCS_ERROR", (int)RCS_STATUS::ERROR);
    return m;
}


// # vim:sw=4:sts=4:et:ts=8:<|MERGE_RESOLUTION|>--- conflicted
+++ resolved
@@ -761,11 +761,7 @@
 
 static PyTypeObject ToolResultType;
 
-<<<<<<< HEAD
-static PyObject *Stat_tool_table(pyStatChannel * /*s*/) {
-=======
 static PyObject *Stat_tool_table(pyStatChannel *s, void *) {
->>>>>>> 2d74e927
     PyObject *res;
     int j = 0;
 
