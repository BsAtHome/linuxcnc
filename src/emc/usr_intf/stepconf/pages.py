--- conflicted
+++ resolved
@@ -35,16 +35,15 @@
 #import gobject
 from gi.repository import GObject
 import sys
-<<<<<<< HEAD
-import importlib
-importlib.reload(sys)
-sys.setdefaultencoding('utf8')
-=======
+
 
 if sys.version_info[0] == 2:
     reload(sys)
-    sys.setdefaultencoding('utf8')
->>>>>>> b07bf12f
+else:
+    import importlib
+    importlib.reload(sys)
+
+sys.setdefaultencoding('utf8')
 
 class Pages:
     def __init__(self, app):
