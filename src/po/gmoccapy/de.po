--- conflicted
+++ resolved
@@ -367,11 +367,7 @@
 
 #: gmoccapy.py:2313
 msgid "External ESTOP is set, could not change state!"
-<<<<<<< HEAD
 msgstr "Externer Not-Aus ist aktiv, konnte den Status nicht wechseln!"
-=======
-msgstr "Externer Not Aus ist aktiv, konnte den Status nicht wechseln!"
->>>>>>> 9a4d9c01
 
 #: gmoccapy.py:2326
 msgid "Could not switch the machine on, is limit switch activated?"
