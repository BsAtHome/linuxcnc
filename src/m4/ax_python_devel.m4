--- conflicted
+++ resolved
@@ -72,11 +72,7 @@
 #   modified version of the Autoconf Macro, you may extend this special
 #   exception to the GPL to apply to your modified version as well.
 
-<<<<<<< HEAD
-#serial 36
-=======
 #serial 37
->>>>>>> 538271c1
 
 AU_ALIAS([AC_PYTHON_DEVEL], [AX_PYTHON_DEVEL])
 AC_DEFUN([AX_PYTHON_DEVEL],[
@@ -320,11 +316,7 @@
 			PYTHON_LIBS="-L$ac_python_libdir -lpython$ac_python_version"
 		fi
 
-<<<<<<< HEAD
-		if test -z "PYTHON_LIBS"; then
-=======
 		if test -z "$PYTHON_LIBS"; then
->>>>>>> 538271c1
 			AC_MSG_WARN([
   Cannot determine location of your Python DSO. Please check it was installed with
   dynamic libraries enabled, or try setting PYTHON_LIBS by hand.
