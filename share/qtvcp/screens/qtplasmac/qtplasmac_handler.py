<<<<<<< HEAD
VERSION = '1.237.295'
=======
VERSION = '1.236.295'
>>>>>>> 230da9cd

'''
qtplasmac_handler.py

Copyright (C) 2020, 2021, 2022, 2023  Phillip A Carter
Copyright (C) 2020, 2021, 2022, 2023  Gregory D Carl

This program is free software; you can redistribute it and/or modify it
under the terms of the GNU General Public License as published by the
Free Software Foundation; either version 2 of the License, or
(at your option) any later version.

This program is distributed in the hope that it will be useful, but
WITHOUT ANY WARRANTY; without even the implied warranty of
MERCHANTABILITY or FITNESS FOR A PARTICULAR PURPOSE.  See the
GNU General Public License for more details.

You should have received a copy of the GNU General Public License along
with this program; if not, write to the Free Software Foundation, Inc
51 Franklin Street, Fifth Floor, Boston, MA  02110-1301, USA.
'''

import os
import sys
from shutil import copy as COPY
from shutil import move as MOVE
from subprocess import Popen, PIPE
from subprocess import run as RUN
from subprocess import call as CALL
from importlib import reload
import time
import tarfile
import math
import glob
import webbrowser
import linuxcnc
import hal
from OpenGL.GL import glTranslatef
from PyQt5 import QtCore, QtWidgets, QtGui
from PyQt5.QtCore import *
from PyQt5.QtWidgets import *
from PyQt5.QtGui import *
from PyQt5.Qsci import QsciScintilla
from qtvcp import logger
from qtvcp.core import Status, Action, Info, Tool
from qtvcp.lib.gcodes import GCodes
from qtvcp.lib.keybindings import Keylookup
from qtvcp.lib.preferences import Access
from qtvcp.lib.qtplasmac import tooltips as TOOLTIPS
from qtvcp.lib.qtplasmac import set_offsets as OFFSETS
from qtvcp.lib.qtplasmac import updater as UPDATER
from qtvcp.widgets.camview_widget import CamView as CAM
from qtvcp.widgets.file_manager import FileManager as FILE_MAN
from qtvcp.widgets.gcode_editor import GcodeEditor as EDITOR
from qtvcp.widgets.gcode_editor import GcodeDisplay as DISPLAY
from qtvcp.widgets.mdi_history import MDIHistory as MDI_HISTORY
from qtvcp.widgets.mdi_line import MDILine as MDI_LINE
from qtvcp.widgets.origin_offsetview import OriginOffsetView as OFFSETVIEW
from qtvcp.widgets.origin_offsetview import MyTableModel as OFFSET_TABLE
from qtvcp.widgets.screen_options import ScreenOptions as OPTIONS
from qtvcp.widgets.simple_widgets import DoubleScale as DOUBLESCALE
from qtvcp.widgets.status_label import StatusLabel as STATLABEL
from qtvcp.widgets.stylesheeteditor import  StyleSheetEditor as SSE
from qtvcp.lib.aux_program_loader import Aux_program_loader
from plasmac import run_from_line as RFL
from rs274.glcanon import GlCanonDraw
from qt5_graphics import Lcnc_3dGraphics as DRO

LOG = logger.getLogger(__name__)
KEYBIND = Keylookup()
STATUS = Status()
INFO = Info()
ACTION = Action()
TOOL = Tool()
AUX_PRGM = Aux_program_loader()
INIPATH = os.environ.get('INI_FILE_NAME', '/dev/null')

_translate = QCoreApplication.translate

# a vertical line as a separator on the status bar
class VLine(QFrame):
    def __init__(self):
        super(VLine, self).__init__()
        self.setFrameShape(self.VLine|self.Plain)

# dummy class to raise an exception for style issues
class ColorError(Exception):
    pass

# click signal for some labels
def click_signal(widget):
    class Filter(QObject):
        clicked = pyqtSignal()
        def eventFilter(self, obj, event):
            if obj == widget:
                if event.type() == QEvent.MouseButtonRelease:
                    if obj.rect().contains(event.pos()):
                        self.clicked.emit()
                        return True
            return False
    filter = Filter(widget)
    widget.installEventFilter(filter)
    return filter.clicked

  # the main handler
class HandlerClass:
    from qtvcp.lib.qtplasmac import conversational as CONV
    # when self.w.button_frame changes size
    def eventFilter(self, object, event):
        if (event.type() == QtCore.QEvent.Resize):
            self.size_changed(object)
        return True

    def __init__(self, halcomp, widgets, paths):
        self.firstRun = True
        self.h = halcomp
        self.w = widgets
        self.h.comp.setprefix('qtplasmac')
        self.PATHS = paths
        self.iniFile = INFO.INI
        self.foreColor = '#ffee06'
        # ensure M190 exists in config directory
        if not os.path.isfile(os.path.join(self.PATHS.CONFIGPATH, 'M190')):
            if '/usr' in self.PATHS.BASEDIR:
                m190Path = os.path.join(self.PATHS.BASEDIR, 'share/doc/linuxcnc/examples/sample-configs/sim/qtplasmac')
            else:
                m190Path = os.path.join(self.PATHS.BASEDIR, 'configs/sim/qtplasmac')
            # M190 already exists for RIP sims
            if os.path.realpath(m190Path) != os.path.realpath(self.PATHS.CONFIGPATH):
                COPY(os.path.join(m190Path, 'M190'), os.path.join(self.PATHS.CONFIGPATH, 'M190'))
        self.machineName = self.iniFile.find('EMC', 'MACHINE')
        self.prefsFile = os.path.join(self.PATHS.CONFIGPATH, self.machineName + '.prefs')
        self.materialFile = os.path.join(self.PATHS.CONFIGPATH, self.machineName + '_material.cfg')
        self.unitsPerMm = 1
        self.units = self.iniFile.find('TRAJ', 'LINEAR_UNITS')
        if self.units == 'inch':
            self.units = 'in'
            self.unitsPerMm = 0.03937
        # open prefs file so we can use it for updates
        # it will not exist prior to V1.222.170 2022/03/08
        if os.path.isfile(self.prefsFile):
            self.PREFS = Access(self.prefsFile)
        else:
            self.PREFS = None
        self.updateIni = []
        self.updateData = []
        self.update_check()
        self.PREFS = Access(self.prefsFile)
        self.MATS = Access(self.materialFile)
        self.STYLEEDITOR = SSE(widgets, paths)
        self.GCODES = GCodes(widgets)
        self.IMAGES = os.path.join(self.PATHS.IMAGEDIR, 'qtplasmac/images/')
        self.landscape = True
        if os.path.basename(self.PATHS.XML) == 'qtplasmac_9x16.ui':
            self.landscape = False
        self.upFile = os.path.join(self.PATHS.CONFIGPATH, 'user_periodic.py')
        major = linuxcnc.version.split('.')[0]
        minor = linuxcnc.version.split('.')[1]
        # this will need changing whenever the development branch changes versions
        if major == '2' and minor == '10':
            umVer = 'devel'
        else:
            umVer = '{}.{}'.format(major, minor)
        self.umUrl = QUrl('http://linuxcnc.org/docs/{}/html/plasma/qtplasmac.html'.format(umVer))
        KEYBIND.add_call('Key_F12','on_keycall_F12')
        KEYBIND.add_call('Key_F9','on_keycall_F9')
        KEYBIND.add_call('Key_Plus', 'on_keycall_PLUS')
        KEYBIND.add_call('Key_Minus', 'on_keycall_MINUS')
        KEYBIND.add_call('Key_R', 'on_keycall_RUN')
        KEYBIND.add_call('Key_Any', 'on_keycall_PAUSE')
        KEYBIND.add_call('Key_o', 'on_keycall_OPEN')
        KEYBIND.add_call('Key_l', 'on_keycall_LOAD')
        KEYBIND.add_call('Key_1', 'on_keycall_NUMBER', 1)
        KEYBIND.add_call('Key_Exclam', 'on_keycall_NUMBER', 1)
        KEYBIND.add_call('Key_2', 'on_keycall_NUMBER', 2)
        KEYBIND.add_call('Key_At', 'on_keycall_NUMBER', 2)
        KEYBIND.add_call('Key_3', 'on_keycall_NUMBER', 3)
        KEYBIND.add_call('Key_NumberSign', 'on_keycall_NUMBER', 3)
        KEYBIND.add_call('Key_4', 'on_keycall_NUMBER', 4)
        KEYBIND.add_call('Key_Dollar', 'on_keycall_NUMBER', 4)
        KEYBIND.add_call('Key_5', 'on_keycall_NUMBER', 5)
        KEYBIND.add_call('Key_Percent', 'on_keycall_NUMBER', 5)
        KEYBIND.add_call('Key_6', 'on_keycall_NUMBER', 6)
        KEYBIND.add_call('Key_AsciiCircum', 'on_keycall_NUMBER', 6)
        KEYBIND.add_call('Key_7', 'on_keycall_NUMBER', 7)
        KEYBIND.add_call('Key_Ampersand', 'on_keycall_NUMBER', 7)
        KEYBIND.add_call('Key_8', 'on_keycall_NUMBER', 8)
        KEYBIND.add_call('Key_Asterisk', 'on_keycall_NUMBER', 8)
        KEYBIND.add_call('Key_9', 'on_keycall_NUMBER', 9)
        KEYBIND.add_call('Key_ParenLeft', 'on_keycall_NUMBER', 9)
        KEYBIND.add_call('Key_0', 'on_keycall_NUMBER', 0)
        KEYBIND.add_call('Key_ParenRight', 'on_keycall_NUMBER', 0)
        # there are no default keys for joint/axis 4
        KEYBIND.add_call('Key_Comma', 'on_keycall_BPOS')
        KEYBIND.add_call('Key_Less', 'on_keycall_BPOS')
        KEYBIND.add_call('Key_Period', 'on_keycall_BNEG')
        KEYBIND.add_call('Key_Greater', 'on_keycall_BNEG')
        KEYBIND.add_call('Key_End', 'on_keycall_END')
        KEYBIND.add_call('Key_Delete', 'on_keycall_DELETE')
        KEYBIND.add_call('Alt+Key_Return', 'on_keycall_ALTRETURN')
        KEYBIND.add_call('Alt+Key_Enter', 'on_keycall_ALTRETURN')
        KEYBIND.add_call('Key_Return', 'on_keycall_RETURN')
        KEYBIND.add_call('Key_Enter', 'on_keycall_RETURN')
        KEYBIND.add_call('Key_QuoteLeft', 'on_keycall_QUOTELEFT')
        KEYBIND.add_call('Key_AsciiTilde', 'on_keycall_QUOTELEFT')
        self.axisList = [x.lower() for x in INFO.AVAILABLE_AXES]
        self.systemList = ['G53','G54','G55','G56','G57','G58','G59','G59.1','G59.2','G59.3']
        self.slowJogFactor = 10
        self.jogFast = False
        self.jogSlow = False
        self.lastLoadedProgram = 'None'
        self.set_interlock_defaults()
        self.pausedValidList= []
        self.jogButtonList = ['jog_x_plus', 'jog_x_minus', 'jog_y_plus', 'jog_y_minus', 'jog_z_plus', \
                              'jog_z_minus', 'jog_a_plus', 'jog_a_minus', 'jog_b_plus', 'jog_b_minus']
        self.jogSyncList = []
        self.axisAList = ['dro_a', 'dro_label_a', 'home_a', 'touch_a', 'jog_a_plus', 'jog_a_minus']
        self.axisBList = ['dro_b', 'dro_label_b', 'home_b', 'touch_b', 'jog_b_plus', 'jog_b_minus']
        self.xMin = float(self.iniFile.find('AXIS_X', 'MIN_LIMIT'))
        self.xMax = float(self.iniFile.find('AXIS_X', 'MAX_LIMIT'))
        self.yMin = float(self.iniFile.find('AXIS_Y', 'MIN_LIMIT'))
        self.yMax = float(self.iniFile.find('AXIS_Y', 'MAX_LIMIT'))
        self.zMin = float(self.iniFile.find('AXIS_Z', 'MIN_LIMIT'))
        self.zMax = float(self.iniFile.find('AXIS_Z', 'MAX_LIMIT'))
        self.xLen = self.xMax - self.xMin
        self.yLen = self.yMax - self.yMin
        self.thcFeedRate = float(self.iniFile.find('AXIS_Z', 'MAX_VELOCITY')) * \
                           float(self.iniFile.find('AXIS_Z', 'OFFSET_AV_RATIO')) * 60
        self.offsetFeedRate = min(float(self.iniFile.find('AXIS_X', 'MAX_VELOCITY')) * 30, \
                                  float(self.iniFile.find('AXIS_Y', 'MAX_VELOCITY')) * 30, \
                                  float(self.iniFile.find('TRAJ', 'MAX_LINEAR_VELOCITYs') or 100000))
        self.maxHeight = self.zMax - self.zMin
        self.maxPidP = self.thcFeedRate / self.unitsPerMm * 0.1
        self.tmpPath = '/tmp/qtplasmac/'
        if not os.path.isdir(self.tmpPath):
            os.mkdir(self.tmpPath)
        self.tmpMaterialGcode = '{}{}_material.gcode'.format(self.tmpPath, self.machineName)
        self.gcodeErrorFile = '{}gcode_errors.txt'.format(self.tmpPath)
        self.materialUpdate = False
        self.autoChange = False
        self.pmx485Exists = False
        self.pmx485Connected = False
        self.pmx485CommsError = False
        self.pmx485FaultCode = 0.0
        self.pmx485ArcTime = 0.0
        self.pmx485LabelState = None
        self.currentX = self.currentY = 0
        self.degreeSymbol = u"\u00b0"
        self.cameraOn = False
        self.fTmp = '{}temp.ngc'.format(self.tmpPath)
        self.fNgc = '{}shape.ngc'.format(self.tmpPath)
        self.fNgcBkp = '{}backup.ngc'.format(self.tmpPath)
        self.fNgcSent = '{}sent_shape.ngc'.format(self.tmpPath)
        self.filteredBkp = '{}filtered_bkp.ngc'.format(self.tmpPath)
        self.oldConvButton = False
        self.convWidgetsLoaded = False
        self.programPrefix = self.iniFile.find('DISPLAY', 'PROGRAM_PREFIX') or os.environ['LINUXCNC_NCFILES_DIR']
        self.dialogError = False
        self.cutTypeText = ''
        self.heightOvr = 0.0
        self.heightOvrScale = 0.1
        self.old_ovr_counts = 0
        self.startLine = 0
        self.preRflFile = ''
        self.preClearFile = ''
        self.rflActive = False
        self.torchOn = False
        self.progRun = False
        self.rapidOn = False
        self.probeOn = False
        self.gcodeProps = {}
        self.framing = False
        self.boundsError = {'loaded': False, 'framing': False, 'align': False}
        self.obLayout = ''
        self.notifyColor = 'normal'
        self.firstHoming = False
        self.droScale = 1
        self.mdiError = False
        self.extLaserButton = False
        self.virtualMachine = False
        self.realTimeDelay = False
        self.preSingleCutMaterial = None
        self.preFileSaveMaterial = None
        # plasmac states
        self.IDLE           =  0
        self.PROBE_HEIGHT   =  1
        self.PROBE_DOWN     =  2
        self.PROBE_UP       =  3
        self.ZERO_HEIGHT    =  4
        self.PIERCE_HEIGHT  =  5
        self.TORCH_ON       =  6
        self.ARC_OK         =  7
        self.PIERCE_DELAY   =  8
        self.PUDDLE_JUMP    =  9
        self.CUT_HEGHT      = 10
        self.CUT_MODE_01    = 11
        self.CUT_MODE_2     = 12
        self.PAUSE_AT_END   = 13
        self.SAFE_HEIGHT    = 14
        self.MAX_HEIGHT     = 15
        self.END_CUT        = 16
        self.END_JOB        = 17
        self.TORCH_PULSE    = 18
        self.PAUSED_MOTION  = 19
        self.OHMIC_TEST     = 20
        self.PROBE_TEST     = 21
        self.SCRIBING       = 22
        self.CONS_CHNG_ON   = 23
        self.CONS_CHNG_OFF  = 24
        self.CUT_REC_ON     = 25
        self.CUT_REC_OFF    = 26
        self.DEBUG          = 27
        # main tab widget tab indexes
        self.MAIN = 0
        self.CONVERSATIONAL = 1
        self.PARAMETERS = 2
        self.SETTINGS = 3
        self.STATISTICS = 4
        # preview stack indexes
        self.PREVIEW = 0
        self.OPEN = 1
        self.EDIT = 2
        self.CAMERA = 3
        self.OFFSETS = 4
        self.USER_MANUAL = 5
        # gcode stack indexes
        self.GCODE = 0
        self.MDI = 1
        # jog stack indexes
        self.JOG = 0
        self.CUT_RECOVERY = 1

# called by qtvcp.py
    def initialized__(self):
        ucFile = os.path.join(self.PATHS.CONFIGPATH, 'qtplasmac_custom.py')
        if os.path.isfile(ucFile):
            exec(compile(open(ucFile, 'rb').read(), ucFile, 'exec'))
        # ensure we get all startup errors
        STATUS.connect('error', self.error_update)
        STATUS.connect('graphics-gcode-error', lambda o, e:self.error_update(o, linuxcnc.OPERATOR_ERROR, e))
        STATUS.emit('update-machine-log', '--- {} - QtPlasmaC v{}, powered by QtVCP on LinuxCNC v{} ---'.format(self.machineName, VERSION, linuxcnc.version.split(':')[0]), None)
        self.make_hal_pins()
        self.init_preferences()
        self.hide_widgets()
        self.init_widgets()
        # hijack the qtvcp shutdown to our own close event
        self.w.screen_options.QTVCP_INSTANCE_.closeEvent = self.closeEvent
        self.w.button_frame.installEventFilter(self.w)
        self.link_hal_pins()
        self.statistics_init()
        self.set_axes_and_joints()
        self.set_spinbox_parameters()
        self.load_plasma_parameters()
        self.set_mode()
        self.user_button_setup()
        self.set_buttons_state([self.alwaysOnList], True)
        self.get_main_tab_widgets()
        self.load_material_file()
        self.offset_peripherals()
        self.set_probe_offset_pins()
        self.wcs_rotation('get')
        STATUS.connect('state-estop', lambda w:self.estop_state(True))
        STATUS.connect('state-estop-reset', lambda w:self.estop_state(False))
        STATUS.connect('state-on', lambda w:self.power_state(True))
        STATUS.connect('state-off', lambda w:self.power_state(False))
        STATUS.connect('hard-limits-tripped', self.hard_limit_tripped)
        STATUS.connect('user-system-changed', self.user_system_changed)
        STATUS.connect('file-loaded', self.file_loaded)
        STATUS.connect('homed', self.joint_homed)
        STATUS.connect('all-homed', self.joints_all_homed)
        STATUS.connect('not-all-homed', self.joint_unhomed)
        STATUS.connect('gcode-line-selected', lambda w, line:self.set_start_line(line))
        STATUS.connect('graphics-line-selected', lambda w, line:self.set_start_line(line))
        STATUS.connect('g-code-changed', self.gcodes_changed)
        STATUS.connect('m-code-changed', self.mcodes_changed)
        STATUS.connect('program-pause-changed', self.pause_changed)
        STATUS.connect('graphics-loading-progress', self.progress_changed)
        STATUS.connect('interp-paused', self.interp_paused)
        STATUS.connect('interp-idle', self.interp_idle)
        STATUS.connect('interp-reading', self.interp_reading)
        STATUS.connect('interp-waiting', self.interp_waiting)
        STATUS.connect('interp-run', self.interp_running)
        STATUS.connect('jograte-changed', self.jog_rate_changed)
        STATUS.connect('graphics-gcode-properties', lambda w, d:self.update_gcode_properties(d))
        STATUS.connect('system_notify_button_pressed', self.system_notify_button_pressed)
        STATUS.connect('tool-in-spindle-changed', self.tool_changed)
        STATUS.connect('periodic', lambda w: self.update_periodic())
        STATUS.connect('metric-mode-changed', self.metric_mode_changed)
        STATUS.connect('motion-type-changed', lambda w, data: self.motion_type_changed(data))
        self.startupTimer = QTimer()
        self.startupTimer.timeout.connect(self.startup_timeout)
        self.startupTimer.setSingleShot(True)
        self.shutdownTimer = QTimer()
        self.shutdownTimer.timeout.connect(self.shutdown_timeout)
        self.shutdownTime = 2000
        self.laserTimer = QTimer()
        self.laserTimer.timeout.connect(self.laser_timeout)
        self.laserTimer.setSingleShot(True)
        self.ohmicLedTimer = QTimer()
        self.ohmicLedTimer.timeout.connect(self.ohmic_led_timeout)
        self.ohmicLedTimer.setSingleShot(True)
        self.set_color_styles()
        self.autorepeat_keys(False)
        self.vm_check()
        # set hal pins only after initialized__ has begun
        # some locales won't set pins before this phase
        self.thcFeedRatePin.set(self.thcFeedRate)
        self.pmPort = None
        if self.PREFS.getpref('Port', '', str, 'POWERMAX'):
            self.pmPort = self.PREFS.getpref('Port', '', str, 'POWERMAX')
        if self.pmPort and self.pmx485_check(self.pmPort):
            self.pmx485_startup(self.pmPort)
        else:
            self.w.gas_pressure.hide()
            self.w.gas_pressure_label.hide()
            self.w.cut_mode.hide()
            self.w.cut_mode_label.hide()
            self.w.pmx485_frame.hide()
            self.w.pmx_stats_frame.hide()
        if self.w.mdihistory.rows:
            self.mdiLast = self.w.mdihistory.model.item(self.w.mdihistory.rows - 1).text()
        else:
            self.mdiLast = None
        self.w.mdihistory.MDILine.spindle_inhibit(True)
        if self.updateIni:
            self.update_iniwrite()
        updateLog = os.path.join(self.PATHS.CONFIGPATH, 'update_log.txt')
        if self.updateData:
            restart = False
            msgType = linuxcnc.OPERATOR_TEXT
            msgText = ''
            with open(updateLog, 'a') as f:
                for update in self.updateData:
                    if update[2]:
                        f.write('{} {}\n'.format(time.strftime('%y-%m-%d'), update[2]))
                        msgText += '{}\n'.format(update[2])
                        if update[0]: restart = True
                        if update[1]: msgType = linuxcnc.OPERATOR_ERROR
            STATUS.emit('error', msgType, msgText)
            if restart:
                STATUS.emit('error', linuxcnc.OPERATOR_TEXT, 'Due to configuration changes a restart is required')

        if not os.path.isfile(updateLog):
            with open(updateLog, 'w') as f:
                f.write('{} Initial    V{}\n'.format(time.strftime('%y-%m-%d'), VERSION))
        self.startupTimer.start(250)

# called by qtvcp.py, can override qtvcp settings or qtvcp allowed user options (via INI)
    def before_loop__(self):
        self.w.setWindowTitle('{} - QtPlasmaC v{}, powered by QtVCP on LinuxCNC v{}'.format(self.machineName, VERSION, linuxcnc.version.split(':')[0]))
        self.iconPath = 'share/icons/hicolor/scalable/apps/linuxcnc_alt/linuxcncicon_plasma.svg'
        appPath = os.path.realpath(os.path.dirname(sys.argv[0]))
        self.iconBase = '/usr' if appPath == '/usr/bin' else appPath.replace('/bin', '/debian/extras/usr')
        self.w.setWindowIcon(QIcon(os.path.join(self.iconBase, self.iconPath)))


#########################################################################################################################
# CLASS PATCHING SECTION #
#########################################################################################################################
# called by qtvcp.py
    def class_patch__(self):
        self.file_manager_patch()
        self.gcode_editor_patch()
        self.camview_patch()
        self.offset_table_patch()
        self.qt5_graphics_patch()
        self.screen_options_patch()

# patched file manager functions
    def file_manager_patch(self):
        self.old_load = FILE_MAN.load
        FILE_MAN.load = self.new_load

    # remove temporary materials before loading a file
    def new_load(self, fname=None):
        try:
            if fname is None:
                self.w.filemanager._getPathActivated()
                return
            self.w.filemanager.recordBookKeeping()
            self.remove_temp_materials()
            ACTION.OPEN_PROGRAM(fname)
            STATUS.emit('update-machine-log', 'Loaded: ' + fname, 'TIME')
        except Exception as e:
            LOG.error("Load file error: {}".format(e))
            STATUS.emit('error', linuxcnc.NML_ERROR, "Load file error: {}".format(e))

# patched gcode editor functions
    def gcode_editor_patch(self):
        self.old_saveReturn = EDITOR.saveReturn
        EDITOR.saveReturn = self.new_saveReturn
        self.old_openReturn = EDITOR.openReturn
        EDITOR.openReturn = self.new_openReturn
        self.old_exitCall = EDITOR.exitCall
        EDITOR.exitCall = self.new_exitCall
        self.old_gcodeLexerCall = EDITOR.gcodeLexerCall
        EDITOR.gcodeLexerCall = self.new_gcodeLexerCall
        self.old_pythonLexerCall = EDITOR.pythonLexerCall
        EDITOR.pythonLexerCall = self.new_pythonLexerCall
        self.old_returnFromDialog = EDITOR.returnFromDialog
        EDITOR.returnFromDialog = self.new_returnFromDialog
        DISPLAY.load_preference = self.new_load_preference
        self.old_set_line_number = DISPLAY.set_line_number
        DISPLAY.set_line_number = self.new_set_line_number

    # save a non gcode file and don't load it into linuxcnc
    def new_saveReturn(self, filename):
        saved = ACTION.SAVE_PROGRAM(self.w.gcode_editor.editor.text(), filename)
        if saved is not None:
            self.w.gcode_editor.editor.setModified(False)
            if saved[-3:] in ['ngc', '.nc', 'tap']:
                self.preFileSaveMaterial = int(self.w.materials_box.currentText().split(': ', 1)[0])
                if self.rflActive:
                    self.clear_rfl()
                self.remove_temp_materials()
                ACTION.OPEN_PROGRAM(saved)

    # open a non gcode file and don't load it into linuxcnc
    def new_openReturn(self, filename):
        if filename[-3:] in ['ngc', '.nc', 'tap']:
            self.remove_temp_materials()
            ACTION.OPEN_PROGRAM(filename)
        else:
            self.w.gcode_editor.editor.load_text(filename)
        self.w.gcode_editor.editor.setModified(False)

    # modify the closing of the gcode editor
    def new_exitCall(self, index):
        proceed = self.editor_close_check()
        if proceed:
            self.w.preview_stack.setCurrentIndex(self.PREVIEW)
            if self.fileOpened == True and self.w.gcode_editor.editor.isModified():
                self.w.gcode_editor.editor.setModified(False)
                self.file_reload_clicked()
            elif self.fileOpened == True and not self.w.gcode_editor.editor.isModified():
                self.set_run_button_state()
            elif self.fileOpened == False:
                self.w.gcode_editor.editor.new_text()
                self.w.gcode_editor.editor.setModified(False)
                self.view_t_pressed()
            self.w.gcode_editor.editMode()
            self.vkb_hide()
            ACTION.SET_MANUAL_MODE()

    # we don't use lexer colors
    def new_gcodeLexerCall(self):
        pass

    # we don't use lexer colors
    def new_pythonLexerCall(self):
        pass

    # don't allow rfl.ngc as a file name
    def new_returnFromDialog(self, w, message):
        if message.get('NAME') == self.w.gcode_editor.load_dialog_code:
            path = message.get('RETURN')
            code = bool(message.get('ID') == '%s__'% self.w.gcode_editor.objectName())
            if path and code:
                self.w.gcode_editor.openReturn(path)
        elif message.get('NAME') == self.w.gcode_editor.save_dialog_code:
            path = message.get('RETURN')
            code = bool(message.get('ID') == '%s__'% self.w.gcode_editor.objectName())
            if path and code:
                if not os.path.basename(path) in ['rfl', 'rfl.ngc']:
                    self.w.gcode_editor.saveReturn(path)
                else:
                    head = _translate('HandlerClass', 'Save Error')
                    msg0 = _translate('HandlerClass', 'The file name')
                    msg1 = _translate('HandlerClass', 'is not allowed')
                    self.dialog_show_ok(QMessageBox.Warning, '{}'.format(head), '\n{} "{}" {}\n\n'.format(msg0, os.path.basename(path), msg1))
                    self.w.gcode_editor.getSaveFileName()
                    return

    # load the qtplasmac preferences file rather than the qtvcp preferences file
    def new_load_preference(self, w):
        self.w.gcode_editor.editor.load_text(self.prefsFile)
        self.w.gcode_editor.editor.setCursorPosition(self.w.gcode_editor.editor.lines(), 0)

    # dont highlight lines selected from the editor in the preview window
    def new_set_line_number(self, line):
        if self.w.sender():
            if self.w.sender().objectName() == 'gcode_editor_display':
                return
            else:
                STATUS.emit('gcode-line-selected', line+1)

# patched camera functions
    def camview_patch(self):
        self.old_wheelEvent = CAM.wheelEvent
        CAM.wheelEvent = self.new_wheelEvent
        self.old_drawText = CAM.drawText
        CAM.drawText = self.new_drawText
        self.old_mousePressEvent = CAM.mousePressEvent
        CAM.mousePressEvent = self.new_mousePressEvent
        self.old_mouseDoubleClickEvent = CAM.mouseDoubleClickEvent
        CAM.mouseDoubleClickEvent = self.new_mouseDoubleClickEvent

    # format the angle display
    def new_drawText(self, event, qp):
        qp.setPen(self.w.camview.text_color)
        qp.setFont(self.w.camview.font)
        if self.w.camview.pix:
            qp.drawText(self.w.camview.rect(), QtCore.Qt.AlignTop, '{:0.3f}{}'.format(self.w.camview.rotation, self.degreeSymbol))
        else:
            qp.drawText(self.w.camview.rect(), QtCore.Qt.AlignCenter, self.w.camview.text)

    # limit scale and diameter, don't allow mouse rotation
    def new_wheelEvent(self, event):
        mouseState = qApp.mouseButtons()
        w = self.w.camview.size().width()
        h = self.w.camview.size().height()
        if event.angleDelta().y() < 0:
            if mouseState == QtCore.Qt.NoButton:
                self.w.camview.diameter -= 2
            if mouseState == QtCore.Qt.LeftButton:
                self.w.camview.scale -= .1
        else:
            if mouseState == QtCore.Qt.NoButton:
                self.w.camview.diameter += 2
            if mouseState == QtCore.Qt.LeftButton:
                self.w.camview.scale += .1
        if self.w.camview.diameter < 2: self.w.camview.diameter = 2
        if self.w.camview.diameter > w - 5: self.w.camview.diameter = w - 5
        if self.w.camview.diameter > h - 5: self.w.camview.diameter = h - 5
        if self.w.camview.scale < 1: self.w.camview.scale = 1
        if self.w.camview.scale > 5: self.w.camview.scale = 5

    # inhibit mouse single clicks
    def new_mousePressEvent(self, event):
        pass

    # don't reset rotation with double click
    def new_mouseDoubleClickEvent(self, event):
        if event.button() & QtCore.Qt.LeftButton:
            self.w.camview.scale = 1
        elif event.button() & QtCore.Qt.MiddleButton:
            self.w.camview.diameter = 20

# patched offset table functions
    def offset_table_patch(self):
        self.old_flags = OFFSET_TABLE.flags
        OFFSET_TABLE.flags = self.new_flags

    # we don't allow editing z axis offsets
    def new_flags(self, index):
        if not index.isValid():
            return None
        if index.column() == 9 and index.row() in(0, 1, 2, 3):
            return Qt.ItemIsEnabled
        elif index.row() == 0:
            return Qt.ItemIsEnabled
        elif index.row() == 1 and not index.column() == 2:
            return Qt.NoItemFlags
        elif index.column() == 2:
            return Qt.ItemIsEnabled
        else:
            return Qt.ItemIsEditable | Qt.ItemIsEnabled | Qt.ItemIsSelectable

# patched qt5_graphics functions
    def qt5_graphics_patch(self):
        self.old_dro_format = DRO.dro_format
        DRO.dro_format = self.new_dro_format

    # replace dro with current material
    def new_dro_format(self,s,spd,dtg,limit,homed,positions,axisdtg,g5x_offset,g92_offset,tlo_offset):
        text = self.get_overlay_text()
        return limit, homed, text, text

# patched screen options functions
    def screen_options_patch(self):
        self.old_process_error = OPTIONS.process_error
        OPTIONS.process_error = self.new_process_error

    # we want custom notifications for jog errors
    def new_process_error(self, w, kind, text):
        self.realTimeDelay = False
        O = self.w.screen_options
        N = O.QTVCP_INSTANCE_._NOTICE
        if 'jog-inhibit' in text:
            if self.w.led_float_switch.hal_pin.get():
                text = _translate('HandlerClass', 'Float Switch has disabled jogging')
            elif self.ohmicLedInPin.get():
                text = _translate('HandlerClass', 'Ohmic Probe has disabled jogging')
            elif self.w.led_breakaway_switch.hal_pin.get():
                text = _translate('HandlerClass', 'Breakaway Switch has disabled jogging')
        elif 'jog-stop' in text or 'jog-stop-immediate' in text:
            if self.w.led_float_switch.hal_pin.get():
                text = _translate('HandlerClass', 'Float Switch has aborted active jogging')
            elif self.ohmicLedInPin.get():
                text = _translate('HandlerClass', 'Ohmic Probe has aborted active jogging')
            elif self.w.led_breakaway_switch.hal_pin.get():
                text = _translate('HandlerClass', 'Breakaway Switch has aborted active jogging')
        elif self.virtualMachine and 'unexpected realtime delay' in text.lower():
            text = 'Error suppressed:\n"{}"\nRealtime delays are expected in a virtual environment'.format(text.strip())
            self.realTimeDelay = True
        if O.desktop_notify:
            if 'on limit switch error' in text:
                N.update(O.notify_hard_limits, title='Machine Error:', message=text, msgs=O.notify_max_msgs)
            elif kind == linuxcnc.OPERATOR_ERROR and not self.realTimeDelay:
                N.update(O.notify_critical, title='Operator Error:', message=text, msgs=O.notify_max_msgs)
            elif kind == linuxcnc.OPERATOR_TEXT:
                N.update(O.notify_critical, title='Operator Text:', message=text, msgs=O.notify_max_msgs)
            elif kind == linuxcnc.OPERATOR_DISPLAY:
                N.update(O.notify_critical, title='Operator Display:', message=text, msgs=O.notify_max_msgs)
            elif kind == linuxcnc.NML_ERROR:
                N.update(O.notify_critical, title='Internal NML Error:', message=text, msgs=O.notify_max_msgs)
            elif kind == linuxcnc.NML_TEXT:
                N.update(O.notify_critical, title='Internal NML Text:', message=text, msgs=O.notify_max_msgs)
            elif kind == linuxcnc.NML_DISPLAY:
                N.update(O.notify_critical, title='Internal NML Display:', message=text, msgs=O.notify_max_msgs)
            elif kind == STATUS.TEMPARARY_MESSAGE:
                N.update(O.notify_normal,
                              title='Operator Info:',
                              message=text,
                              status_timeout=0,
                              timeout=2,
                              msgs=O.notify_max_msgs)
        if O.play_sounds and O.mchnMsg_play_sound:
            STATUS.emit('play-sound', '%s' % O.mchnMsg_sound_type)
            if O.mchnMsg_speak_errors:
                if kind in (linuxcnc.OPERATOR_ERROR, linuxcnc.NML_ERROR):
                    STATUS.emit('play-sound', 'SPEAK %s ' % text)
            if O.mchnMsg_speak_text:
                if kind in (linuxcnc.OPERATOR_TEXT, linuxcnc.NML_TEXT,
                            linuxcnc.OPERATOR_DISPLAY, STATUS.TEMPARARY_MESSAGE):
                    STATUS.emit('play-sound', 'SPEAK %s ' % text)
        STATUS.emit('update-machine-log', text, 'TIME')


#########################################################################################################################
# SPECIAL FUNCTIONS SECTION #
#########################################################################################################################
    def make_hal_pins(self):
        self.colorFgPin = self.h.newpin('color_fg', hal.HAL_S32, hal.HAL_OUT)
        self.colorBgPin = self.h.newpin('color_bg', hal.HAL_S32, hal.HAL_OUT)
        self.colorBgAltPin = self.h.newpin('color_bgalt', hal.HAL_S32, hal.HAL_OUT)
        self.consChangePin = self.h.newpin('consumable_changing', hal.HAL_BIT, hal.HAL_IN)
        self.convBlockLoaded = self.h.newpin('conv_block_loaded', hal.HAL_BIT, hal.HAL_IN)
        self.convTabDisable = self.h.newpin('conv_disable', hal.HAL_BIT, hal.HAL_IN)
        self.cutTypePin = self.h.newpin('cut_type', hal.HAL_S32, hal.HAL_IN)
        self.developmentPin = self.h.newpin('development', hal.HAL_BIT, hal.HAL_IN)
        self.extAbortPin = self.h.newpin('ext_abort', hal.HAL_BIT, hal.HAL_IN)
        self.extAutoVoltsEnablePin = self.h.newpin('ext_auto_volts_enable', hal.HAL_BIT, hal.HAL_IN)
        self.extChangeConsPin = self.h.newpin('ext_consumables', hal.HAL_BIT, hal.HAL_IN)
        self.extCornerLockEnablePin = self.h.newpin('ext_cornerlock_enable', hal.HAL_BIT, hal.HAL_IN)
        self.extCutRecCancelPin = self.h.newpin('ext_cutrec_cancel', hal.HAL_BIT, hal.HAL_IN)
        self.extCutRecRevPin = self.h.newpin('ext_cutrec_rev', hal.HAL_BIT, hal.HAL_IN)
        self.extCutRecFwdPin = self.h.newpin('ext_cutrec_fwd', hal.HAL_BIT, hal.HAL_IN)
        self.extCutRecNPin = self.h.newpin('ext_cutrec_n', hal.HAL_BIT, hal.HAL_IN)
        self.extCutRecNEPin = self.h.newpin('ext_cutrec_ne', hal.HAL_BIT, hal.HAL_IN)
        self.extCutRecEPin = self.h.newpin('ext_cutrec_e', hal.HAL_BIT, hal.HAL_IN)
        self.extCutRecSEPin = self.h.newpin('ext_cutrec_se', hal.HAL_BIT, hal.HAL_IN)
        self.extCutRecSPin = self.h.newpin('ext_cutrec_s', hal.HAL_BIT, hal.HAL_IN)
        self.extCutRecSWPin = self.h.newpin('ext_cutrec_sw', hal.HAL_BIT, hal.HAL_IN)
        self.extCutRecWPin = self.h.newpin('ext_cutrec_w', hal.HAL_BIT, hal.HAL_IN)
        self.extCutRecNWPin = self.h.newpin('ext_cutrec_nw', hal.HAL_BIT, hal.HAL_IN)
        self.extFramingPin = self.h.newpin('ext_frame_job', hal.HAL_BIT, hal.HAL_IN)
        self.extHeightOvrCountsPin = self.h.newpin('ext_height_ovr_counts', hal.HAL_S32, hal.HAL_IN)
        self.extHeightOvrCountEnablePin = self.h.newpin('ext_height_ovr_count_enable', hal.HAL_BIT, hal.HAL_IN)
        self.extHeightOvrMinusPin = self.h.newpin('ext_height_ovr_minus', hal.HAL_BIT, hal.HAL_IN)
        self.extHeightOvrPlusPin = self.h.newpin('ext_height_ovr_plus', hal.HAL_BIT, hal.HAL_IN)
        self.extHeightOvrResetPin = self.h.newpin('ext_height_ovr_reset', hal.HAL_BIT, hal.HAL_IN)
        self.extHeightOvrScalePin = self.h.newpin('ext_height_ovr_scale', hal.HAL_FLOAT, hal.HAL_IN)
        self.extIgnoreArcOkPin = self.h.newpin('ext_ignore_arc_ok', hal.HAL_BIT, hal.HAL_IN)
        self.extJogSlowPin = self.h.newpin('ext_jog_slow', hal.HAL_BIT, hal.HAL_IN)
#        self.extKerfCrossEnablePin = self.h.newpin('ext_kerfcross_enable', hal.HAL_BIT, hal.HAL_IN)
        self.extLaserTouchOffPin = self.h.newpin('ext_laser_touchoff', hal.HAL_BIT, hal.HAL_IN)
        self.extLaserTogglePin = self.h.newpin('ext_laser_toggle', hal.HAL_BIT, hal.HAL_IN)
        self.extMeshModePin = self.h.newpin('ext_mesh_mode', hal.HAL_BIT, hal.HAL_IN)
        self.extOhmicPin = self.h.newpin('ext_ohmic', hal.HAL_BIT, hal.HAL_IN)
        self.extOhmicProbeEnablePin = self.h.newpin('ext_ohmic_probe_enable', hal.HAL_BIT, hal.HAL_IN)
        self.extPausePin = self.h.newpin('ext_pause', hal.HAL_BIT, hal.HAL_IN)
        self.extPowerPin = self.h.newpin('ext_power', hal.HAL_BIT, hal.HAL_IN)
        self.extProbePin = self.h.newpin('ext_probe', hal.HAL_BIT, hal.HAL_IN)
        self.extPulsePin = self.h.newpin('ext_pulse', hal.HAL_BIT, hal.HAL_IN)
        self.extRunPausePin = self.h.newpin('ext_run_pause', hal.HAL_BIT, hal.HAL_IN)
        self.extRunPin = self.h.newpin('ext_run', hal.HAL_BIT, hal.HAL_IN)
        self.extThcEnablePin = self.h.newpin('ext_thc_enable', hal.HAL_BIT, hal.HAL_IN)
        self.extTorchEnablePin = self.h.newpin('ext_torch_enable', hal.HAL_BIT, hal.HAL_IN)
        self.extTouchOffPin = self.h.newpin('ext_touchoff', hal.HAL_BIT, hal.HAL_IN)
        self.extVoidLockEnablePin = self.h.newpin('ext_voidlock_enable', hal.HAL_BIT, hal.HAL_IN)
        self.gcodeScalePin = self.h.newpin('gcode_scale', hal.HAL_FLOAT, hal.HAL_OUT)
        self.heightOverridePin = self.h.newpin('height_override', hal.HAL_FLOAT, hal.HAL_OUT)
        self.jogInhibited = self.h.newpin('jog_inhibited', hal.HAL_BIT, hal.HAL_IN)
        self.laserOnPin = self.h.newpin('laser_on', hal.HAL_BIT, hal.HAL_OUT)
        self.offsetSetProbePin = self.h.newpin('offset_set_probe', hal.HAL_BIT, hal.HAL_OUT)
        self.offsetSetScribePin = self.h.newpin('offset_set_scribe', hal.HAL_BIT, hal.HAL_OUT)
        self.laserRecStatePin = self.h.newpin('laser_recovery_state', hal.HAL_S32, hal.HAL_IN)
        self.materialChangePin = self.h.newpin('material_change', hal.HAL_S32, hal.HAL_IN)
        self.materialChangeNumberPin = self.h.newpin('material_change_number', hal.HAL_S32, hal.HAL_IN)
        self.materialChangeTimeoutPin = self.h.newpin('material_change_timeout', hal.HAL_BIT, hal.HAL_IN)
        self.materialReloadPin = self.h.newpin('material_reload', hal.HAL_BIT, hal.HAL_IN)
        self.materialTempPin = self.h.newpin('material_temp', hal.HAL_S32, hal.HAL_IN)
        self.offsetsActivePin = self.h.newpin('offsets_active', hal.HAL_BIT, hal.HAL_IN)
        self.ohmicLedInPin = self.h.newpin('ohmic_led_in', hal.HAL_BIT, hal.HAL_IN)
        self.paramTabDisable = self.h.newpin('param_disable', hal.HAL_BIT, hal.HAL_IN)
        self.settingsTabDisable = self.h.newpin('settings_disable', hal.HAL_BIT, hal.HAL_IN)
        self.plasmacStatePin = self.h.newpin('plasmac_state', hal.HAL_S32, hal.HAL_IN)
        self.pmx485CurrentPin = self.h.newpin('pmx485_current', hal.HAL_FLOAT, hal.HAL_IN)
        self.pmx485CurrentMaxPin = self.h.newpin('pmx485_current_max', hal.HAL_FLOAT, hal.HAL_IN)
        self.pmx485CurrentMinPin = self.h.newpin('pmx485_current_min', hal.HAL_FLOAT, hal.HAL_IN)
        self.pmx485FaultPin = self.h.newpin('pmx485_fault', hal.HAL_FLOAT, hal.HAL_IN)
        self.pmx485ModePin = self.h.newpin('pmx485_mode', hal.HAL_FLOAT, hal.HAL_IN)
        self.pmx485PressurePin = self.h.newpin('pmx485_pressure', hal.HAL_FLOAT, hal.HAL_IN)
        self.pmx485PressureMaxPin = self.h.newpin('pmx485_pressure_max', hal.HAL_FLOAT, hal.HAL_IN)
        self.pmx485PressureMinPin = self.h.newpin('pmx485_pressure_min', hal.HAL_FLOAT, hal.HAL_IN)
        self.pmx485StatusPin = self.h.newpin('pmx485_status', hal.HAL_BIT, hal.HAL_IN)
        self.pmx485ArcTimePin = self.h.newpin('pmx485_arc_time', hal.HAL_FLOAT, hal.HAL_IN)
        self.probeTestErrorPin = self.h.newpin('probe_test_error', hal.HAL_BIT, hal.HAL_IN)
        self.out0Pin = self.h.newpin('ext_out_0', hal.HAL_BIT, hal.HAL_OUT)
        self.out1Pin = self.h.newpin('ext_out_1', hal.HAL_BIT, hal.HAL_OUT)
        self.out2Pin = self.h.newpin('ext_out_2', hal.HAL_BIT, hal.HAL_OUT)
        self.sensorActive = self.h.newpin('sensor_active', hal.HAL_BIT, hal.HAL_IN)
        self.tabsAlwaysEnabled = self.h.newpin('tabs_always_enabled', hal.HAL_BIT, hal.HAL_IN)
        self.thcFeedRatePin = self.h.newpin('thc_feed_rate', hal.HAL_FLOAT, hal.HAL_OUT)
        self.xOffsetPin = self.h.newpin('x_offset', hal.HAL_FLOAT, hal.HAL_IN)
        self.yOffsetPin = self.h.newpin('y_offset', hal.HAL_FLOAT, hal.HAL_IN)
        self.zHeightPin = self.h.newpin('z_height', hal.HAL_FLOAT, hal.HAL_IN)
        self.zOffsetPin = self.h.newpin('z_offset_counts', hal.HAL_S32, hal.HAL_IN)

    def link_hal_pins(self):
        #arc parameters
        CALL(['halcmd', 'net', 'plasmac:arc-fail-delay', 'qtplasmac.arc_fail_delay-f', 'plasmac.arc-fail-delay'])
        CALL(['halcmd', 'net', 'plasmac:arc-max-starts', 'qtplasmac.arc_max_starts-s', 'plasmac.arc-max-starts'])
        CALL(['halcmd', 'net', 'plasmac:restart-delay', 'qtplasmac.arc_restart_delay-f', 'plasmac.restart-delay'])
        CALL(['halcmd', 'net', 'plasmac:arc-voltage-scale', 'qtplasmac.arc_voltage_scale-f', 'plasmac.arc-voltage-scale'])
        CALL(['halcmd', 'net', 'plasmac:arc-voltage-offset', 'qtplasmac.arc_voltage_offset-f', 'plasmac.arc-voltage-offset'])
        CALL(['halcmd', 'net', 'plasmac:height-per-volt', 'qtplasmac.height_per_volt-f', 'plasmac.height-per-volt'])
        CALL(['halcmd', 'net', 'plasmac:arc-ok-high', 'qtplasmac.arc_ok_high-f', 'plasmac.arc-ok-high'])
        CALL(['halcmd', 'net', 'plasmac:arc-ok-low', 'qtplasmac.arc_ok_low-f', 'plasmac.arc-ok-low'])
        #thc parameters
        CALL(['halcmd', 'net', 'plasmac:thc-feed-rate', 'qtplasmac.thc_feed_rate', 'plasmac.thc-feed-rate'])
        CALL(['halcmd', 'net', 'plasmac:thc-auto', 'qtplasmac.thc_auto', 'plasmac.thc-auto'])
        CALL(['halcmd', 'net', 'plasmac:thc-delay', 'qtplasmac.thc_delay-f', 'plasmac.thc-delay'])
        CALL(['halcmd', 'net', 'plasmac:thc-sample-counts', 'qtplasmac.thc_sample_counts-s', 'plasmac.thc-sample-counts'])
        CALL(['halcmd', 'net', 'plasmac:thc-sample-threshold', 'qtplasmac.thc_sample_threshold-f', 'plasmac.thc-sample-threshold'])
        CALL(['halcmd', 'net', 'plasmac:thc-threshold', 'qtplasmac.thc_threshold-f', 'plasmac.thc-threshold'])
        CALL(['halcmd', 'net', 'plasmac:pid-p-gain', 'qtplasmac.pid_p_gain-f', 'plasmac.pid-p-gain'])
        CALL(['halcmd', 'net', 'plasmac:pid-i-gain', 'qtplasmac.pid_i_gain-f', 'plasmac.pid-i-gain'])
        CALL(['halcmd', 'net', 'plasmac:pid-d-gain', 'qtplasmac.pid_d_gain-f', 'plasmac.pid-d-gain'])
        CALL(['halcmd', 'net', 'plasmac:cornerlock-threshold', 'qtplasmac.cornerlock_threshold-f', 'plasmac.cornerlock-threshold'])
        CALL(['halcmd', 'net', 'plasmac:voidlock-slope', 'qtplasmac.voidlock_slope-s', 'plasmac.voidlock-slope'])
        #probe parameters
        CALL(['halcmd', 'net', 'plasmac:float-switch-travel', 'qtplasmac.float_switch_travel-f', 'plasmac.float-switch-travel'])
        CALL(['halcmd', 'net', 'plasmac:probe-feed-rate', 'qtplasmac.probe_feed_rate-f', 'plasmac.probe-feed-rate'])
        CALL(['halcmd', 'net', 'plasmac:probe-start-height', 'qtplasmac.probe_start_height-f', 'plasmac.probe-start-height'])
        CALL(['halcmd', 'net', 'plasmac:ohmic-probe-offset', 'qtplasmac.ohmic_probe_offset-f', 'plasmac.ohmic-probe-offset'])
        CALL(['halcmd', 'net', 'plasmac:ohmic-max-attempts', 'qtplasmac.ohmic_max_attempts-s', 'plasmac.ohmic-max-attempts'])
        CALL(['halcmd', 'net', 'plasmac:skip-ihs-distance', 'qtplasmac.skip_ihs_distance-f', 'plasmac.skip-ihs-distance'])
        CALL(['halcmd', 'net', 'plasmac:offset-feed-rate', 'qtplasmac.offset_feed_rate-f', 'plasmac.offset-feed-rate'])
        #safety parameters
        CALL(['halcmd', 'net', 'plasmac:safe-height', 'qtplasmac.safe_height-f', 'plasmac.safe-height'])
        #scribe parameters
        CALL(['halcmd', 'net', 'plasmac:scribe-arm-delay', 'qtplasmac.scribe_arm_delay-f', 'plasmac.scribe-arm-delay'])
        CALL(['halcmd', 'net', 'plasmac:scribe-on-delay', 'qtplasmac.scribe_on_delay-f', 'plasmac.scribe-on-delay'])
        #spotting parameters
        CALL(['halcmd', 'net', 'plasmac:spotting-threshold', 'qtplasmac.spotting_threshold-f', 'plasmac.spotting-threshold'])
        CALL(['halcmd', 'net', 'plasmac:spotting-time', 'qtplasmac.spotting_time-f', 'plasmac.spotting-time'])
        #motion parameters
        CALL(['halcmd', 'net', 'plasmac:setup-feed-rate', 'qtplasmac.setup_feed_rate-f', 'plasmac.setup-feed-rate'])
        #material parameters
        CALL(['halcmd', 'net', 'plasmac:cut-feed-rate', 'qtplasmac.cut_feed_rate-f', 'plasmac.cut-feed-rate'])
        CALL(['halcmd', 'net', 'plasmac:cut-height', 'qtplasmac.cut_height-f', 'plasmac.cut-height'])
        CALL(['halcmd', 'net', 'plasmac:cut-volts', 'qtplasmac.cut_volts-f', 'plasmac.cut-volts'])
        CALL(['halcmd', 'net', 'plasmac:kerf-width', 'qtplasmac.kerf_width-f', 'plasmac.kerf-width'])
        CALL(['halcmd', 'net', 'plasmac:pause-at-end', 'qtplasmac.pause_at_end-f', 'plasmac.pause-at-end'])
        CALL(['halcmd', 'net', 'plasmac:pierce-delay', 'qtplasmac.pierce_delay-f', 'plasmac.pierce-delay'])
        CALL(['halcmd', 'net', 'plasmac:pierce-height', 'qtplasmac.pierce_height-f', 'plasmac.pierce-height'])
        CALL(['halcmd', 'net', 'plasmac:puddle-jump-delay', 'qtplasmac.puddle_jump_delay-f', 'plasmac.puddle-jump-delay'])
        CALL(['halcmd', 'net', 'plasmac:puddle-jump-height', 'qtplasmac.puddle_jump_height-f', 'plasmac.puddle-jump-height'])
        #monitor
        CALL(['halcmd', 'net', 'plasmac:arc_ok_out', 'plasmac.arc-ok-out', 'qtplasmac.led_arc_ok'])
        CALL(['halcmd', 'net', 'plasmac:arc_voltage_out', 'plasmac.arc-voltage-out', 'qtplasmac.arc_voltage'])
        CALL(['halcmd', 'net', 'plasmac:breakaway-switch-out', 'qtplasmac.led_breakaway_switch'])
        CALL(['halcmd', 'net', 'plasmac:cornerlock-is-locked', 'plasmac.cornerlock-is-locked', 'qtplasmac.led_corner_lock'])
        CALL(['halcmd', 'net', 'plasmac:float-switch-out', 'qtplasmac.led_float_switch'])
        CALL(['halcmd', 'net', 'plasmac:voidlock-is-locked', 'plasmac.voidlock-is-locked', 'qtplasmac.led_void_lock'])
        CALL(['halcmd', 'net', 'plasmac:led-up', 'plasmac.led-up', 'qtplasmac.led_thc_up'])
        CALL(['halcmd', 'net', 'plasmac:led-down', 'plasmac.led-down', 'qtplasmac.led_thc_down'])
        CALL(['halcmd', 'net', 'plasmac:ohmic-probe-out', 'qtplasmac.ohmic_led_in'])
        CALL(['halcmd', 'net', 'plasmac:thc-active', 'plasmac.thc-active', 'qtplasmac.led_thc_active'])
        CALL(['halcmd', 'net', 'plasmac:thc-enabled', 'plasmac.thc-enabled', 'qtplasmac.led_thc_enabled'])
        CALL(['halcmd', 'net', 'plasmac:torch-on', 'qtplasmac.led_torch_on'])
        #control
        CALL(['halcmd', 'net', 'plasmac:cornerlock-enable', 'qtplasmac.cornerlock_enable', 'plasmac.cornerlock-enable'])
        CALL(['halcmd', 'net', 'plasmac:voidlock-enable', 'qtplasmac.voidlock_enable', 'plasmac.voidlock-enable'])
        CALL(['halcmd', 'net', 'plasmac:mesh-enable', 'qtplasmac.mesh_enable', 'plasmac.mesh-enable'])
        CALL(['halcmd', 'net', 'plasmac:ignore-arc-ok-1', 'qtplasmac.ignore_arc_ok', 'plasmac.ignore-arc-ok-1'])
        CALL(['halcmd', 'net', 'plasmac:ohmic-probe-enable', 'qtplasmac.ohmic_probe_enable', 'plasmac.ohmic-probe-enable'])
        CALL(['halcmd', 'net', 'plasmac:thc-enable', 'qtplasmac.thc_enable', 'plasmac.thc-enable'])
        CALL(['halcmd', 'net', 'plasmac:use-auto-volts', 'qtplasmac.use_auto_volts', 'plasmac.use-auto-volts'])
        CALL(['halcmd', 'net', 'plasmac:torch-enable', 'qtplasmac.torch_enable', 'plasmac.torch-enable'])
        #offsets
        CALL(['halcmd', 'net', 'plasmac:x-offset-current', 'qtplasmac.x_offset'])
        CALL(['halcmd', 'net', 'plasmac:y-offset-current', 'qtplasmac.y_offset'])
        CALL(['halcmd', 'net', 'plasmac:offsets-active', 'qtplasmac.offsets_active'])
        #override
        CALL(['halcmd', 'net', 'plasmac:height-override','qtplasmac.height_override','plasmac.height-override'])
        #INI
        CALL(['halcmd', 'net', 'plasmac:axis-x-max-limit', 'ini.x.max_limit', 'plasmac.axis-x-max-limit'])
        CALL(['halcmd', 'net', 'plasmac:axis-x-min-limit', 'ini.x.min_limit', 'plasmac.axis-x-min-limit'])
        CALL(['halcmd', 'net', 'plasmac:axis-y-max-limit', 'ini.y.max_limit', 'plasmac.axis-y-max-limit'])
        CALL(['halcmd', 'net', 'plasmac:axis-y-min-limit', 'ini.y.min_limit', 'plasmac.axis-y-min-limit'])
        CALL(['halcmd', 'net', 'plasmac:axis-z-max-limit', 'ini.z.max_limit', 'plasmac.axis-z-max-limit'])
        CALL(['halcmd', 'net', 'plasmac:axis-z-min-limit', 'ini.z.min_limit', 'plasmac.axis-z-min-limit'])
        # misc
        CALL(['halcmd', 'net', 'plasmac:consumable-changing', 'plasmac.consumable-changing', 'qtplasmac.consumable_changing'])
        CALL(['halcmd', 'net', 'plasmac:gcode-scale', 'plasmac.gcode-scale', 'qtplasmac.gcode_scale'])
        CALL(['halcmd', 'net', 'plasmac:jog-inhibit', 'qtplasmac.jog_inhibited'])
        CALL(['halcmd', 'net', 'plasmac:laser-on', 'qtplasmac.laser_on'])
        CALL(['halcmd', 'net', 'plasmac:laser-recovery-state', 'plasmac.laser-recovery-state', 'qtplasmac.laser_recovery_state'])
        CALL(['halcmd', 'net', 'plasmac:probe-test-error', 'plasmac.probe-test-error', 'qtplasmac.probe_test_error'])
        CALL(['halcmd', 'net', 'plasmac:sensor_active', 'plasmac.sensor-active', 'qtplasmac.sensor_active'])
        CALL(['halcmd', 'net', 'plasmac:state', 'plasmac.state-out', 'qtplasmac.plasmac_state'])
        CALL(['halcmd', 'net', 'plasmac:z-height', 'plasmac.z-height', 'qtplasmac.z_height'])
        CALL(['halcmd', 'net', 'plasmac:z-offset-counts', 'qtplasmac.z_offset_counts'])
        CALL(['halcmd', 'net', 'plasmac:offset-set-probe', 'plasmac.offset-set-probe', 'qtplasmac.offset_set_probe'])
        CALL(['halcmd', 'net', 'plasmac:offset-set-scribe', 'plasmac.offset-set-scribe', 'qtplasmac.offset_set_scribe'])

# *** add system hal pin changes here that may affect existing configs ***
# *** these may be removed after auto updating is implemented          ***
        if not hal.pin_has_writer('plasmac.feed-upm'): # if feed-upm is not yet connected in hal
            CALL(['halcmd', 'net', 'plasmac:feed-upm', 'motion.feed-upm', 'plasmac.feed-upm'])

    def init_preferences(self):
        self.mode = self.PREFS.getpref('Mode', 0, int,'GUI_OPTIONS')
        self.autorepeat_skip = self.PREFS.getpref('Autorepeat all', False, bool, 'GUI_OPTIONS')
        self.flash_error = self.PREFS.getpref('Flash error', False, bool,'GUI_OPTIONS')
        self.w.chk_keyboard_shortcuts.setChecked(self.PREFS.getpref('Use keyboard shortcuts', False, bool, 'GUI_OPTIONS'))
        self.w.chk_soft_keyboard.setChecked(self.PREFS.getpref('Use soft keyboard', False, bool, 'GUI_OPTIONS'))
        self.w.chk_overlay.setChecked(self.PREFS.getpref('Show materials', True, bool, 'GUI_OPTIONS'))
        self.w.chk_run_from_line.setChecked(self.PREFS.getpref('Run from line', True, bool, 'GUI_OPTIONS'))
        self.w.chk_tool_tips.setChecked(self.PREFS.getpref('Tool tips', True, bool, 'GUI_OPTIONS'))
        self.w.chk_exit_warning.setChecked(self.PREFS.getpref('Exit warning', True, bool, 'GUI_OPTIONS'))
        self.exitMessage = self.PREFS.getpref('Exit warning text', '', str, 'GUI_OPTIONS')
        self.w.cone_size.setValue(self.PREFS.getpref('Preview cone size', 0.5, float, 'GUI_OPTIONS'))
        self.w.grid_size.setValue(self.PREFS.getpref('Preview grid size', 0.0, float, 'GUI_OPTIONS'))
        self.w.table_zoom_scale.setValue(self.PREFS.getpref('T view zoom scale', 1.0, float, 'GUI_OPTIONS'))
        self.zPlusOverrideJog = self.PREFS.getpref('Override jog inhibit via Z+', False, bool, 'GUI_OPTIONS')
        self.w.color_foregrnd.setStyleSheet('background-color: {}'.format(self.PREFS.getpref('Foreground', '#ffee06', str, 'COLOR_OPTIONS')))
        self.w.color_foregalt.setStyleSheet('background-color: {}'.format(self.PREFS.getpref('Highlight', '#ffee06', str, 'COLOR_OPTIONS')))
        self.w.color_led.setStyleSheet('background-color: {}'.format(self.PREFS.getpref('LED', '#ffee06', str, 'COLOR_OPTIONS')))
        self.w.color_backgrnd.setStyleSheet('background-color: {}'.format(self.PREFS.getpref('Background', '#16160e', str, 'COLOR_OPTIONS')))
        self.w.color_backgalt.setStyleSheet('background-color: {}'.format(self.PREFS.getpref('Background Alt', '#36362e', str, 'COLOR_OPTIONS')))
        self.w.color_frams.setStyleSheet('background-color: {}'.format(self.PREFS.getpref('Frames', '#ffee06', str, 'COLOR_OPTIONS')))
        self.w.color_estop.setStyleSheet('background-color: {}'.format(self.PREFS.getpref('Estop', '#ff0000', str, 'COLOR_OPTIONS')))
        self.w.color_disabled.setStyleSheet('background-color: {}'.format(self.PREFS.getpref('Disabled', '#b0b0b0', str, 'COLOR_OPTIONS')))
        self.w.color_preview.setStyleSheet('background-color: {}'.format(self.PREFS.getpref('Preview', '#000000', str, 'COLOR_OPTIONS')))
        self.lastLoadedProgram = self.w.PREFS_.getpref('RecentPath_0', 'None', str,'BOOK_KEEPING')
        TOOLTIPS.tool_tips_changed(self, self.w)
        self.soft_keyboard()
        self.cone_size_changed(self.w.cone_size.value())
        self.grid_size_changed(self.w.grid_size.value())
        self.set_basic_colors()
        self.w.sd_text.setText(self.exitMessage)

    def hide_widgets(self):
        for b in ['RUN', 'PAUSE', 'ABORT']:
            if self.PREFS.getpref('Hide {}'.format(b.lower()), False, bool,'GUI_OPTIONS'):
                self.w[b.lower()].hide()
                if self.landscape:
                    self.w.machine_frame.setMaximumHeight(self.w.machine_frame.maximumHeight() - 44)
                    self.w.machine_frame.setMinimumHeight(self.w.machine_frame.maximumHeight())

    def init_widgets(self):
        droPos = self.PREFS.getpref('DRO position', 'bottom', str, 'GUI_OPTIONS')
        if droPos.lower() == 'top':
            #designer can change the layout name in the .ui file
            #this will find the name and move the dro to the top
            lay = self.w.dro_gcode_frame.children()[0].objectName()
            self.w[lay].removeWidget(self.w.dro_frame)
            self.w[lay].insertWidget(0,self.w.dro_frame)
        text = _translate('HandlerClass', 'CONTINUOUS')
        self.w.jogincrements.setItemText(0, text)
        self.w.main_tab_widget.setCurrentIndex(self.MAIN)
        self.w.preview_stack.setCurrentIndex(self.PREVIEW)
        self.prevPreviewIndex = self.PREVIEW
        self.w.gcode_stack.setCurrentIndex(self.GCODE)
        self.w.jog_stack.setCurrentIndex(self.JOG)
        self.w.chk_override_limits.setChecked(False)
        self.w.chk_override_limits.setEnabled(False)
        self.w.chk_override_jog.setChecked(False)
        self.w.chk_override_jog.setEnabled(False)
        self.w.thc_enable.setChecked(self.PREFS.getpref('THC enable', True, bool, 'ENABLE_OPTIONS'))
        self.w.cornerlock_enable.setChecked(self.PREFS.getpref('Corner lock enable', True, bool, 'ENABLE_OPTIONS'))
        self.w.voidlock_enable.setChecked(self.PREFS.getpref('Void lock enable', False, bool, 'ENABLE_OPTIONS'))
        self.w.use_auto_volts.setChecked(self.PREFS.getpref('Use auto volts', True, bool, 'ENABLE_OPTIONS'))
        self.w.ohmic_probe_enable.setChecked(self.PREFS.getpref('Ohmic probe enable', False, bool, 'ENABLE_OPTIONS'))
        self.w.thc_auto.setChecked(self.PREFS.getpref('THC auto', False, bool, 'ENABLE_OPTIONS'))
        self.thc_auto_changed(self.w.thc_auto.isChecked())
        self.w.error_label = QLabel()
        self.w.tool_label = STATLABEL()
        self.w.gcodes_label = STATLABEL()
        self.w.mcodes_label = STATLABEL()
        self.w.lbl_tool = STATLABEL()
        self.w.lbl_gcodes = STATLABEL()
        self.w.lbl_mcodes = STATLABEL()
        self.w.statusbar.addPermanentWidget(self.w.error_label, stretch=1)
        self.w.error_label.setObjectName('error_label')
        self.w.statusbar.addPermanentWidget(VLine())
        self.w.statusbar.addPermanentWidget(self.w.tool_label)
        self.w.tool_label.setObjectName('tool_label')
        self.w.tool_label.setText('TOOL: ')
        self.w.statusbar.addPermanentWidget(self.w.lbl_tool)
        self.w.lbl_tool.setObjectName('lbl_tool')
        self.w.statusbar.addPermanentWidget(VLine())
        self.w.statusbar.addPermanentWidget(self.w.gcodes_label)
        self.w.gcodes_label.setObjectName('gcodes_label')
        self.w.gcodes_label.setText('G-CODES: ')
        self.w.statusbar.addPermanentWidget(self.w.lbl_gcodes)
        self.w.lbl_gcodes.setObjectName('lbl_gcodes')
        self.w.statusbar.addPermanentWidget(VLine())
        self.w.statusbar.addPermanentWidget(self.w.mcodes_label)
        self.w.mcodes_label.setObjectName('mcodes_label')
        self.w.mcodes_label.setText('M-CODES: ')
        self.w.statusbar.addPermanentWidget(self.w.lbl_mcodes)
        self.w.lbl_mcodes.setObjectName('lbl_mcodes')
        text = _translate('HandlerClass', 'MOVE')
        self.w.cut_rec_move_label.setText('{}\n{}'.format(text, self.w.kerf_width.text()))
        self.w.filemanager.windowLayout.setContentsMargins(4,0,4,0)
        self.w.filemanager.windowLayout.setSpacing(4)
        # hide load button (redundant to select button)
        self.w.filemanager.loadButton.hide()
        # for copy/paste control if required
        self.w.filemanager.copy_control.hide()
        # add vertical and horizontal scroll bars to the materials QComboBoxs 
        self.w.material_selector.view().setVerticalScrollBarPolicy(Qt.ScrollBarAsNeeded)
        self.w.material_selector.view().setHorizontalScrollBarPolicy(Qt.ScrollBarAsNeeded)
        self.w.conv_material.view().setVerticalScrollBarPolicy(Qt.ScrollBarAsNeeded)
        self.w.conv_material.view().setHorizontalScrollBarPolicy(Qt.ScrollBarAsNeeded)
        self.w.materials_box.view().setVerticalScrollBarPolicy(Qt.ScrollBarAsNeeded)
        self.w.materials_box.view().setHorizontalScrollBarPolicy(Qt.ScrollBarAsNeeded)
        self.w.gcode_display.set_margin_metric(3)
        self.w.gcode_display.setBraceMatching(False)
        self.w.gcode_display.setCaretWidth(0)
        self.w.gcode_display.setCornerWidget(QLabel())
        self.w.gcode_editor.topBox.setContentsMargins(4,4,4,4)
        self.w.gcode_editor.bottomBox.setContentsMargins(4,4,4,4)
        self.w.gcode_editor.set_margin_metric(3)
        self.w.gcode_editor.editor.setBraceMatching(False)
        self.w.gcode_editor.editor.setCaretWidth(4)
        self.w.gcode_editor.editor.setCornerWidget(QLabel())
        self.w.gcode_editor.editMode()
        self.w.gcode_editor.pythonLexerAction.setVisible(False)
        self.w.gcode_editor.gCodeLexerAction.setVisible(False)
        self.w.gcode_editor.label.setText('')
        self.w.gcodegraphics.enable_dro = True
        self.w.gcodegraphics.set_alpha_mode(True)
        self.w.gcodegraphics.setShowOffsets(False)
        self.w.gcodegraphics._font = 'monospace 11'
        self.w.conv_preview.enable_dro = True
        self.w.conv_preview.set_cone_basesize(0.1)
        self.w.conv_preview.set_view('Z')
        self.w.conv_preview.show_tool = False
        self.w.conv_preview.show_limits = False
        self.w.conv_preview.show_small_origin = False
        self.w.conv_preview.set_alpha_mode(True)
        self.w.conv_preview.setShowOffsets(False)
        self.w.conv_preview._font = 'monospace 11'
        self.w.conv_preview.inhibit_selection = True
        self.w.conv_preview.updateGL()
        self.w.conv_preview.setInhibitControls(True)
        self.w.estopButton = self.PREFS.getpref('Estop type', 0, int, 'GUI_OPTIONS')
        if self.w.estopButton == 0:
            self.w.estop.setEnabled(False)
        if self.w.estopButton == 1:
            self.w.estop.hide()
        self.w.camview.cross_color = QtCore.Qt.red
        self.w.camview.cross_pointer_color = QtCore.Qt.red
        self.w.camview.font = QFont('arial,helvetica', 16)
        self.flashState = False
        self.flashRate = 4
        self.flasher = self.flashRate
        self.manualCut = False
        self.jogPreManCut = [False, INFO.DEFAULT_LINEAR_JOG_VEL, 0]
        self.probeTest = False
        self.torchPulse = False
        self.rflSelected = False
        self.fileOpened = False
        self.fileClear = False
        self.error_present = False
        self.laserButtonState = 'laser'
        self.camButtonState = 'markedge'
        self.overlayProgress = QProgressBar(self.w.gcode_display)
        self.overlayProgress.setOrientation(Qt.Vertical)
        self.overlayProgress.setInvertedAppearance(True)
        self.overlayProgress.setFormat('')
        self.overlayProgress.hide()
        self.camNum = self.PREFS.getpref('Camera port', 0, int, 'CAMERA_OFFSET')

    def get_overlay_text(self):
        text = ['']
        if not self.w.chk_overlay.isChecked():
            return text
        scale = 1
        if self.units == 'in' and self.w.dro_z.display_units_mm:
            scale = 25.4
        elif self.units == 'mm' and not self.w.dro_z.display_units_mm:
            scale = 1 / 25.4
        if not self.w.dro_z.display_units_mm:
            fr = 1
            ou = 3
        else:
            fr = 0
            ou = 2
        if '.' in self.w.cut_feed_rate.text() and len(self.w.cut_feed_rate.text().split('.')[0]) > 3:
            text.append('FR: {:.{}f}'.format(float(self.w.cut_feed_rate.text().split('.')[0]) * scale, fr))
        else:
            text.append('FR: {:.{}f}'.format(float(self.w.cut_feed_rate.text()) * scale, fr))
        text.append('PH: {:.{}f}'.format(float(self.w.pierce_height.text()) * scale, ou))
        text.append('PD: {}'.format(self.w.pierce_delay.text()))
        text.append('CH: {:.{}f}'.format(float(self.w.cut_height.text()) * scale, ou))
        text.append('KW: {:.{}f}'.format(float(self.w.kerf_width.text()) * scale, ou))
        if self.pmx485Exists:
            text.append('CA: {}'.format(self.w.cut_amps.text()))
        return text

    def offset_peripherals(self):
        self.camOffsetX = 0.0
        self.camOffsetY = 0.0
        self.laserOffsetX = 0.0
        self.laserOffsetY = 0.0
        self.probeOffsetX = 0.0
        self.probeOffsetY = 0.0
        self.probeDelay = 0.0
        head = _translate('HandlerClass', 'Prefs File Error')
        # laser
        try:
            self.laserOffsetX = self.PREFS.getpref('X axis', 0.0, float, 'LASER_OFFSET')
            self.laserOffsetY = self.PREFS.getpref('Y axis', 0.0, float, 'LASER_OFFSET')
        except:
            self.w.laser.hide()
            msg0 = _translate('HandlerClass', 'Invalid entry for laser offset')
            STATUS.emit('error', linuxcnc.OPERATOR_ERROR, '{}:\n{}\n'.format(head, msg0))
        if self.laserOffsetX or self.laserOffsetY:
            self.w.laser.setEnabled(False)
        else:
            self.w.laser.hide()
        # camera
        try:
            self.camOffsetX = self.PREFS.getpref('X axis', 0.0, float, 'CAMERA_OFFSET')
            self.camOffsetY = self.PREFS.getpref('Y axis', 0.0, float, 'CAMERA_OFFSET')
        except:
            self.w.camera.hide()
            msg0 = _translate('HandlerClass', 'Invalid entry for camera offset')
            STATUS.emit('error', linuxcnc.OPERATOR_ERROR, '{}:\n{}\n'.format(head, msg0))
        if self.camOffsetX or self.camOffsetY:
            self.w.camview.set_camnum(self.camNum)
            self.w.camera.setEnabled(False)
        else:
            self.w.camera.hide()
        # probing
        try:
            self.probeOffsetX = self.PREFS.getpref('X axis', 0.0, float, 'OFFSET_PROBING')
            self.probeOffsetY = self.PREFS.getpref('Y axis', 0.0, float, 'OFFSET_PROBING')
            self.probeDelay = self.PREFS.getpref('Delay', 0.0, float, 'OFFSET_PROBING')
        except:
            self.w.offset_feed_rate.hide()
            self.w.offset_feed_rate_lbl.hide()
            msg0 = _translate('HandlerClass', 'Invalid entry for probe offset')
            STATUS.emit('error', linuxcnc.OPERATOR_ERROR, '{}:\n{}\n'.format(head, msg0))
        if not self.probeOffsetX and not self.probeOffsetY:
            self.w.offset_feed_rate.hide()
            self.w.offset_feed_rate_lbl.hide()

# called by the modified closeEvent function in this handler
    def closing_cleanup__(self):
        # disconnect powermax
        self.w.pmx485_enable.setChecked(False)
        # close soft keyboard
        self.vkb_hide()
        # turn autorepeat back on for the OS
        self.autorepeat_keys(True)
        # save the log files
        self.save_logfile(5)
        # save preferences
        if not self.PREFS: return
        self.PREFS.putpref('Use keyboard shortcuts', self.w.chk_keyboard_shortcuts.isChecked(), bool, 'GUI_OPTIONS')
        self.PREFS.putpref('Use soft keyboard', self.w.chk_soft_keyboard.isChecked(), bool, 'GUI_OPTIONS')
        self.PREFS.putpref('Show materials', self.w.chk_overlay.isChecked(), bool, 'GUI_OPTIONS')
        self.PREFS.putpref('Run from line', self.w.chk_run_from_line.isChecked(), bool, 'GUI_OPTIONS')
        self.PREFS.putpref('Tool tips', self.w.chk_tool_tips.isChecked(), bool, 'GUI_OPTIONS')
        self.PREFS.putpref('Exit warning', self.w.chk_exit_warning.isChecked(), bool, 'GUI_OPTIONS')
        self.PREFS.putpref('Exit warning text', self.exitMessage, str, 'GUI_OPTIONS')
        self.PREFS.putpref('Preview cone size', self.w.cone_size.value(), float, 'GUI_OPTIONS')
        self.PREFS.putpref('Preview grid size', self.w.grid_size.value(), float, 'GUI_OPTIONS')
        self.PREFS.putpref('T view zoom scale', self.w.table_zoom_scale.value(), float, 'GUI_OPTIONS')
        self.PREFS.putpref('THC auto', self.w.thc_auto.isChecked(), bool, 'ENABLE_OPTIONS')
        self.PREFS.putpref('Override jog inhibit via Z+', self.zPlusOverrideJog, bool, 'GUI_OPTIONS')
        self.PREFS.putpref('THC enable', self.w.thc_enable.isChecked(), bool, 'ENABLE_OPTIONS')
        self.PREFS.putpref('Corner lock enable', self.w.cornerlock_enable.isChecked(), bool, 'ENABLE_OPTIONS')
        self.PREFS.putpref('Void lock enable', self.w.voidlock_enable.isChecked(), bool, 'ENABLE_OPTIONS')
        self.PREFS.putpref('Use auto volts', self.w.use_auto_volts.isChecked(), bool, 'ENABLE_OPTIONS')
        self.PREFS.putpref('Ohmic probe enable', self.w.ohmic_probe_enable.isChecked(), bool, 'ENABLE_OPTIONS')

    def save_logfile(self, numLogs):
            logPre = 'machine_log_'
            logFiles = []
            logFiles = [f for f in os.listdir(self.PATHS.CONFIGPATH) if f.startswith(logPre)]
            logFiles.sort()
            if len(logFiles) > (numLogs - 1):
                for f in range(0, len(logFiles) - (numLogs - 1)):
                    os.remove(logFiles[0])
                    logFiles = logFiles[1:]
            text = self.w.machinelog.toPlainText()
            logName = '{}/{}{}.txt'.format(self.PATHS.CONFIGPATH, logPre, time.strftime('%y-%m-%d_%H-%M-%S'))
            with open(logName, 'w') as f:
                f.write(text)

# called by qt_makegui.py
    def processed_key_event__(self,receiver,event,is_pressed,key,code,shift,cntrl):
        # when typing in MDI, we don't want keybinding to call functions
        # so we catch and process the events directly.
        # We do want ESC, F1 and F2 to call keybinding functions though
        if code not in(Qt.Key_Escape, Qt.Key_F1, Qt.Key_F2):
            # search for the top widget of whatever widget received the event
            # then check if it's one we want the keypress events to go to
            flag = False
            conversational = False
            mdiBlank = False
            receiver2 = receiver
            while receiver2 is not None and not flag:
                if isinstance(receiver2, QtWidgets.QDialog):
                    flag = True
                    break
                if isinstance(receiver2, QtWidgets.QListView):
                    flag = True
                    break
                if isinstance(receiver2, FILE_MAN):
                    flag = True
                    break
                if isinstance(receiver2, MDI_LINE):
                    if self.w.mdihistory.MDILine.text().rstrip() == '':
                        mdiBlank = True
                    flag = True
                    break
                if isinstance(receiver2, MDI_HISTORY):
                    if self.w.mdihistory.MDILine.text().rstrip() == '':
                        mdiBlank = True
                    flag = True
                    break
                if isinstance(receiver2, EDITOR):
                    flag = True
                    break
                if isinstance(receiver2, DOUBLESCALE):
                    flag = True
                    break
                if isinstance(receiver2, OFFSETVIEW):
                    flag = True
                    break
                if self.w.main_tab_widget.currentIndex() == self.CONVERSATIONAL and \
                   (isinstance(receiver2, QtWidgets.QLineEdit) or \
                   isinstance(receiver2, QtWidgets.QComboBox) or \
                   isinstance(receiver2, QtWidgets.QPushButton) or \
                   isinstance(receiver2, QtWidgets.QRadioButton)):
                    conversational = True
                    flag = True
                    break
                if self.w.main_tab_widget.currentIndex() == self.SETTINGS:
                    flag = True
                    break
                receiver2 = receiver2.parent()
            if flag:
                if is_pressed:
                    if conversational and (code == Qt.Key_Tab or code == Qt.Key_BackTab):
                        self.keyPressEvent(event)
                    else:
                        receiver.keyPressEvent(event)
                    if mdiBlank and (code == Qt.Key_Return or code == Qt.Key_Enter):
                        self.keyPressEvent(event)
                    event.accept()
                    return True
                else:
                    event.accept()
                    return True
        if event.isAutoRepeat():
            return True
        return KEYBIND.manage_function_calls(self, event, is_pressed, key, shift, cntrl)

    def size_changed(self, object):
        bHeight = self.w.file_edit.height() + 4
        rows = int((object.height() - 24) / bHeight)
        if self.landscape:
            if rows == 4:
                self.buttons_hide(7, 20)
            elif rows == 5:
                self.buttons_hide(9, 20)
                self.buttons_show(7, 8)
            elif rows == 6:
                self.buttons_hide(11, 20)
                self.buttons_show(7, 10)
            elif rows == 7:
                self.buttons_hide(13, 20)
                self.buttons_show(7, 12)
            elif rows == 8:
                self.buttons_hide(15, 20)
                self.buttons_show(7, 14)
            elif rows == 9:
                self.buttons_hide(17, 20)
                self.buttons_show(7, 16)
            elif rows == 10:
                self.buttons_hide(19, 20)
                self.buttons_show(7, 18)
            else:
                self.buttons_show(7, 20)
        else:
            if rows == 15:
                self.buttons_hide(16, 20)
                self.buttons_show(9, 15)
            if rows == 16:
                self.buttons_hide(17, 20)
                self.buttons_show(9, 16)
            elif rows == 17:
                self.buttons_hide(18, 20)
                self.buttons_show(9, 17)
            elif rows == 18:
                self.buttons_hide(19, 20)
                self.buttons_show(9, 18)
            elif rows == 19:
                self.buttons_hide(19, 20)
                self.buttons_show(9, 19)
            else:
                self.buttons_show(9, 20)

    def buttons_hide(self, first, last):
        for b in range(first, last + 1):
            self.w['button_{}'.format(b)].hide()

    def buttons_show(self, first, last):
        for b in range(first, last + 1):
            self.w['button_{}'.format(b)].show()


#########################################################################################################################
# CALLBACKS FROM STATUS #
#########################################################################################################################
    def estop_state(self, state):
        if state:
            self.w.power.setChecked(False)
            self.w.power.setEnabled(False)
            if not self.firstRun:
                log = _translate('HandlerClass', 'Emergency stop pressed')
                STATUS.emit('update-machine-log', log, 'TIME')
        else:
            self.w.power.setEnabled(True)
            if not self.firstRun:
                log = _translate('HandlerClass', 'Emergency stop cleared')
                STATUS.emit('update-machine-log', log, 'TIME')

    def power_state(self, state):
        if state:
            self.w.power.setChecked(True)
            self.set_buttons_state([self.machineOnList, self.idleOnList], True)
            if self.tpButton and not self.w.torch_enable.isChecked():
                self.w[self.tpButton].setEnabled(False)
            if self.otButton and not self.w.ohmic_probe_enable.isChecked():
                self.w[self.otButton].setEnabled(False)
            if STATUS.is_all_homed():
                self.set_buttons_state([self.idleHomedList], True)
                if self.convBlockLoaded.get():
                    self.wcs_rotation('set')
            else:
                self.set_buttons_state([self.idleHomedList], False)
            if not self.firstRun:
                log = _translate('HandlerClass', 'GUI power on')
                STATUS.emit('update-machine-log', log, 'TIME')
        else:
            self.w.power.setChecked(False)
            self.set_buttons_state([self.machineOnList, self.idleOnList, self.idleHomedList], False)
            if self.ptButton and hal.get_value('plasmac.probe-test'):
                self.probe_test(False)
            if not self.firstRun:
                log = _translate('HandlerClass', 'GUI power off')
                STATUS.emit('update-machine-log', log, 'TIME')
        self.set_run_button_state()
        self.set_jog_button_state()

    def interp_idle(self, obj):
        hal.set_p('plasmac.consumable-change', '0')
        if self.single_cut_request:
            self.single_cut_request = False
            if self.oldFile and self.fileOpened:
                self.remove_temp_materials()
                ACTION.OPEN_PROGRAM(self.oldFile)
            else:
                self.fileOpened = True
                self.file_clear_clicked()
            self.w[self.scButton].setEnabled(True)
            if self.g91:
                ACTION.CALL_MDI_WAIT('G91')
        if not self.manualCut:
            self.set_buttons_state([self.idleList], True)
        if self.lastLoadedProgram == 'None':
            self.w.file_reload.setEnabled(False)
        if STATUS.machine_is_on() and not self.manualCut:
            self.set_buttons_state([self.idleOnList], True)
            if self.tpButton and not self.w.torch_enable.isChecked():
                self.w[self.tpButton].setEnabled(False)
            if self.otButton and not self.w.ohmic_probe_enable.isChecked():
                self.w[self.otButton].setEnabled(False)
            if STATUS.is_all_homed():
                self.set_buttons_state([self.idleHomedList], True)
            else:
                self.set_buttons_state([self.idleHomedList], False)
        else:
            self.set_buttons_state([self.idleOnList, self.idleHomedList], False)
        self.w.jog_stack.setCurrentIndex(self.JOG)
        self.w.abort.setEnabled(False)
        if self.ccButton:
            self.button_normal(self.ccButton)
        self.set_tab_jog_states(True)
        self.set_run_button_state()
        self.set_jog_button_state()
        if self.jobRunning and obj:
            if self.w.torch_enable.isChecked():
                self.statistics_save()
            else:
                self.jobRunning = False
            log = _translate('HandlerClass', 'Machine idle')
            STATUS.emit('update-machine-log', log, 'TIME')
            self.statistics_show()
        ACTION.SET_MANUAL_MODE()

    def set_run_button_state(self):
        if STATUS.machine_is_on() and STATUS.is_all_homed() and \
           STATUS.is_interp_idle() and not self.offsetsActivePin.get() and \
           self.plasmacStatePin.get() == 0 and not self.boundsError['loaded'] and not self.fileClear:
            if self.w.gcode_display.lines() > 1:
                self.w.run.setEnabled(True)
                if self.frButton:
                    self.w[self.frButton].setEnabled(True)
            if self.manualCut:
                self.manualCut = False
                self.set_mc_states(True)
            if self.probeTest:
                self.set_tab_jog_states(True)
                self.probeTest = False
            self.set_buttons_state([self.idleList, self.idleOnList, self.idleHomedList], True)
            self.w.abort.setEnabled(False)
        else:
            self.w.run.setEnabled(False)
            if self.frButton:
                self.w[self.frButton].setEnabled(False)

    def set_jog_button_state(self):
        if STATUS.machine_is_on() and STATUS.is_interp_idle() and not self.offsetsActivePin.get():
            for widget in self.jogButtonList:
                self.w[widget].setEnabled(True)
            if STATUS.is_all_homed():
                for widget in self.jogSyncList:
                    self.w[widget].setEnabled(True)
            else:
                for widget in self.jogSyncList:
                    self.w[widget].setEnabled(False)
        else:
            for widget in self.jogButtonList:
                self.w[widget].setEnabled(False)
            for widget in self.jogSyncList:
                self.w[widget].setEnabled(False)

    def interp_paused(self, obj):
        pass

    def interp_running(self, obj):
        self.w.run.setEnabled(False)
        if self.frButton:
            self.w[self.frButton].setEnabled(False)
        self.set_buttons_state([self.idleList, self.idleOnList, self.idleHomedList], False)
        self.w.abort.setEnabled(True)
        self.w.height_lower.setEnabled(True)
        self.w.height_raise.setEnabled(True)
        self.w.height_reset.setEnabled(True)
        if STATUS.is_auto_mode() and self.w.gcode_stack.currentIndex() != self.GCODE:
            self.w.gcode_stack.setCurrentIndex(self.GCODE)
        self.set_tab_jog_states(False)
        self.set_jog_button_state()

    def interp_reading(self, obj):
        pass

    def interp_waiting(self, obj):
        pass

    def pause_changed(self, obj, state):
        if hal.get_value('plasmac.paused-motion') or hal.get_value('plasmac.cut-recovering'):
            if state:
                self.w.wcs_button.setEnabled(False)
            if hal.get_value('plasmac.program-is-paused'):
                if self.tpButton and self.w.torch_enable.isChecked():
                    self.w[self.tpButton].setEnabled(True)
                if self.otButton and self.w.ohmic_probe_enable.isChecked():
                    self.w[self.otButton].setEnabled(True)
            elif not hal.get_value('plasmac.program-is-paused') and not hal.get_value('plasmac.paused-motion'):
                if self.tpButton:
                    self.w[self.tpButton].setEnabled(False)
                if self.otButton:
                    self.w[self.otButton].setEnabled(False)
            return
        if state:
            # time delay workaround to ensure userspace pins/variables have time to set
            time.sleep(0.1)
            if self.ccButton and hal.get_value('plasmac.stop-type-out'):
                self.w[self.ccButton].setEnabled(True)
            if self.tpButton and self.w.torch_enable.isChecked():
                self.w[self.tpButton].setEnabled(True)
            if self.otButton and self.w.ohmic_probe_enable.isChecked():
                self.w[self.otButton].setEnabled(True)
            self.w.wcs_button.setEnabled(False)
            self.set_tab_jog_states(True)
            log = _translate('HandlerClass', 'Cycle paused')
            STATUS.emit('update-machine-log', log, 'TIME')
        else:
            self.w.jog_stack.setCurrentIndex(self.JOG)
            if self.ccButton:
                self.w[self.ccButton].setEnabled(False)
            if self.tpButton and STATUS.is_auto_running():
                self.w[self.tpButton].setEnabled(False)
            if self.otButton and STATUS.is_auto_running():
                self.w[self.otButton].setEnabled(False)
            if STATUS.is_auto_running():
                self.set_tab_jog_states(False)

    def jog_rate_changed(self, object, value):
        msg0 = _translate('HandlerClass', 'JOG')
        self.w.jogs_label.setText('{}\n{:.0f}'.format(msg0, STATUS.get_jograte()))

    def progress_changed(self, object, percent):
        if percent < 0:
            self.overlayProgress.setValue(0)
            self.overlayProgress.hide()
            self.w.gcode_display.setHorizontalScrollBarPolicy(Qt.ScrollBarAsNeeded)
            self.w.gcode_display.setVerticalScrollBarPolicy(Qt.ScrollBarAsNeeded)
        else:
            self.overlayProgress.setValue(percent)
            self.overlayProgress.show()
            self.overlayProgress.setFixedHeight(self.w.gcode_display.geometry().height())
            self.overlayProgress.move(self.w.gcode_display.geometry().width() - 20, 0)
            self.w.gcode_display.setHorizontalScrollBarPolicy(Qt.ScrollBarAlwaysOff)
            self.w.gcode_display.setVerticalScrollBarPolicy(Qt.ScrollBarAlwaysOff)

    def user_system_changed(self, obj, data):
        sys = self.systemList[int(data)]
        self.w.wcs_button.setText('WCS\n{}'.format(sys))
        if ACTION.prefilter_path:
            self.file_reload_clicked()

    def file_loaded(self, obj, filename):
        if os.path.basename(filename).count('.') > 1:
            self.lastLoadedProgram = ''
            return
        if filename is not None:
            self.overlayProgress.setValue(0)
            if not any(name in filename for name in ['qtplasmac_program_clear', 'single_cut']):
                self.lastLoadedProgram = filename
            if not self.cameraOn:
                self.preview_index_return(self.w.preview_stack.currentIndex())
            self.w.file_open.setText(os.path.basename(filename))
            self.fileOpened = True
            text = _translate('HandlerClass', 'EDIT')
            self.w.edit_label.setText('{}: {}'.format(text, filename))
            if self.w.gcode_stack.currentIndex() != self.GCODE:
                self.w.gcode_stack.setCurrentIndex(self.GCODE)
            self.w.file_reload.setEnabled(True)
        self.w.gcodegraphics.logger.clear()
        self.w.gcodegraphics.clear_highlight()
        if self.preRflFile and self.preRflFile != ACTION.prefilter_path:
            self.rflActive = False
            self.startLine = 0
            self.preRflFile = ''
        msgList, units, xMin, yMin, xMax, yMax = self.bounds_check('loaded', 0, 0)
        if self.boundsError['loaded']:
            head = _translate('HandlerClass', 'Axis Limit Error')
            msgs = ''
            for n in range(0, len(msgList), 3):
                if msgList[n + 1] == 'MAX':
                    msg0 = _translate('HandlerClass', 'move would exceed the maximum limit by')
                else:
                    msg0 = _translate('HandlerClass', 'move would exceed the minimum limit by')
                fmt = '\n{} {} {}{}' if msgs else '{} {} {}{}'
                msgs += fmt.format(msgList[n], msg0, msgList[n + 2], units)
            STATUS.emit('error', linuxcnc.OPERATOR_ERROR, '{}:\n{}\n'.format(head, msgs))
            self.set_run_button_state()
            if self.single_cut_request:
                self.single_cut_request = False
                if self.oldFile and not 'single_cut' in self.oldFile:
                    self.remove_temp_materials()
                    ACTION.OPEN_PROGRAM(self.oldFile)
                    self.set_run_button_state()
                self.w[self.scButton].setEnabled(True)
                self.w.run.setEnabled(False)
        else:
            if self.single_cut_request:
                ACTION.RUN()
            self.set_run_button_state()
            if self.fileClear:
                self.fileClear = False
                self.fileOpened = False
                text = _translate('HandlerClass', 'OPEN')
                self.w.file_open.setText(text)
                text = _translate('HandlerClass', 'EDIT')
                self.w.edit_label.setText('{}'.format(text))
                self.w.gcode_editor.editor.new_text()
                self.w.gcode_editor.editor.setModified(False)
                self.w.gcode_display.new_text()
                self.w.gcode_display.set_margin_metric(3)
                self.w.gcode_editor.set_margin_metric(3)
        ACTION.SET_MANUAL_MODE()
        if not len(self.w.gcode_display.text()):
            self.w.gcode_display.setHorizontalScrollBarPolicy(Qt.ScrollBarAlwaysOff)
        if self.w.main_tab_widget.currentIndex() != self.MAIN:
            self.w.main_tab_widget.setCurrentIndex(self.MAIN)
        # forces the view to remain "table view" if T is checked when a file is loaded
        if self.fileOpened:
            if self.w.view_t.isChecked():
                self.view_t_pressed()
        else:
            self.view_t_pressed()
        if not 'single_cut.ngc' in filename:
            self.preSingleCutMaterial = None
        # remove unused temporary materials from comboboxes
        self.getMaterialBusy = True
        if int(self.w.materials_box.currentText().split(": ", 1)[0]) not in self.materialList:
            self.change_material(self.defaultMaterial)
        for idx in range(self.w.materials_box.count() - 1, -1, -1):
            matNum = int(self.w.materials_box.itemText(idx).split(': ', 1)[0])
            if matNum < 1000000:
                break
            if matNum not in self.materialList:
                self.w.materials_box.removeItem(idx)
                self.w.material_selector.removeItem(idx)
                self.w.conv_material.removeItem(idx)
        self.getMaterialBusy = False

    def joints_all_homed(self, obj):
        self.interp_idle(None)
        if not self.firstHoming:
            ACTION.CALL_MDI_WAIT('T0 M6')
            ACTION.SET_MANUAL_MODE()
            self.firstHoming = True
        self.w.gcodegraphics.updateGL()
        self.w.conv_preview.updateGL()
        log = _translate('HandlerClass', 'Machine homed')
        STATUS.emit('update-machine-log', log, 'TIME')

    def joint_homed(self, obj, joint):
        dro = self.coordinates[int(joint)]
        self.w['dro_{}'.format(dro)].setProperty('homed', True)
        self.w['dro_{}'.format(dro)].setStyle(self.w['dro_{}'.format(dro)].style())
        self.w['dro_label_{}'.format(dro)].setProperty('homed', True)
        self.w['dro_label_{}'.format(dro)].setStyle(self.w['dro_label_{}'.format(dro)].style())
        self.w.update
        STATUS.emit('dro-reference-change-request', 1)
        self.w.gcodegraphics.logger.clear()

    def joint_unhomed(self, obj, joints):
        for joint in joints:
            dro = self.coordinates[int(joint)]
            self.w['dro_{}'.format(dro)].setProperty('homed', False)
            self.w['dro_{}'.format(dro)].setStyle(self.w['dro_{}'.format(dro)].style())
            self.w['dro_label_{}'.format(dro)].setProperty('homed', False)
            self.w['dro_label_{}'.format(dro)].setStyle(self.w['dro_label_{}'.format(dro)].style())
        if len(joints) < len(self.coordinates):
            self.w.home_all.setEnabled(True)
        self.w.update
        STATUS.emit('dro-reference-change-request', 1)
        self.interp_idle(None)
        self.w.gcodegraphics.updateGL()
        self.w.conv_preview.updateGL()

    def hard_limit_tripped(self, obj, tripped, list_of_tripped):
        self.w.chk_override_limits.setEnabled(tripped)
        if not tripped:
            self.w.chk_override_limits.setChecked(False)

    def jog_inhibited_changed(self, state):
        if state:
            self.w.chk_override_jog.setEnabled(state)
            self.w.releaseKeyboard()
        else:
           if not self.w.led_float_switch.hal_pin.get() and not self.ohmicLedInPin.get() and \
                                                            not self.w.led_breakaway_switch.hal_pin.get():
                self.w.chk_override_jog.setChecked(False)
                hal.set_p('plasmac.override-jog', '0')

    def sensor_active_changed(self, state):
        if not state:
            self.w.chk_override_jog.setEnabled(False)
            self.w.chk_override_jog.setChecked(False)
            hal.set_p('plasmac.override-jog', str(state))

    def z_offset_changed(self, height):
        if STATUS.is_interp_paused() and not height:
            if(hal.get_value('plasmac.stop-type-out') or hal.get_value('plasmac.cut-recovering')):
                self.w.set_cut_recovery()
                self.w.laser.setEnabled(True)

    def override_jog_changed(self, state):
        if state:
            hal.set_p('plasmac.override-jog', '1')
        else:
            hal.set_p('plasmac.override-jog', '0')

    def tool_changed(self, obj, tool):
        if tool == 0:
            self.w.lbl_tool.setText('TORCH')
        elif tool == 1:
            self.w.lbl_tool.setText('SCRIBE')
        else:
            self.w.lbl_tool.setText('UNKNOWN')

    def gcodes_changed(self, obj, cod):
        if self.units == 'in' and STATUS.is_metric_mode():
            self.droScale = 25.4
            self.gcodeScalePin.set(25.4)
        elif self.units == 'mm' and not STATUS.is_metric_mode():
            self.droScale = 1 / 25.4
            self.gcodeScalePin.set(1 / 25.4)
        else:
            self.droScale = 1
            self.gcodeScalePin.set(1)
        self.w.lbl_gcodes.setText('{}'.format(cod))

    def mcodes_changed(self, obj, cod):
        self.w.lbl_mcodes.setText('{}'.format(cod))

    def metric_mode_changed(self, obj, state):
        self.w.gcodegraphics.updateGL()

    def set_start_line(self, line):
        if self.fileOpened:
            if self.w.chk_run_from_line.isChecked():
                if self.w.sender():
                    if self.w.sender().objectName() == 'gcode_editor_display':
                        return
                if line > 1:
                    msg0 = _translate('HandlerClass', 'SELECTED')
                    self.w.run.setText('{} {}'.format(msg0, line))
                    self.runText = '{} {}'.format(msg0, line)
                    self.rflSelected = True
                    self.startLine = line - 1
                elif self.rflActive:
                    txt0 = _translate('HandlerClass', 'RUN FROM LINE')
                    txt1 = _translate('HandlerClass', 'CYCLE START')
                    self.runText = '{}\n{}'.format(txt0, txt1)
                    self.rflSelected = False
                else:
                    self.startLine = 0
                    self.rflSelected = False
                    self.w.gcodegraphics.clear_highlight()
            if line < 1:
                self.w.gcode_display.setCursorPosition(0, 0)
                self.w.gcode_display.moveMarker(0)

    def update_gcode_properties(self, props):
        if props:
            self.gcodeProps = props
            if props['gcode_units'] == 'in':
                STATUS.emit('metric-mode-changed', False)
            else:
                STATUS.emit('metric-mode-changed', True)

    def error_update(self, obj, kind, error):
        if not self.realTimeDelay:
            if kind == linuxcnc.OPERATOR_ERROR:
                self.error_status(True)
                self.mdiError = True
            if kind == linuxcnc.NML_ERROR:
                self.error_status(True)


#########################################################################################################################
# CALLBACKS FROM FORM #
#########################################################################################################################
    def ext_run(self, state):
        if self.w.run.isEnabled() and state:
            self.run_clicked()

    def ext_abort(self, state):
        if self.w.abort.isEnabled() and state:
            self.abort_pressed()

    def ext_pause(self, state):
        if self.w.pause.isEnabled() and state:
            ACTION.PAUSE()

    def ext_touch_off(self, state):
        if self.w.touch_xy.isEnabled() and state:
            self.touch_xy_clicked()

    def ext_laser_touch_off(self, state):
        if self.w.laser.isVisible():
            if state:
                self.extLaserButton = True
                self.laser_pressed()
            else:
                self.extLaserButton = False
                self.laser_clicked()

    def ext_laser_toggle(self, state):
        if self.w.laser.isVisible() and state:
            self.laserOnPin.set(not self.laserOnPin.get())

    def ext_jog_slow(self, state):
        if self.w.jog_slow.isEnabled() and state:
            self.jog_slow_pressed(True)

    def ext_run_pause(self, state):
        if self.w.run.isEnabled() and state:
            self.run_clicked()
        elif self.w.pause.isEnabled() and state:
            ACTION.PAUSE()

    def power_button(self, action, state):
        if action == 'pressed':
            self.shutdownTimer.start(self.shutdownTime)
        elif action == 'released':
            self.shutdownTimer.stop()
        elif action == 'clicked':
            if STATUS.estop_is_clear():
                ACTION.SET_MACHINE_STATE(not STATUS.machine_is_on())
            else:
                self.w.power.setChecked(False)
        elif action == 'external' and self.w.power.isEnabled() and not self.firstRun:
            if state:
                self.shutdownTimer.start(self.shutdownTime)
                self.w.power.setDown(True)
            else:
                self.shutdownTimer.stop()
                self.w.power.setDown(False)
                self.w.power.click()

    def run_clicked(self):
        if self.convBlockLoaded.get():
            self.wcs_rotation('get')
        if self.startLine and self.rflSelected:
            self.w.run.setEnabled(False)
            if self.frButton:
                self.w[self.frButton].setEnabled(False)
            self.rflActive = True
            self.rflSelected = False
            if self.developmentPin.get():
                reload(RFL)
            head = _translate('HandlerClass', 'Gcode Error')
            data = RFL.run_from_line_get(self.lastLoadedProgram, self.startLine)
            # cannot do run from line within a subroutine or if using cutter compensation
            if data['error']:
                if data['compError']:
                    msg0 = _translate('HandlerClass', 'Cannot run from line while')
                    msg1 = _translate('HandlerClass', 'cutter compensation is active')
                    STATUS.emit('error', linuxcnc.OPERATOR_ERROR, '{}:\n{}\n{}\n'.format(head, msg0, msg1))
                if data['subError']:
                    msg0 = _translate('HandlerClass', 'Cannot do run from line')
                    msg1 = _translate('HandlerClass', 'inside subroutine')
                    msg2 = ''
                    for sub in data['subError']:
                        msg2 += ' {}'.format(sub)
                    STATUS.emit('error', linuxcnc.OPERATOR_ERROR, '{}:\n{}\n{}{}\n'.format(head, msg0, msg1, msg2))
                self.clear_rfl()
                self.set_run_button_state()
            else:
                # get user input
                userInput = self.dialog_run_from_line()
                # rfl cancel clicked
                if userInput['cancel']:
                    if 'rfl.ngc' in self.lastLoadedProgram:
                        self.set_start_line(-1)
                    else:
                        self.clear_rfl()
                    self.set_run_button_state()
                else:
                    # rfl load clicked
                    rflFile = '{}rfl.ngc'.format(self.tmpPath)
                    result = RFL.run_from_line_set(rflFile, data, userInput, self.unitsPerMm)
                    # leadin cannot be used
                    if result['error']:
                        msg0 = _translate('HandlerClass', 'Unable to calculate a leadin for this cut')
                        msg1 = _translate('HandlerClass', 'Program will run from selected line with no leadin applied')
                        STATUS.emit('error', linuxcnc.OPERATOR_ERROR, '{}:\n{}\n{}\n'.format(head, msg0, msg1))
                    # load rfl file
                    if ACTION.prefilter_path or self.lastLoadedProgram != 'None':
                        self.preRflFile = ACTION.prefilter_path or self.lastLoadedProgram
                    ACTION.OPEN_PROGRAM(rflFile)
                    ACTION.prefilter_path = self.preRflFile
                    self.set_run_button_state()
                    txt0 = _translate('HandlerClass', 'RUN FROM LINE')
                    txt1 = _translate('HandlerClass', 'CYCLE START')
                    self.runText = '{}\n{}'.format(txt0, txt1)
                    log = _translate('HandlerClass', 'Run from line loaded')
                    log1 = _translate('HandlerClass', 'Start line')
                    STATUS.emit('update-machine-log', '{} - {}: {}'.format(log, log1, (self.startLine + 1)), 'TIME')
        elif not self.run_critical_check():
            self.jobRunning = True
            ACTION.RUN(0)
            log = _translate('HandlerClass', 'Cycle started')
            if self.w.torch_enable.isChecked():
                log1 = _translate('HandlerClass', 'Torch enabled')
            else:
                log1 = _translate('HandlerClass', 'Torch disabled')
            STATUS.emit('update-machine-log', '{} - {}'.format(log, log1), 'TIME')

    def abort_pressed(self):
        if self.manualCut:
            ACTION.SET_SPINDLE_STOP(0)
            if self.mcButton:
                self.button_normal(self.mcButton)
                self.w[self.mcButton].setEnabled(False)
            self.w.abort.setEnabled(False)
            log = _translate('HandlerClass', 'Manual cut aborted')
            STATUS.emit('update-machine-log', log, 'TIME')
            return
        elif self.probeTest:
            self.probe_test_stop()
            log = _translate('HandlerClass', 'Probe test aborted')
            STATUS.emit('update-machine-log', log, 'TIME')
            return
        elif self.torchPulse:
            self.torch_pulse(True)
            log = _translate('HandlerClass', 'Torch pulse aborted')
            STATUS.emit('update-machine-log', log, 'TIME')
        else:
            ACTION.ABORT()
            if hal.get_value('plasmac.cut-recovery'):
                hal.set_p('plasmac.cut-recovery', '0')
                self.laserOnPin.set(0)
            self.interp_idle(None)
            if self.convBlockLoaded.get():
                self.wcs_rotation('set')
            log = _translate('HandlerClass', 'Cycle aborted')
            STATUS.emit('update-machine-log', log, 'TIME')

    def pause_pressed(self):
        if hal.get_value('plasmac.cut-recovering'):
            self.w.jog_stack.setCurrentIndex(self.JOG)
            self.laserOnPin.set(0)
        self.cancelWait = False
        self.w.laser.setEnabled(False)
        if STATUS.is_auto_paused():
            log = _translate('HandlerClass', 'Cycle resumed')
            STATUS.emit('update-machine-log', log, 'TIME')

    def user_button_pressed(self, button):
        self.user_button_down(button)

    def user_button_released(self, button):
        self.user_button_up(button)

    def height_ovr_pressed(self, state, height):
        if state:
            if height:
                self.heightOvr += height * self.w.thc_threshold.value()
            else:
                self.heightOvr = 0
        if self.heightOvr < -9:
            self.heightOvr = -9
        if self.heightOvr > 9:
            self.heightOvr = 9
        self.heightOverridePin.set(self.heightOvr)
        self.w.height_ovr_label.setText('{:.2f}'.format(self.heightOvr))

    def height_ovr_encoder(self,value):
        if (value != self.old_ovr_counts and self.extHeightOvrCountEnablePin.get()):
            self.heightOvr += (value-self.old_ovr_counts) * self.w.thc_threshold.value() * self.heightOvrScale
            if self.heightOvr < -9:
                self.heightOvr = -9
            if self.heightOvr > 9:
                self.heightOvr = 9
            self.heightOverridePin.set(self.heightOvr)
            self.w.height_ovr_label.setText('{:.2f}'.format(self.heightOvr))
        self.old_ovr_counts = value

    def height_ovr_scale_change(self,value):
        if value:self.heightOvrScale = value

    def touch_xy_clicked(self):
        self.touch_off_xy(0, 0)
        self.w.gcodegraphics.logger.clear()

    def setup_feed_rate_changed(self):
        if self.w.probe_feed_rate.value() > self.w.setup_feed_rate.value():
            self.w.probe_feed_rate.setValue(self.w.setup_feed_rate.value())
        self.w.probe_feed_rate.setMaximum(self.w.setup_feed_rate.value())

    def save_plasma_clicked(self):
        self.save_plasma_parameters()

    def reload_plasma_clicked(self):
        self.load_plasma_parameters()

    def backup_clicked(self):
        self.save_logfile(6)
        bkpPath = '{}'.format(os.path.expanduser('~'))
        bkpName = '{}_V{}_{}.tar.gz'.format(self.machineName, VERSION, time.strftime('%y-%m-%d_%H-%M-%S'))
        tmpFile = os.path.join(self.PATHS.CONFIGPATH, 'config_info.txt')
        lcncInfo = (Popen('linuxcnc_info -s', stdout=PIPE, stderr=PIPE, shell=True).communicate()[0]).decode('utf-8')
        network = (Popen('lspci | grep -i net', stdout=PIPE, stderr=PIPE, shell=True).communicate()[0]).decode('utf-8')
        with open(tmpFile, 'a') as outFile:
            if network:
                outFile.write('lspci | grep -i net:\n{}\n'.format(network))
            else:
                outFile.write('Unknown error with "lspci | grep -i net" command\n\n')
            if lcncInfo:
                outFile.write('linuxcnc_info:\n')
                try:
                    with open('/tmp/linuxcnc_info.txt', 'r') as inFile:
                        for line in inFile:
                            outFile.write(line)
                except:
                    outFile.write("Unknown error opening /tmp/linuxcnc_info.txt\n")
            else:
                outFile.write('Unknown error creating /tmp/linuxcnc_info.txt\n')
        with tarfile.open('{}/{}'.format(bkpPath, bkpName), mode='w:gz', ) as archive:
            archive.add('{}'.format(self.PATHS.CONFIGPATH))
        try:
            os.remove(tmpFile)
        except:
            log = _translate('HandlerClass', 'Unknown error removing')
            STATUS.emit('update-machine-log', '{} {}'.format(log, tmpFile), 'TIME')
        head = _translate('HandlerClass', 'Backup Complete')
        msg0 = _translate('HandlerClass', 'A compressed backup of the machine configuration including the machine logs has been saved in your home directory as')
        msg1 = _translate('HandlerClass', 'It is safe to delete this file at any time')
        self.dialog_show_ok(QMessageBox.Information, head, '\n{}:\n{}\n\n{}\n'.format(msg0, bkpName, msg1))

    def set_offsets_clicked(self):
        if self.developmentPin.get():
            reload(OFFSETS)
        self.w.main_tab_widget.setCurrentIndex(self.MAIN)
        if STATUS.stat.rotation_xy:
            ACTION.CALL_MDI_WAIT('G10 L2 P0 R0')
            ACTION.SET_MANUAL_MODE()
        OFFSETS.dialog_show(self, self.w, self.PREFS, INIPATH, STATUS, ACTION, TOOL)

    def feed_label_pressed(self):
        self.w.feed_slider.setValue(100)

    def rapid_label_pressed(self):
        self.w.rapid_slider.setValue(100)

    def jogs_label_pressed(self):
        self.w.jog_slider.setValue(INFO.DEFAULT_LINEAR_JOG_VEL)

    def gui_button_jog(self, state, joint, direction):
        shift = False
        if state and joint == 'z' and direction == 1 and self.zPlusOverrideJog and self.w.chk_override_jog.isEnabled():
                self.w.chk_override_jog.setChecked(True)
        if STATUS.is_joint_mode():
            self.kb_jog(state, self.coordinates.index(joint), direction, shift)
        else:
            self.kb_jog(state, ['x','y','z','a','b'].index(joint), direction, shift)

    def view_t_pressed(self):
        t = time.time() + 0.01
        while time.time() < t:
            QApplication.processEvents()
        self.w.gcodegraphics.set_view('Z')
        mid, size = GlCanonDraw.extents_info(self.w.gcodegraphics)
        if self.gcodeProps:
            mult = 1
            if self.units == 'in' and self.gcodeProps['gcode_units'] == 'mm':
                mult = 0.03937
            elif self.units == 'mm' and self.gcodeProps['gcode_units'] == 'in':
                mult = 25.4
            x = (round(float(self.gcodeProps['x'].split()[0]) * mult, 4))
            y = (round(float(self.gcodeProps['y'].split()[0]) * mult, 4))
            xl = (round(float(self.gcodeProps['x'].split('=')[1].split()[0]) * mult, 4))
            yl = (round(float(self.gcodeProps['y'].split('=')[1].split()[0]) * mult, 4))
        else:
            x = y = xl = yl = 0
        if (mid[0] == 0 and mid[1] == 0) or mid[0] > self.xLen or mid[1] > self.yLen or \
           self.w.view_t.isChecked() or self.w.view_t.isDown() or self.fileClear:
            mult = 1 if self.units == 'in' else 25.4
            zoomScale = (self.w.table_zoom_scale.value() * 2)
            mid = [(self.xLen - (x * 2) - xl) / mult / 2, (self.yLen - (y * 2) - yl) / mult / 2, 0]
            size = [self.xLen / mult / zoomScale, self.yLen / mult / zoomScale, 0]
        glTranslatef(-mid[0], -mid[1], -mid[2])
        self.w.gcodegraphics.set_eyepoint_from_extents(size[0], size[1])
        self.w.gcodegraphics.perspective = False
        self.w.gcodegraphics.lat = self.w.gcodegraphics.lon = 0
        self.w.gcodegraphics.updateGL()

    def view_p_pressed(self):
        self.w.gcodegraphics.set_view('P')

    def view_z_pressed(self):
        self.w.gcodegraphics.set_view('Z')

    def view_clear_pressed(self):
        self.w.gcodegraphics.logger.clear()

    def pan_left_pressed(self):
        self.w.gcodegraphics.recordMouse(0,0)
        self.w.gcodegraphics.translateOrRotate(-self.w.gcodegraphics._view_incr,0)

    def pan_right_pressed(self):
        self.w.gcodegraphics.recordMouse(0,0)
        self.w.gcodegraphics.translateOrRotate(self.w.gcodegraphics._view_incr,0)

    def pan_up_pressed(self):
        self.w.gcodegraphics.recordMouse(0,0)
        self.w.gcodegraphics.translateOrRotate(0,-self.w.gcodegraphics._view_incr)

    def pan_down_pressed(self):
        self.w.gcodegraphics.recordMouse(0,0)
        self.w.gcodegraphics.translateOrRotate(0,self.w.gcodegraphics._view_incr)

    def zoom_in_pressed(self):
        self.w.gcodegraphics.zoomin()

    def zoom_out_pressed(self):
        self.w.gcodegraphics.zoomout()

    def gcode_display_loaded(self):
        gcodeLines = len(str(self.w.gcode_display.lines()))
        self.w.gcode_display.set_margin_metric(gcodeLines)
        self.w.gcode_editor.set_margin_metric(gcodeLines)

    def file_clear_clicked(self):
        proceed = self.editor_close_check()
        if proceed:
            self.w.preview_stack.setCurrentIndex(self.PREVIEW)
            self.w.gcode_editor.editor.new_text()
            self.w.gcode_editor.editor.setModified(False)
            if self.fileOpened:
                self.fileClear = True
                if self.rflActive:
                    self.clear_rfl()
                clearFile = '{}qtplasmac_program_clear.ngc'.format(self.tmpPath)
                with open(clearFile, 'w') as outFile:
                    outFile.write('m2')
                if ACTION.prefilter_path:
                    if 'single_cut' in ACTION.prefilter_path:
                        self.preClearFile = self.oldFile
                    else:
                        if self.lastLoadedProgram != 'None':
                            self.preClearFile = ACTION.prefilter_path or self.lastLoadedProgram
                        self.w.materials_box.setCurrentIndex(self.materialList.index(self.defaultMaterial))
                        self.w.material_selector.setCurrentIndex(self.w.materials_box.currentIndex())
                        self.w.conv_material.setCurrentIndex(self.w.materials_box.currentIndex())
                self.remove_temp_materials()
                ACTION.OPEN_PROGRAM(clearFile)
                ACTION.prefilter_path = self.preClearFile
                if self.w.lbl_tool.text() != 'TORCH' and STATUS.is_on_and_idle() and STATUS.is_all_homed():
                    ACTION.CALL_MDI_WAIT('T0 M6')
                    ACTION.CALL_MDI_WAIT('G43 H0')
                    ACTION.SET_MANUAL_MODE()
                log = _translate('HandlerClass', 'Program cleared')
                STATUS.emit('update-machine-log', log, 'TIME')
            else:
                self.view_t_pressed()

    def file_open_clicked(self):
        if self.w.preview_stack.currentIndex() != self.OPEN:
            self.w.preview_stack.setCurrentIndex(self.OPEN)
        else:
            self.preview_index_return(self.w.preview_stack.currentIndex())

    def file_edit_clicked(self):
        if STATUS.stat.interp_state == linuxcnc.INTERP_IDLE and self.w.preview_stack.currentIndex() != self.EDIT:
            self.w.preview_stack.setCurrentIndex(self.EDIT)
            self.w.run.setEnabled(False)
            self.w.gcode_editor.editor.setFocus()
            if self.fileOpened and not self.w.gcode_editor.editor.isModified():
                self.w.gcode_editor.editor.load_text(ACTION.prefilter_path)
                text = _translate('HandlerClass', 'EDIT')
                self.w.edit_label.setText('{}: {}'.format(text, ACTION.prefilter_path))
                self.w.gcode_editor.editor.setModified(False)
                try:
                    if os.path.getsize(self.gcodeErrorFile):
                        with open(self.gcodeErrorFile, 'r') as inFile:
                            self.w.gcode_editor.select_line(int(inFile.readline().rstrip()) - 1)
                            inFile.seek(0)
                            for line in inFile:
                                self.w.gcode_editor.editor.userHandle = \
                                self.w.gcode_editor.editor.markerAdd(int(line) - 1, self.w.gcode_editor.editor.USER_MARKER_NUM)
                except:
                    pass
            self.vkb_show()
        else:
            self.new_exitCall(self.PREVIEW)

    def mdi_show_clicked(self):
        if STATUS.is_on_and_idle() and STATUS.is_all_homed() and self.w.gcode_stack.currentIndex() != self.MDI:
            self.w.gcode_stack.setCurrentIndex(self.MDI)
            self.vkb_show()
        else:
            self.w.gcode_stack.setCurrentIndex(self.GCODE)
            ACTION.SET_MANUAL_MODE()
            self.vkb_hide()

    def file_cancel_clicked(self):
        self.preview_index_return(self.w.preview_stack.currentIndex())

    def cone_size_changed(self, data):
        self.w.gcodegraphics.set_cone_basesize(data)

    def grid_size_changed(self, data):
        # grid size is in inches
        grid = data / self.unitsPerMm / 25.4
        self.w.gcodegraphics.grid_size = grid

    def main_tab_changed(self, tab):
        t = time.time() + 0.01
        while time.time() < t:
            QApplication.processEvents()
        if tab == self.MAIN:
            if self.w.preview_stack.currentIndex() == self.OPEN:
                self.vkb_show()
            else:
                self.vkb_hide()
            if self.w.gcode_stack.currentIndex() == self.GCODE and self.w.preview_stack.currentIndex() == self.PREVIEW:
                self.autorepeat_keys(False)
        elif tab == self.CONVERSATIONAL:
            self.w.conv_preview.logger.clear()
            self.w.conv_preview.set_current_view()
            if self.developmentPin.get():
                reload(self.CONV)
            self.CONV.conv_setup(self, self.w)
            self.vkb_show(True)
            self.autorepeat_keys(True)
        elif tab == self.PARAMETERS:
            self.vkb_show(True)
            self.autorepeat_keys(True)
        elif tab == self.SETTINGS:
            self.vkb_show()
            self.autorepeat_keys(True)
        elif tab == self.STATISTICS:
            self.vkb_hide()
            self.w.machinelog.moveCursor(QTextCursor.End)
            self.w.machinelog.setCursorWidth(0)
            self.error_status(False)

    def z_height_changed(self, value):
        self.w.dro_z.update_user(value * self.droScale)

    def offsets_active_changed(self, value):
        if not value:
            # set z dro to normal made
            self.w.dro_z.setProperty('Qreference_type', 1)
            self.set_run_button_state()
            self.set_jog_button_state()

    def consumable_change_changed(self, value):
        if self.ccButton:
            if value:
                self.cutrec_buttons_enable(False)
                self.cutrec_motion_enable(False)
                if self.tpButton:
                    self.w[self.tpButton].setEnabled(False)
                if self.otButton:
                    self.w[self.otButton].setEnabled(False)
                log = _translate('HandlerClass', 'Consumable change initiated')
                STATUS.emit('update-machine-log', log, 'TIME')
            else:
                self.cutrec_buttons_enable(True)
                self.cutrec_motion_enable(True)
                if STATUS.is_interp_paused():
                    self.w.pause.setEnabled(True)
                    self.w[self.ccButton].setEnabled(True)
                    if self.tpButton and self.w.torch_enable.isChecked():
                        self.w[self.tpButton].setEnabled(True)
                    if self.otButton:
                        self.w[self.otButton].setEnabled(True)
                else:
                    if self.ccButton:
                        self.w[self.ccButton].setEnabled(False)
                self.button_normal(self.ccButton)
                log = _translate('HandlerClass', 'Consumable change completed')
                STATUS.emit('update-machine-log', log, 'TIME')

    def plasmac_state_changed(self, state):
        if ((state > self.PROBE_UP and not STATUS.is_interp_idle()) or state == self.PROBE_TEST) and hal.get_value('axis.z.eoffset-counts'):
            # set z dro to offset mode
            self.w.dro_z.setProperty('Qreference_type', 10)
        if state == self.IDLE:
            self.set_run_button_state()
            self.set_jog_button_state()

    def file_reload_clicked(self):
        proceed = self.editor_close_check()
        if proceed:
            if self.rflActive:
                self.clear_rfl()
                self.set_run_button_state()
            if ACTION.prefilter_path or self.lastLoadedProgram != 'None':
                file = ACTION.prefilter_path or self.lastLoadedProgram
                if os.path.exists(file):
                    self.overlayProgress.setValue(0)
                    self.remove_temp_materials()
                    ACTION.OPEN_PROGRAM(file)
                    log = _translate('HandlerClass', 'Reloaded')
                    STATUS.emit('update-machine-log', '{}: {}'.format(log, file), 'TIME')
                else:
                    head = _translate('HandlerClass', 'File Error')
                    msg0 = _translate('HandlerClass', 'does not exist')
                    STATUS.emit('error', linuxcnc.OPERATOR_ERROR, '{}:\n{} {}\n'.format(head, file, msg0))

    def jog_slow_pressed(self, external=False):
        if self.w.jog_slow.isChecked():
            self.w.jog_slow.setText(_translate('HandlerClass', 'FAST'))
            self.w.jog_slider.setMaximum(self.w.jog_slider.maximum() * self.slowJogFactor)
            self.w.jog_slider.setValue(self.w.jog_slider.value() * self.slowJogFactor)
            self.w.jog_slider.setPageStep(100)
            self.previousJogSpeed = self.w.jog_slider.value()
            if external:
                self.w.jog_slow.setChecked(False)
        else:
            self.w.jog_slow.setText(_translate('HandlerClass', 'SLOW'))
            self.w.jog_slider.setValue(self.w.jog_slider.value() / self.slowJogFactor)
            self.w.jog_slider.setMaximum(self.w.jog_slider.maximum() / self.slowJogFactor)
            self.w.jog_slider.setPageStep(10)
            if external:
                self.w.jog_slow.setChecked(True)

    def chk_override_limits_changed(self, state):
        if state:
            ACTION.TOGGLE_LIMITS_OVERRIDE()

    def save_shutdown_message_clicked(self):
        self.PREFS.putpref('Exit warning text', self.w.sd_text.text(), str, 'GUI_OPTIONS')
        self.exitMessage = self.w.sd_text.text()

    def reload_shutdown_message_clicked(self):
        self.w.sd_text.setText(self.PREFS.getpref('Exit warning text', '', str, 'GUI_OPTIONS'))

    def save_user_button_clicked(self):
        self.set_interlock_defaults()
        for n in range(1, 21):
            self.PREFS.putpref('{} Name'.format(n), self.w['ub_name_{}'.format(n)].text(), str, 'BUTTONS')
            self.PREFS.putpref('{} Code'.format(n), self.w['ub_code_{}'.format(n)].text(), str, 'BUTTONS')
        self.user_button_setup()
        self.set_buttons_state([self.alwaysOnList, self.idleList], True)
        if STATUS.machine_is_on():
            self.set_buttons_state([self.machineOnList], True)
            if STATUS.is_interp_idle():
                self.set_buttons_state([self.idleOnList], True)
                if STATUS.is_all_homed():
                    self.set_buttons_state([self.idleHomedList], True)
                else:
                    self.set_buttons_state([self.idleHomedList], False)
            else:
                self.set_buttons_state([self.idleOnList, self.idleHomedList], False)
        else:
            self.set_buttons_state([self.machineOnList, self.idleOnList, self.idleHomedList], False)

    def reload_user_button_clicked(self):
        for n in range(1, 21):
            self.w['ub_name_{}'.format(n)].clear()
            self.w['ub_code_{}'.format(n)].clear()
        self.user_button_setup()

    def web_back_pressed(self):
        self.w.webview.back()

    def web_forward_pressed(self):
        self.w.webview.forward()

    def web_reload_pressed(self):
        self.w.webview.load(self.umUrl)


#########################################################################################################################
# GENERAL FUNCTIONS #
#########################################################################################################################
# called by ScreenOptions, this function overrides ScreenOption's closeEvent
    def closeEvent(self, event):
        O = self.w.screen_options
        if self.w.chk_exit_warning.isChecked() or not STATUS.is_interp_idle():
            icon = QMessageBox.Question if STATUS.is_interp_idle() else QMessageBox.Critical
            head = _translate('HandlerClass', 'Shutdown')
            if not STATUS.is_interp_idle():
                msg0 = _translate('HandlerClass', 'Current operation is not complete')
                msg0 += '!\n\n'
            else:
                msg0 = ''
            if self.exitMessage:
                exitLines = self.exitMessage.split('\\')
                for line in exitLines:
                    msg0 += '{}\n'.format(line)
                msg0 += '\n'
            msg0 += _translate('HandlerClass', 'Do you want to shutdown QtPlasmaC')
            if self.dialog_show_yesno(icon, head, '\n{}?\n'.format(msg0)):
                if O.PREFS_ and O.play_sounds and O.shutdown_play_sound:
                    STATUS.emit('play-sound', O.shutdown_exit_sound_type)
                O.QTVCP_INSTANCE_.settings.sync()
                O.QTVCP_INSTANCE_.shutdown()
                O.QTVCP_INSTANCE_.panel_.shutdown()
                STATUS.shutdown()
                event.accept()
            else:
                event.ignore()
        else:
            if O.PREFS_ and O.play_sounds and O.shutdown_play_sound:
                STATUS.emit('play-sound', O.shutdown_exit_sound_type)
            O.QTVCP_INSTANCE_.settings.sync()
            O.QTVCP_INSTANCE_.shutdown()
            O.QTVCP_INSTANCE_.panel_.shutdown()
            STATUS.shutdown()

    def update_check(self):
        # newest update must be added last in this function
        # if any writing to the INI file is required then that needs
        # to be done later in the update_iniwrite function
        halfiles = self.iniFile.findall('HAL', 'HALFILE') or None
        qtvcpPrefsFile = os.path.join(self.PATHS.CONFIGPATH, 'qtvcp.prefs')
        self.restart = False
        # use qtplasmac_comp.hal for component connections (pre V1.221.154 2022/01/18)
        if halfiles and not [f for f in halfiles if 'plasmac.tcl' in f] and not \
            [f for f in halfiles if 'qtplasmac_comp.hal' in f]:
            restart, error, text = UPDATER.add_component_hal_file(self.PATHS.CONFIGPATH, halfiles)
            self.updateData.append([restart, error, text])
            if error:
                return
            self.updateIni.append(154)
        # split out qtplasmac specific prefs into a separate file (pre V1.222.170 2022/03/08)
        if not os.path.isfile(self.prefsFile):
            old = os.path.join(self.PATHS.CONFIGPATH, 'qtplasmac.prefs')
            if os.path.isfile(old):
                restart, error, text = UPDATER.split_prefs_file(old, qtvcpPrefsFile, self.prefsFile)
                self.updateData.append([restart, error, text])
                if error:
                    return
            self.PREFS = Access(self.prefsFile)
        # move conversational prefs from qtvcp.prefs to <machine_name>.prefs (pre V1.222.187 2022/05/03)
        if os.path.isfile(qtvcpPrefsFile) and os.path.isfile(self.prefsFile):
            with open(qtvcpPrefsFile, 'r') as inFile:
                data = inFile.readlines()
                if [line for line in data if '[CONVERSATIONAL]' in line]:
                    restart, error, text = UPDATER.move_prefs(qtvcpPrefsFile, self.prefsFile)
                    self.updateData.append([restart, error, text])
                    if error:
                        return
        # change RS274 startup parameters from a subroutine (pre V1.224.207 2022/06/22)
        startupCode = self.iniFile.find('RS274NGC', 'RS274NGC_STARTUP_CODE')
        if 'metric_startup' in startupCode or 'imperial_startup' in startupCode:
            self.updateIni.append(207)
        # remove the qtplasmac link from the config directory (pre V1.225.208 2022/06/29)
        if os.path.islink(os.path.join(self.PATHS.CONFIGPATH, 'qtplasmac')):
            # stage 1: set up for unlinking on the next run of qtplasmac
            if 'code.py' in self.iniFile.find('FILTER', 'ngc'):
                self.updateIni.append(208)
            # stage 2: remove the qtplasmac link
            else:
                os.unlink(os.path.join(self.PATHS.CONFIGPATH, 'qtplasmac'))
        # move qtplasmac options from INI file to prefs file pre V1.227.219 2022/07/14)
        if not self.PREFS.has_section('BUTTONS'):
            restart, error, text = UPDATER.move_options_to_prefs_file(self.iniFile, self.PREFS)
            self.updateData.append([restart, error, text])
            if error:
                return
            self.updateIni.append(219)
        # move port info from [GUI_OPTIONS] section (if it was moved via V1.227.219 update) to [POWERMAX] section
        if self.PREFS.has_option('GUI_OPTIONS', 'Port'):
            restart, error, text = UPDATER.move_port(self.PREFS)
            self.updateData.append([restart, error, text])
            if error:
                return
        # move default material from prefs file to material 0 in materials file (pre V1.236.278 2023/07/07)
        if self.PREFS.has_section('DEFAULT MATERIAL'):
            restart, error, text = UPDATER.move_default_material(self.PREFS, self.materialFile, self.unitsPerMm)
            self.updateData.append([restart, error, text])
            if error:
                return

    def update_iniwrite(self):
        # this is for updates that write to the INI file
        if 154 in self.updateIni:
            restart, error, text = UPDATER.add_component_hal_file_iniwrite(INIPATH)
            if restart:
                self.restart = True
            self.updateData.append([self.restart, error, text])
            if error:
                return
        if 207 in self.updateIni:
            restart, error, text = UPDATER.rs274ngc_startup_code_iniwrite(INIPATH)
            if restart:
                self.restart = True
            self.updateData.append([self.restart, error, text])
            if error:
                return
        if 208 in self.updateIni:
            restart, error, text = UPDATER.remove_qtplasmac_link_iniwrite(INIPATH)
            if restart:
                self.restart = True
            self.updateData.append([self.restart, error, text])
            if error:
                return
        if 219 in self.updateIni:
            restart, error, text = UPDATER.move_options_to_prefs_file_iniwrite(INIPATH)
            if restart:
                self.restart = True
            self.updateData.append([self.restart, error, text])
            if error:
                return

    def motion_type_changed(self, value):
        if value == 0 and STATUS.is_mdi_mode():
            ACTION.SET_MANUAL_MODE()

    def wcs_rotation(self, wcs):
        if wcs == 'get':
            self.currentRotation = STATUS.stat.rotation_xy
            self.currentX = STATUS.stat.g5x_offset[0]
            self.currentY = STATUS.stat.g5x_offset[1]
        elif wcs == 'set':
            ACTION.CALL_MDI_WAIT('G10 L2 P0 X{} Y{} R{}'.format(self.currentX, self.currentY, self.currentRotation))
            if self.currentRotation != STATUS.stat.rotation_xy:
                self.w.gcodegraphics.set_current_view()
            ACTION.SET_MANUAL_MODE()

    def set_interlock_defaults(self):
        self.alwaysOnList = []
        self.machineOnList = []
        self.idleList = ['file_clear', 'file_open', 'file_reload', 'file_edit']
        self.idleOnList = ['home_x', 'home_y', 'home_z', 'home_a', 'home_b', 'home_all']
        self.idleHomedList = ['camera', 'laser', 'touch_x', 'touch_y', 'touch_z', 'touch_a', 'touch_b', 'touch_xy', \
                              'mdi_show', 'height_lower', 'height_raise', 'wcs_button', 'set_offsets']
        self.ccButton, self.otButton, self.ptButton, self.tpButton = '', '', '', ''
        self.ctButton, self.scButton, self.frButton, self.mcButton = '', '', '', ''
        self.ovButton, self.llButton, self.tlButton, self.umButton = '', '', [], ''
        self.halTogglePins = {}
        self.halPulsePins = {}

    def get_main_tab_widgets(self):
        # 1 of 2 this is a work around for pyqt5.11 not having setTabVisible(index, bool) that is present in pyqt5.15
        self.widgetMain = self.w.main_tab_widget.findChild(QWidget, 'main_tab')
        self.widgetConversational = self.w.main_tab_widget.findChild(QWidget, 'conv_tab')
        self.widgetParameters = self.w.main_tab_widget.findChild(QWidget, 'param_tab')
        self.widgetSettings = self.w.main_tab_widget.findChild(QWidget, 'settings_tab')
        self.widgetStatistics = self.w.main_tab_widget.findChild(QWidget, 'stats_tab')

    def disable_tabs(self):
        # remove all tabs, then add them back based on their pin state (this keeps them in order)
        # 2 of 2 this is a work around for pyqt5.11 not having setTabVisible(index, bool) that is present in pyqt5.15
        while self.w.main_tab_widget.count() > 1:
            self.w.main_tab_widget.removeTab(1)
        if not self.convTabDisable.get():
            self.w.main_tab_widget.insertTab(1, self.widgetConversational, 'CONVERSATIONAL')
        if not self.paramTabDisable.get():
            self.w.main_tab_widget.insertTab(2, self.widgetParameters, 'PARAMETERS')
        if not self.settingsTabDisable.get():
            self.w.main_tab_widget.insertTab(3, self.widgetSettings, 'SETTINGS')
        self.w.main_tab_widget.insertTab(4, self.widgetStatistics, 'STATISTICS')
        # reorder the indexes to account for any missing tabs, any missing will be -1 (which doesn't matter)
        self.CONVERSATIONAL = self.w.main_tab_widget.indexOf(self.widgetConversational)
        self.PARAMETERS = self.w.main_tab_widget.indexOf(self.widgetParameters)
        self.SETTINGS = self.w.main_tab_widget.indexOf(self.widgetSettings)
        self.STATISTICS = self.w.main_tab_widget.indexOf(self.widgetStatistics)

    def preview_index_return(self, index):
        if self.w.gcode_editor.editor.isModified():
            self.new_exitCall(index)
        else:
            if index == self.PREVIEW:
                pass
            elif index == self.OPEN:
                self.vkb_hide()
                ACTION.SET_MANUAL_MODE()
            elif index == self.EDIT:
                pass
            elif index == self.CAMERA:
                self.button_normal('camera')
                self.w.touch_xy.setEnabled(True)
                self.w.laser.setEnabled(True)
                self.cameraOn = False
                self.vkb_hide()
                ACTION.SET_MANUAL_MODE()
            elif index == self.OFFSETS:
                pass
            elif index == self.USER_MANUAL:
                pass
            self.w.preview_stack.setCurrentIndex(self.PREVIEW)

    def editor_close_check(self):
        if self.w.gcode_editor.editor.isModified():
            head = _translate('HandlerClass', 'Unsaved Editor Changes')
            msg0 = _translate('HandlerClass', 'Unsaved changes will be lost')
            msg1 = _translate('HandlerClass', 'Do you want to proceed')
            if not self.dialog_show_yesno(QMessageBox.Question, head, '\n{}\n\n{}?\n'.format(msg0, msg1)):
                self.w.preview_stack.setCurrentIndex(self.EDIT)
                self.w.gcode_editor.editor.setFocus()
                return False
        return True

    def set_buttons_state(self, buttonLists, state):
        for buttonList in buttonLists:
            for button in buttonList:
                if state and STATUS.is_interp_paused() and button not in self.pausedValidList:
                    continue
                if not state and button == self.tpButton and self.torchTimer.isActive():
                    continue
                self.w[button].setEnabled(state)
        if self.laserRecStatePin.get():
            self.w.laser.setEnabled(False)
        if self.tpButton and not self.w.torch_enable.isChecked():
            self.w[self.tpButton].setEnabled(False)
        if self.frButton and self.w.gcode_display.lines() == 1:
            self.w[self.frButton].setEnabled(False)
        if self.ccButton and not STATUS.is_interp_paused():
            self.w[self.ccButton].setEnabled(False)

    def system_notify_button_pressed(self, object, button, state):
        if button in ['clearAll', 'close', 'lastFive'] and state:
            self.error_status(False)

    def error_status(self, state):
        self.error_present = state
        if state:
            text = _translate('HandlerClass', 'ERROR SENT TO MACHINE LOG')
        else:
            text = ''
        self.w.error_label.setText('{}'.format(text))

    def touch_off_xy(self, x, y):
        if STATUS.is_on_and_idle() and STATUS.is_all_homed():
            ACTION.CALL_MDI_WAIT('G10 L20 P0 X{} Y{}'.format(x, y))
            if self.fileOpened == True:
                self.file_reload_clicked()
            ACTION.SET_MANUAL_MODE()

    def bounds_check(self, boundsType, xOffset, yOffset):
        framing = True if 'framing' in boundsType else False
        self.boundsError[boundsType] = False
        msgList = []
        boundsMultiplier = 1
        if self.units == 'in' and self.gcodeProps['gcode_units'] == 'mm':
            boundsMultiplier = 0.03937
        elif self.units == 'mm' and self.gcodeProps['gcode_units'] == 'in':
            boundsMultiplier = 25.4
        if framing:
            xStart = STATUS.stat.g5x_offset[0] + xOffset
            yStart = STATUS.stat.g5x_offset[1] + yOffset
            xMin = round(float(self.gcodeProps['x_zero_rxy'].split()[0]) * boundsMultiplier + xOffset, 5)
            xMax = round(float(self.gcodeProps['x_zero_rxy'].split()[2]) * boundsMultiplier + xOffset, 5)
            yMin = round(float(self.gcodeProps['y_zero_rxy'].split()[0]) * boundsMultiplier + yOffset, 5)
            yMax = round(float(self.gcodeProps['y_zero_rxy'].split()[2]) * boundsMultiplier + yOffset, 5)
            coordinates = [[xStart, yStart], [xMin, yMin], [xMin, yMax], [xMax, yMax], [xMax, yMin]]
            frame_points, xMin, yMin, xMax, yMax = self.rotate_frame(coordinates)
        else:
            xMin = round(float(self.gcodeProps['x'].split()[0]) * boundsMultiplier + xOffset, 5)
            xMax = round(float(self.gcodeProps['x'].split()[2]) * boundsMultiplier + xOffset, 5)
            yMin = round(float(self.gcodeProps['y'].split()[0]) * boundsMultiplier + yOffset, 5)
            yMax = round(float(self.gcodeProps['y'].split()[2]) * boundsMultiplier + yOffset, 5)
        if xMin < self.xMin:
            amount = float(self.xMin - xMin)
            msgList.append('X')
            msgList.append('MIN')
            msgList.append('{:0.2f}'.format(amount))
            self.boundsError[boundsType] = True
        if xMax > self.xMax:
            amount = float(xMax - self.xMax)
            msgList.append('X')
            msgList.append('MAX')
            msgList.append('{:0.2f}'.format(amount))
            self.boundsError[boundsType] = True
        if yMin < self.yMin:
            amount = float(self.yMin - yMin)
            msgList.append('Y')
            msgList.append('MIN')
            msgList.append('{:0.2f}'.format(amount))
            self.boundsError[boundsType] = True
        if yMax > self.yMax:
            amount = float(yMax - self.yMax)
            msgList.append('Y')
            msgList.append('MAX')
            msgList.append('{:0.2f}'.format(amount))
            self.boundsError[boundsType] = True
        if framing:
            return msgList, self.units, xMin, yMin, xMax, yMax, frame_points
        else:
            return msgList, self.units, xMin, yMin, xMax, yMax

    def rotate_frame(self, coordinates):
        angle = math.radians(STATUS.stat.rotation_xy)
        cos = math.cos(angle)
        sin = math.sin(angle)
        frame_points = [coordinates[0]]
        ox = frame_points[0][0]
        oy = frame_points[0][1]
        for x, y in coordinates[1:]:
            tox = x - ox
            toy = y - oy
            rx = (tox * cos) - (toy * sin) + ox
            ry = (tox * sin) + (toy * cos) + oy
            frame_points.append([rx, ry])
        xMin = min(frame_points[1:])[0]
        xMax = max(frame_points[1:])[0]
        yMin = min(frame_points[1:])[1]
        yMax = max(frame_points[1:])[1]
        return frame_points, xMin, yMin, xMax, yMax

    def save_plasma_parameters(self):
        self.PREFS.putpref('Arc OK High', self.w.arc_ok_high.value(), float, 'PLASMA_PARAMETERS')
        self.PREFS.putpref('Arc OK Low', self.w.arc_ok_low.value(), float, 'PLASMA_PARAMETERS')
        self.PREFS.putpref('Arc Maximum Starts', self.w.arc_max_starts.value(), int, 'PLASMA_PARAMETERS')
        self.PREFS.putpref('Arc Fail Timeout', self.w.arc_fail_delay.value(), float, 'PLASMA_PARAMETERS')
        self.PREFS.putpref('Arc Voltage Offset', self.w.arc_voltage_offset.value(), float, 'PLASMA_PARAMETERS')
        self.PREFS.putpref('Arc Voltage Scale', self.w.arc_voltage_scale.value(), float, 'PLASMA_PARAMETERS')
        self.PREFS.putpref('Velocity Anti Dive Threshold', self.w.cornerlock_threshold.value(), float, 'PLASMA_PARAMETERS')
        self.PREFS.putpref('Float Switch Travel', self.w.float_switch_travel.value(), float, 'PLASMA_PARAMETERS')
        self.PREFS.putpref('Height Per Volt', self.w.height_per_volt.value(), float, 'PLASMA_PARAMETERS')
        self.PREFS.putpref('Void Sense Slope', self.w.voidlock_slope.value(), int, 'PLASMA_PARAMETERS')
        self.PREFS.putpref('Offset Feed Rate', self.w.offset_feed_rate.value(), float, 'PLASMA_PARAMETERS')
        self.PREFS.putpref('Ohmic Maximum Attempts', self.w.ohmic_max_attempts.value(), int, 'PLASMA_PARAMETERS')
        self.PREFS.putpref('Ohmic Probe Offset', self.w.ohmic_probe_offset.value(), float, 'PLASMA_PARAMETERS')
        self.PREFS.putpref('Pid P Gain', self.w.pid_p_gain.value(), float, 'PLASMA_PARAMETERS')
        self.PREFS.putpref('Pid D Gain', self.w.pid_d_gain.value(), float, 'PLASMA_PARAMETERS')
        self.PREFS.putpref('Pid I Gain', self.w.pid_i_gain.value(), float, 'PLASMA_PARAMETERS')
        self.PREFS.putpref('Probe Feed Rate', self.w.probe_feed_rate.value(), float, 'PLASMA_PARAMETERS')
        self.PREFS.putpref('Probe Start Height', self.w.probe_start_height.value(), float, 'PLASMA_PARAMETERS')
        self.PREFS.putpref('Arc Restart Delay', self.w.arc_restart_delay.value(), float, 'PLASMA_PARAMETERS')
        self.PREFS.putpref('Safe Height', self.w.safe_height.value(), float, 'PLASMA_PARAMETERS')
        self.PREFS.putpref('Scribe Arming Delay', self.w.scribe_arm_delay.value(), float, 'PLASMA_PARAMETERS')
        self.PREFS.putpref('Scribe On Delay', self.w.scribe_on_delay.value(), float, 'PLASMA_PARAMETERS')
        self.PREFS.putpref('Setup Feed Rate', self.w.setup_feed_rate.value(), float, 'PLASMA_PARAMETERS')
        self.PREFS.putpref('Skip IHS Distance', self.w.skip_ihs_distance.value(), float, 'PLASMA_PARAMETERS')
        self.PREFS.putpref('Spotting Threshold', self.w.spotting_threshold.value(), float, 'PLASMA_PARAMETERS')
        self.PREFS.putpref('Spotting Time', self.w.spotting_time.value(), float, 'PLASMA_PARAMETERS')
        self.PREFS.putpref('THC Delay', self.w.thc_delay.value(), float, 'PLASMA_PARAMETERS')
        self.PREFS.putpref('THC Sample Counts', self.w.thc_sample_counts.value(), int, 'PLASMA_PARAMETERS')
        self.PREFS.putpref('THC Sample Threshold', self.w.thc_sample_threshold.value(), float, 'PLASMA_PARAMETERS')
        self.PREFS.putpref('THC Threshold', self.w.thc_threshold.value(), float, 'PLASMA_PARAMETERS')

    def load_plasma_parameters(self):
        self.w.arc_fail_delay.setValue(self.PREFS.getpref('Arc Fail Timeout', 3.0, float, 'PLASMA_PARAMETERS'))
        self.w.arc_ok_high.setValue(self.PREFS.getpref('Arc OK High', 250.0, float, 'PLASMA_PARAMETERS'))
        self.w.arc_ok_low.setValue(self.PREFS.getpref('Arc OK Low', 60.0, float, 'PLASMA_PARAMETERS'))
        self.w.arc_max_starts.setValue(self.PREFS.getpref('Arc Maximum Starts', 3, int, 'PLASMA_PARAMETERS'))
        self.w.arc_voltage_offset.setValue(self.PREFS.getpref('Arc Voltage Offset', 0.0, float, 'PLASMA_PARAMETERS'))
        self.w.arc_voltage_scale.setValue(self.PREFS.getpref('Arc Voltage Scale', 1.0, float, 'PLASMA_PARAMETERS'))
        self.w.cornerlock_threshold.setValue(self.PREFS.getpref('Velocity Anti Dive Threshold', 90.0, float, 'PLASMA_PARAMETERS'))
        self.w.float_switch_travel.setValue(self.PREFS.getpref('Float Switch Travel', round(1.5 * self.unitsPerMm, 2), float, 'PLASMA_PARAMETERS'))
        self.w.height_per_volt.setValue(self.PREFS.getpref('Height Per Volt', round(0.1 * self.unitsPerMm, 3), float, 'PLASMA_PARAMETERS'))
        self.w.offset_feed_rate.setValue(self.PREFS.getpref('Offset Feed Rate', self.offsetFeedRate * 0.8, float, 'PLASMA_PARAMETERS'))
        self.w.ohmic_max_attempts.setValue(self.PREFS.getpref('Ohmic Maximum Attempts', 0, int, 'PLASMA_PARAMETERS'))
        self.w.ohmic_probe_offset.setValue(self.PREFS.getpref('Ohmic Probe Offset', 0.0, float, 'PLASMA_PARAMETERS'))
        self.w.pid_p_gain.setValue(self.PREFS.getpref('Pid P Gain', 10.0, float, 'PLASMA_PARAMETERS'))
        self.w.pid_d_gain.setValue(self.PREFS.getpref('Pid D Gain', 0.0, float, 'PLASMA_PARAMETERS'))
        self.w.pid_i_gain.setValue(self.PREFS.getpref('Pid I Gain', 0.0, float, 'PLASMA_PARAMETERS'))
        self.w.probe_feed_rate.setValue(self.PREFS.getpref('Probe Feed Rate', round(300.0 * self.unitsPerMm, 0), float, 'PLASMA_PARAMETERS'))
        self.w.probe_start_height.setValue(self.PREFS.getpref('Probe Start Height', round(25.0 * self.unitsPerMm, 0), float, 'PLASMA_PARAMETERS'))
        self.w.arc_restart_delay.setValue(self.PREFS.getpref('Arc Restart Delay', 1.0, float, 'PLASMA_PARAMETERS'))
        self.w.safe_height.setValue(self.PREFS.getpref('Safe Height', round(25.0 * self.unitsPerMm, 0), float, 'PLASMA_PARAMETERS'))
        self.w.setup_feed_rate.setValue(self.PREFS.getpref('Setup Feed Rate', self.thcFeedRate * 0.8, float, 'PLASMA_PARAMETERS'))
        self.w.scribe_arm_delay.setValue(self.PREFS.getpref('Scribe Arming Delay', 0.0, float, 'PLASMA_PARAMETERS'))
        self.w.scribe_on_delay.setValue(self.PREFS.getpref('Scribe On Delay', 0.0, float, 'PLASMA_PARAMETERS'))
        self.w.skip_ihs_distance.setValue(self.PREFS.getpref('Skip IHS Distance', 0.0, float, 'PLASMA_PARAMETERS'))
        self.w.spotting_threshold.setValue(self.PREFS.getpref('Spotting Threshold', 1.0, float, 'PLASMA_PARAMETERS'))
        self.w.spotting_time.setValue(self.PREFS.getpref('Spotting Time', 0.0, float, 'PLASMA_PARAMETERS'))
        self.w.thc_delay.setValue(self.PREFS.getpref('THC Delay', 0.5, float, 'PLASMA_PARAMETERS'))
        self.w.thc_sample_counts.setValue(self.PREFS.getpref('THC Sample Counts', 50, int, 'PLASMA_PARAMETERS'))
        self.w.thc_sample_threshold.setValue(self.PREFS.getpref('THC Sample Threshold', 1.0, float, 'PLASMA_PARAMETERS'))
        self.w.thc_threshold.setValue(self.PREFS.getpref('THC Threshold', 1.0, float, 'PLASMA_PARAMETERS'))
        self.w.voidlock_slope.setValue(self.PREFS.getpref('Void Sense Slope', 500, int, 'PLASMA_PARAMETERS'))

    def set_signal_connections(self):
        self.w.power.pressed.connect(lambda:self.power_button("pressed", True))
        self.w.power.released.connect(lambda:self.power_button("released", False))
        self.w.power.clicked.connect(lambda:self.power_button("clicked", None))
        self.w.run.clicked.connect(self.run_clicked)
        self.w.pause.pressed.connect(self.pause_pressed)
        self.w.abort.pressed.connect(self.abort_pressed)
        self.w.file_reload.clicked.connect(self.file_reload_clicked)
        self.w.jog_slow.pressed.connect(self.jog_slow_pressed)
        self.w.chk_soft_keyboard.stateChanged.connect(self.soft_keyboard)
        self.w.chk_override_limits.stateChanged.connect(self.chk_override_limits_changed)
        self.w.chk_overlay.stateChanged.connect(self.overlay_update)
        self.w.chk_tool_tips.stateChanged.connect(lambda:TOOLTIPS.tool_tips_changed(self.w))
        self.w.torch_enable.stateChanged.connect(lambda w:self.torch_enable_changed(w))
        self.w.ohmic_probe_enable.stateChanged.connect(lambda w:self.ohmic_probe_enable_changed(w))
        self.w.thc_auto.stateChanged.connect(lambda w:self.thc_auto_changed(w))
        self.w.cone_size.valueChanged.connect(self.cone_size_changed)
        self.w.grid_size.valueChanged.connect(self.grid_size_changed)
        self.w.gcode_display.linesChanged.connect(self.gcode_display_loaded)
        self.w.gcode_editor.percentDone.connect(lambda w:self.progress_changed(None, w))
        self.w.file_clear.clicked.connect(self.file_clear_clicked)
        self.w.file_open.clicked.connect(self.file_open_clicked)
        self.w.file_edit.clicked.connect(self.file_edit_clicked)
        self.w.mdi_show.clicked.connect(self.mdi_show_clicked)
        self.w.file_cancel.clicked.connect(self.file_cancel_clicked)
        self.w.color_foregrnd.clicked.connect(lambda:self.openColorDialog(self.w.color_foregrnd))
        self.w.color_foregalt.clicked.connect(lambda:self.openColorDialog(self.w.color_foregalt))
        self.w.color_led.clicked.connect(lambda:self.openColorDialog(self.w.color_led))
        self.w.color_backgrnd.clicked.connect(lambda:self.openColorDialog(self.w.color_backgrnd))
        self.w.color_backgalt.clicked.connect(lambda:self.openColorDialog(self.w.color_backgalt))
        self.w.color_frams.clicked.connect(lambda:self.openColorDialog(self.w.color_frams))
        self.w.color_estop.clicked.connect(lambda:self.openColorDialog(self.w.color_estop))
        self.w.color_disabled.clicked.connect(lambda:self.openColorDialog(self.w.color_disabled))
        self.w.color_preview.clicked.connect(lambda:self.openColorDialog(self.w.color_preview))
        self.w.save_plasma.clicked.connect(self.save_plasma_clicked)
        self.w.reload_plasma.clicked.connect(self.reload_plasma_clicked)
        self.w.backup.clicked.connect(self.backup_clicked)
        self.w.set_offsets.clicked.connect(self.set_offsets_clicked)
        self.w.save_material.clicked.connect(self.save_materials_clicked)
        self.w.reload_material.clicked.connect(self.reload_materials_clicked)
        self.w.new_material.clicked.connect(lambda:self.new_material_clicked(0, 0))
        self.w.delete_material.clicked.connect(self.delete_material_clicked)
        self.w.setup_feed_rate.valueChanged.connect(self.setup_feed_rate_changed)
        self.w.touch_xy.clicked.connect(self.touch_xy_clicked)
        self.w.materials_box.currentIndexChanged.connect(lambda w:self.material_changed(w))
        self.w.material_selector.currentIndexChanged.connect(lambda w:self.selector_changed(w))
        self.w.conv_material.currentIndexChanged.connect(lambda w:self.conv_material_changed(w))
        self.w.default_material.currentIndexChanged.connect(lambda w:self.default_material_changed(w))
        self.w.sd_save.clicked.connect(self.save_shutdown_message_clicked)
        self.w.sd_reload.clicked.connect(self.reload_shutdown_message_clicked)
        self.w.ub_save.clicked.connect(self.save_user_button_clicked)
        self.w.ub_reload.clicked.connect(self.reload_user_button_clicked)
        self.materialChangePin.value_changed.connect(lambda w:self.material_change_pin_changed(w))
        self.materialChangeNumberPin.value_changed.connect(lambda w:self.material_change_number_pin_changed(w))
        self.materialChangeTimeoutPin.value_changed.connect(lambda w:self.material_change_timeout_pin_changed(w))
        self.materialReloadPin.value_changed.connect(lambda w:self.material_reload_pin_changed(w))
        self.materialTempPin.value_changed.connect(lambda w:self.material_temp_pin_changed(w))
        self.w.height_lower.pressed.connect(lambda:self.height_ovr_pressed(1,-1))
        self.w.height_raise.pressed.connect(lambda:self.height_ovr_pressed(1,1))
        self.w.height_reset.pressed.connect(lambda:self.height_ovr_pressed(1,0))
        self.w.button_1.pressed.connect(lambda:self.user_button_pressed(1))
        self.w.button_1.released.connect(lambda:self.user_button_released(1))
        self.w.button_2.pressed.connect(lambda:self.user_button_pressed(2))
        self.w.button_2.released.connect(lambda:self.user_button_released(2))
        self.w.button_3.pressed.connect(lambda:self.user_button_pressed(3))
        self.w.button_3.released.connect(lambda:self.user_button_released(3))
        self.w.button_4.pressed.connect(lambda:self.user_button_pressed(4))
        self.w.button_4.released.connect(lambda:self.user_button_released(4))
        self.w.button_5.pressed.connect(lambda:self.user_button_pressed(5))
        self.w.button_5.released.connect(lambda:self.user_button_released(5))
        self.w.button_6.pressed.connect(lambda:self.user_button_pressed(6))
        self.w.button_6.released.connect(lambda:self.user_button_released(6))
        self.w.button_7.pressed.connect(lambda:self.user_button_pressed(7))
        self.w.button_7.released.connect(lambda:self.user_button_released(7))
        self.w.button_8.pressed.connect(lambda:self.user_button_pressed(8))
        self.w.button_8.released.connect(lambda:self.user_button_released(8))
        self.w.button_9.pressed.connect(lambda:self.user_button_pressed(9))
        self.w.button_9.released.connect(lambda:self.user_button_released(9))
        self.w.button_10.pressed.connect(lambda:self.user_button_pressed(10))
        self.w.button_10.released.connect(lambda:self.user_button_released(10))
        self.w.button_11.pressed.connect(lambda:self.user_button_pressed(11))
        self.w.button_11.released.connect(lambda:self.user_button_released(11))
        self.w.button_12.pressed.connect(lambda:self.user_button_pressed(12))
        self.w.button_12.released.connect(lambda:self.user_button_released(12))
        self.w.button_13.pressed.connect(lambda:self.user_button_pressed(13))
        self.w.button_13.released.connect(lambda:self.user_button_released(13))
        self.w.button_14.pressed.connect(lambda:self.user_button_pressed(14))
        self.w.button_14.released.connect(lambda:self.user_button_released(14))
        self.w.button_15.pressed.connect(lambda:self.user_button_pressed(15))
        self.w.button_15.released.connect(lambda:self.user_button_released(15))
        self.w.button_16.pressed.connect(lambda:self.user_button_pressed(16))
        self.w.button_16.released.connect(lambda:self.user_button_released(16))
        self.w.button_17.pressed.connect(lambda:self.user_button_pressed(17))
        self.w.button_17.released.connect(lambda:self.user_button_released(17))
        self.w.button_18.pressed.connect(lambda:self.user_button_pressed(18))
        self.w.button_18.released.connect(lambda:self.user_button_released(18))
        self.w.button_19.pressed.connect(lambda:self.user_button_pressed(19))
        self.w.button_19.released.connect(lambda:self.user_button_released(19))
        self.w.button_20.pressed.connect(lambda:self.user_button_pressed(20))
        self.w.button_20.released.connect(lambda:self.user_button_released(20))
        self.w.cut_rec_speed.valueChanged.connect(lambda w:self.cutrec_speed_changed(w))
        self.w.kerf_width.valueChanged.connect(lambda w:self.cutrec_move_changed(w))
        self.w.jog_x_plus.pressed.connect(lambda:self.gui_button_jog(1, 'x', 1))
        self.w.jog_x_plus.released.connect(lambda:self.gui_button_jog(0, 'x', 1))
        self.w.jog_x_minus.pressed.connect(lambda:self.gui_button_jog(1, 'x', -1))
        self.w.jog_x_minus.released.connect(lambda:self.gui_button_jog(0, 'x', -1))
        self.w.jog_y_plus.pressed.connect(lambda:self.gui_button_jog(1, 'y', 1))
        self.w.jog_y_plus.released.connect(lambda:self.gui_button_jog(0, 'y', 1))
        self.w.jog_y_minus.pressed.connect(lambda:self.gui_button_jog(1, 'y', -1))
        self.w.jog_y_minus.released.connect(lambda:self.gui_button_jog(0, 'y', -1))
        self.w.jog_z_plus.pressed.connect(lambda:self.gui_button_jog(1, 'z', 1))
        self.w.jog_z_plus.released.connect(lambda:self.gui_button_jog(0, 'z', 1))
        self.w.jog_z_minus.pressed.connect(lambda:self.gui_button_jog(1, 'z', -1))
        self.w.jog_z_minus.released.connect(lambda:self.gui_button_jog(0, 'z', -1))
        self.w.jog_a_plus.pressed.connect(lambda:self.gui_button_jog(1, 'a', 1))
        self.w.jog_a_plus.released.connect(lambda:self.gui_button_jog(0, 'a', 1))
        self.w.jog_a_minus.pressed.connect(lambda:self.gui_button_jog(1, 'a', -1))
        self.w.jog_a_minus.released.connect(lambda:self.gui_button_jog(0, 'a', -1))
        self.w.jog_b_plus.pressed.connect(lambda:self.gui_button_jog(1, 'b', 1))
        self.w.jog_b_plus.released.connect(lambda:self.gui_button_jog(0, 'b', 1))
        self.w.jog_b_minus.pressed.connect(lambda:self.gui_button_jog(1, 'b', -1))
        self.w.jog_b_minus.released.connect(lambda:self.gui_button_jog(0, 'b', -1))
        self.w.cut_rec_fwd.pressed.connect(lambda:self.cutrec_motion(1))
        self.w.cut_rec_fwd.released.connect(lambda:self.cutrec_motion(0))
        self.w.cut_rec_rev.pressed.connect(lambda:self.cutrec_motion(-1))
        self.w.cut_rec_rev.released.connect(lambda:self.cutrec_motion(0))
        self.w.cut_rec_cancel.pressed.connect(lambda:self.cutrec_cancel_pressed(1))
        self.w.cut_rec_n.pressed.connect(lambda:self.cutrec_move(1, 0, 1))
        self.w.cut_rec_ne.pressed.connect(lambda:self.cutrec_move(1, 1, 1))
        self.w.cut_rec_e.pressed.connect(lambda:self.cutrec_move(1, 1, 0))
        self.w.cut_rec_se.pressed.connect(lambda:self.cutrec_move(1, 1, -1))
        self.w.cut_rec_s.pressed.connect(lambda:self.cutrec_move(1, 0, -1))
        self.w.cut_rec_sw.pressed.connect(lambda:self.cutrec_move(1, -1, -1))
        self.w.cut_rec_w.pressed.connect(lambda:self.cutrec_move(1, -1, 0))
        self.w.cut_rec_nw.pressed.connect(lambda:self.cutrec_move(1, -1, 1))
        self.xOffsetPin.value_changed.connect(lambda v:self.cutrec_offset_changed(v, self.yOffsetPin.get()))
        self.yOffsetPin.value_changed.connect(lambda v:self.cutrec_offset_changed(self.xOffsetPin.get(), v))
        self.offsetsActivePin.value_changed.connect(lambda v:self.offsets_active_changed(v))
        self.consChangePin.value_changed.connect(lambda v:self.consumable_change_changed(v))
        self.w.cam_mark.clicked.connect(self.cam_mark_clicked)
        self.w.cam_goto.clicked.connect(self.cam_goto_clicked)
        self.w.cam_zoom_plus.pressed.connect(self.cam_zoom_plus_pressed)
        self.w.cam_zoom_minus.pressed.connect(self.cam_zoom_minus_pressed)
        self.w.cam_dia_plus.pressed.connect(self.cam_dia_plus_pressed)
        self.w.cam_dia_minus.pressed.connect(self.cam_dia_minus_pressed)
        self.w.view_p.pressed.connect(self.view_p_pressed)
        self.w.view_z.pressed.connect(self.view_z_pressed)
        self.w.view_t.pressed.connect(self.view_t_pressed)
        self.w.view_clear.pressed.connect(self.view_clear_pressed)
        self.w.pan_left.pressed.connect(self.pan_left_pressed)
        self.w.pan_right.pressed.connect(self.pan_right_pressed)
        self.w.pan_up.pressed.connect(self.pan_up_pressed)
        self.w.pan_down.pressed.connect(self.pan_down_pressed)
        self.w.zoom_in.pressed.connect(self.zoom_in_pressed)
        self.w.zoom_out.pressed.connect(self.zoom_out_pressed)
        self.w.camera.pressed.connect(self.camera_pressed)
        self.w.laser.pressed.connect(self.laser_pressed)
        self.w.laser.clicked.connect(self.laser_clicked)
        self.w.main_tab_widget.currentChanged.connect(lambda w:self.main_tab_changed(w))
        self.zHeightPin.value_changed.connect(lambda v:self.z_height_changed(v))
        self.plasmacStatePin.value_changed.connect(lambda v:self.plasmac_state_changed(v))
        self.w.feed_label.pressed.connect(self.feed_label_pressed)
        self.w.rapid_label.pressed.connect(self.rapid_label_pressed)
        self.w.jogs_label.pressed.connect(self.jogs_label_pressed)
        self.paramTabDisable.value_changed.connect(self.disable_tabs)
        self.settingsTabDisable.value_changed.connect(self.disable_tabs)
        self.convTabDisable.value_changed.connect(self.disable_tabs)
        self.w.cut_time_reset.pressed.connect(lambda:self.statistic_reset('cut_time', 'Cut time'))
        self.w.probe_time_reset.pressed.connect(lambda:self.statistic_reset('probe_time', 'Probe time'))
        self.w.paused_time_reset.pressed.connect(lambda:self.statistic_reset('paused_time', 'Paused time'))
        self.w.run_time_reset.pressed.connect(lambda:self.statistic_reset('run_time', 'Program run time'))
        self.w.torch_time_reset.pressed.connect(lambda:self.statistic_reset('torch_time', 'Torch on time'))
        self.w.rapid_time_reset.pressed.connect(lambda:self.statistic_reset('rapid_time', 'Rapid time'))
        self.w.cut_length_reset.pressed.connect(lambda:self.statistic_reset('cut_length', 'Cut length'))
        self.w.pierce_reset.pressed.connect(lambda:self.statistic_reset('pierce_count', 'Pierce count'))
        self.w.all_reset.pressed.connect(self.statistics_reset)
        self.extPowerPin.value_changed.connect(lambda v:self.power_button("external", v))
        self.extRunPin.value_changed.connect(lambda v:self.ext_run(v))
        self.extPausePin.value_changed.connect(lambda v:self.ext_pause(v))
        self.extAbortPin.value_changed.connect(lambda v:self.ext_abort(v))
        self.extTouchOffPin.value_changed.connect(lambda v:self.ext_touch_off(v))
        self.extLaserTouchOffPin.value_changed.connect(lambda v:self.ext_laser_touch_off(v))
        self.extLaserTogglePin.value_changed.connect(lambda v:self.ext_laser_toggle(v))
        self.extRunPausePin.value_changed.connect(lambda v:self.ext_run_pause(v))
        self.extHeightOvrPlusPin.value_changed.connect(lambda v:self.height_ovr_pressed(v,1))
        self.extHeightOvrMinusPin.value_changed.connect(lambda v:self.height_ovr_pressed(v,-1))
        self.extHeightOvrResetPin.value_changed.connect(lambda v:self.height_ovr_pressed(v,0))
        self.extHeightOvrCountsPin.value_changed.connect(lambda v:self.height_ovr_encoder(v))
        self.extHeightOvrScalePin.value_changed.connect(lambda v:self.height_ovr_scale_change(v))
        self.extChangeConsPin.value_changed.connect(lambda v:self.ext_change_consumables(v))
        self.extCutRecRevPin.value_changed.connect(lambda v:self.cutrec_motion(-v))
        self.extCutRecFwdPin.value_changed.connect(lambda v:self.cutrec_motion(v))
        self.extCutRecNPin.value_changed.connect(lambda v:self.cutrec_move(v, 0, 1))
        self.extCutRecNEPin.value_changed.connect(lambda v:self.cutrec_move(v, 1, 1))
        self.extCutRecEPin.value_changed.connect(lambda v:self.cutrec_move(v, 1, 0))
        self.extCutRecSEPin.value_changed.connect(lambda v:self.cutrec_move(v, 1, -1))
        self.extCutRecSPin.value_changed.connect(lambda v:self.cutrec_move(v, 0, -1))
        self.extCutRecSWPin.value_changed.connect(lambda v:self.cutrec_move(v, -1, -1))
        self.extCutRecWPin.value_changed.connect(lambda v:self.cutrec_move(v, -1, 0))
        self.extCutRecNWPin.value_changed.connect(lambda v:self.cutrec_move(v, -1, 1))
        self.extCutRecCancelPin.value_changed.connect(lambda v:self.cutrec_cancel_pressed(v))
        self.extTorchEnablePin.value_changed.connect(lambda v:self.ext_torch_enable_changed(v))
        self.extThcEnablePin.value_changed.connect(lambda v:self.ext_thc_enable_changed(v))
        self.extCornerLockEnablePin.value_changed.connect(lambda v:self.ext_corner_lock_enable_changed(v))
        self.extVoidLockEnablePin.value_changed.connect(lambda v:self.ext_void_lock_enable_changed(v))
        self.extIgnoreArcOkPin.value_changed.connect(lambda v:self.ext_ignore_arc_ok_changed(v))
        self.extMeshModePin.value_changed.connect(lambda v:self.ext_mesh_mode_changed(v))
        self.extOhmicProbeEnablePin.value_changed.connect(lambda v:self.ext_ohmic_probe_enable_changed(v))
        self.extAutoVoltsEnablePin.value_changed.connect(lambda v:self.ext_auto_volts_enable_changed(v))
        self.extJogSlowPin.value_changed.connect(self.ext_jog_slow)
        self.extProbePin.value_changed.connect(lambda v:self.ext_probe_test(v))
        self.extPulsePin.value_changed.connect(lambda v:self.ext_torch_pulse(v))
        self.extOhmicPin.value_changed.connect(lambda v:self.ext_ohmic_test(v))
        self.extFramingPin.value_changed.connect(lambda v:self.ext_frame_job(v))
        self.probeTestErrorPin.value_changed.connect(lambda v:self.probe_test_error(v))
        self.w.preview_stack.currentChanged.connect(self.preview_stack_changed)
        self.w.gcode_stack.currentChanged.connect(self.gcode_stack_changed)
        click_signal(self.w.material_label).connect(self.show_material_selector)
        click_signal(self.w.velocity_label).connect(self.show_material_selector)
        click_signal(self.w.velocity_show).connect(self.show_material_selector)
        self.w.conv_line.pressed.connect(lambda:self.conv_call('line'))
        self.w.conv_circle.pressed.connect(lambda:self.conv_call('circle'))
        self.w.conv_ellipse.pressed.connect(lambda:self.conv_call('ellipse'))
        self.w.conv_triangle.pressed.connect(lambda:self.conv_call('triangle'))
        self.w.conv_rectangle.pressed.connect(lambda:self.conv_call('rectangle'))
        self.w.conv_polygon.pressed.connect(lambda:self.conv_call('polygon'))
        self.w.conv_bolt.pressed.connect(lambda:self.conv_call('bolt'))
        self.w.conv_slot.pressed.connect(lambda:self.conv_call('slot'))
        self.w.conv_star.pressed.connect(lambda:self.conv_call('star'))
        self.w.conv_gusset.pressed.connect(lambda:self.conv_call('gusset'))
        self.w.conv_sector.pressed.connect(lambda:self.conv_call('sector'))
        self.w.conv_block.pressed.connect(lambda:self.conv_call('block'))
        self.w.conv_new.pressed.connect(lambda:self.conv_call('new'))
        self.w.conv_save.pressed.connect(lambda:self.conv_call('save'))
        self.w.conv_settings.pressed.connect(lambda:self.conv_call('settings'))
        self.w.conv_send.pressed.connect(lambda:self.conv_call('send'))
        self.w.chk_override_jog.stateChanged.connect(self.override_jog_changed)
        self.jogInhibited.value_changed.connect(lambda v:self.jog_inhibited_changed(v))
        self.sensorActive.value_changed.connect(lambda v:self.sensor_active_changed(v))
        self.zOffsetPin.value_changed.connect(lambda v:self.z_offset_changed(v))
        self.laserRecStatePin.value_changed.connect(lambda v:self.laser_recovery_state_changed(v))
        self.ohmicLedInPin.value_changed.connect(lambda v:self.ohmic_sensed(v))
        self.w.webview_back.pressed.connect(self.web_back_pressed)
        self.w.webview_forward.pressed.connect(self.web_forward_pressed)
        self.w.webview_reload.pressed.connect(self.web_reload_pressed)

    def conv_call(self, operation):
        if self.developmentPin.get():
            reload(self.CONV)
        if operation == 'block':
            self.CONV.conv_block_pressed(self, self.w)
        elif operation == 'new':
            self.CONV.conv_new_pressed(self, self.w, 'button')
        elif operation == 'save':
            self.CONV.conv_save_pressed(self, self.w)
        elif operation == 'settings':
            self.CONV.conv_settings_pressed(self, self.w)
        elif operation == 'send':
            self.CONV.conv_send_pressed(self, self.w)
        else:
            self.CONV.conv_shape_request(self, self.w, 'conv_{}'.format(operation), True)

    def set_axes_and_joints(self):
        kinematics = self.iniFile.find('KINS', 'KINEMATICS').lower().replace('=','').replace('trivkins','').replace(' ','') or None
        #kinstype = None
        self.coordinates = 'xyz'
        if kinematics:
            if 'kinstype' in kinematics:
                #kinstype = kinematics.lower().replace(' ','').split('kinstype')[1]
                if 'coordinates' in kinematics:
                    kinematics = kinematics.lower().replace(' ','').split('kinstype')[0]
            if 'coordinates' in kinematics:
                self.coordinates = kinematics.split('coordinates')[1].lower()
        else:
            head = _translate('HandlerClass', 'INI File Error')
            msg0  = _translate('HandlerClass', 'Error in [KINS]KINEMATICS in the INI file')
            msg1 = _translate('HandlerClass', 'reverting to default coordinates of xyz')
            STATUS.emit('error', linuxcnc.OPERATOR_ERROR, '{}:\n{}\n{}\n'.format(head, msg0, msg1))
        # hide axis a if not being used
        if 'a' not in self.axisList:
            for i in self.axisAList:
                self.w[i].hide()
        # hide axis b if not being used
        if 'b' not in self.axisList:
            for i in self.axisBList:
                self.w[i].hide()
        # setup home buttons
        for axis in self.axisList:
            self.w['home_{}'.format(axis)].set_joint(self.coordinates.index(axis))
            self.w['home_{}'.format(axis)].set_joint_number(self.coordinates.index(axis))
        for joint in range(len(self.coordinates)):
            # check if home all button required
            if not self.iniFile.find('JOINT_{}'.format(joint), 'HOME_SEQUENCE'):
                self.w.home_all.hide()
            # check if not joggable before homing
            elif self.iniFile.find('JOINT_{}'.format(joint), 'HOME_SEQUENCE').startswith('-'):
                if 'jog_{}_plus'.format(self.coordinates[joint]) not in self.jogSyncList:
                    self.jogSyncList.append('jog_{}_plus'.format(self.coordinates[joint]))
                    self.jogSyncList.append('jog_{}_minus'.format(self.coordinates[joint]))
                    self.jogButtonList.remove('jog_{}_plus'.format(self.coordinates[joint]))
                    self.jogButtonList.remove('jog_{}_minus'.format(self.coordinates[joint]))

    def set_mode(self):
        block1 = ['arc_ok_high', 'arc_ok_high_lbl', 'arc_ok_low', 'arc_ok_low_lbl' ]
        block2 = ['arc_voltage_scale', 'arc_voltage_scale_lbl', 'arc_voltage_offset', 'arc_voltage_offset_lbl',
                  'voidlock_frm', 'height_per_volt', 'height_per_volt_lbl', 'thc_delay', 'thc_delay_lbl',
                  'thc_sample_counts', 'thc_sample_counts_lbl', 'thc_sample_threshold', 'thc_sample_threshold_lbl',
                  'thc_threshold', 'thc_threshold_lbl', 'pid_i_gain', 'pid_i_gain_lbl', 'pid_d_gain', 'pid_d_gain_lbl',
                  'use_auto_volts', 'use_auto_volts_lbl', 'led_thc_active', 'led_thc_active_lbl', 'arc_voltage',
                  'arc_override_frm', 'voidlock_slope', 'voidlock_slope_lbl', 'thc_auto', 'thc_auto_lbl' ]
        if self.mode == 1:
            hal.set_p('plasmac.mode', '1')
            for widget in block1:
                self.w[widget].hide()
        elif self.mode == 2:
            hal.set_p('plasmac.mode', '2')
            for widget in block1 + block2:
                self.w[widget].hide()
                self.w.pid_p_gain_lbl.setText(_translate('HandlerClass', 'Speed %'))

    def set_spinbox_parameters(self):
        self.w.max_offset_velocity_in.setText('{}'.format(int(self.thcFeedRate)))
        if self.units == 'in':
            self.w.setup_feed_rate.setRange(4.0, int(self.thcFeedRate))
            self.w.setup_feed_rate.setDecimals(1)
            self.w.setup_feed_rate.setSingleStep(0.1)
            self.w.safe_height.setRange(0.75, int(self.maxHeight))
            self.w.safe_height.setDecimals(2)
            self.w.safe_height.setSingleStep(0.01)
            self.w.probe_feed_rate.setRange(4.0, int(self.thcFeedRate))
            self.w.probe_feed_rate.setDecimals(1)
            self.w.probe_feed_rate.setSingleStep(0.1)
            self.w.probe_start_height.setRange(0.1, int(self.maxHeight))
            self.w.probe_start_height.setDecimals(2)
            self.w.probe_start_height.setSingleStep(0.01)
            self.w.offset_feed_rate.setRange(4.0, int(self.offsetFeedRate))
            self.w.offset_feed_rate.setDecimals(1)
            self.w.offset_feed_rate.setSingleStep(0.1)
            self.w.float_switch_travel.setRange(-1.0, 1.0)
            self.w.float_switch_travel.setDecimals(3)
            self.w.float_switch_travel.setSingleStep(0.001)
            self.w.height_per_volt.setRange(0.001, 0.01)
            self.w.height_per_volt.setDecimals(3)
            self.w.height_per_volt.setSingleStep(0.001)
            self.w.ohmic_probe_offset.setRange(-1.0, 1.0)
            self.w.ohmic_probe_offset.setDecimals(3)
            self.w.ohmic_probe_offset.setSingleStep(0.001)
            self.w.skip_ihs_distance.setRange(0.0, 40.0)
            self.w.skip_ihs_distance.setDecimals(1)
            self.w.skip_ihs_distance.setSingleStep(0.1)
            self.w.kerf_width.setRange(0.0, 1.0)
            self.w.kerf_width.setDecimals(3)
            self.w.kerf_width.setSingleStep(0.001)
#            self.w.cut_feed_rate.setRange(0.0, 999.0)
            self.w.cut_feed_rate.setDecimals(1)
            self.w.cut_feed_rate.setSingleStep(0.1)
#            self.w.cut_height.setRange(0.0, 1.0)
            self.w.cut_height.setDecimals(3)
            self.w.cut_height.setSingleStep(0.001)
#            self.w.pierce_height.setRange(0.0, 1.0)
            self.w.pierce_height.setDecimals(3)
            self.w.pierce_height.setSingleStep(0.001)
        else:
            self.w.setup_feed_rate.setMaximum(int(self.thcFeedRate))
            self.w.safe_height.setMaximum(int(self.maxHeight))
            self.w.probe_feed_rate.setMaximum(int(self.thcFeedRate))
            self.w.probe_start_height.setMaximum(int(self.maxHeight))
            self.w.offset_feed_rate.setMaximum(int(self.offsetFeedRate))

    def set_probe_offset_pins(self):
        hal.set_p('plasmac.offset-probe-x', '{}'.format(self.probeOffsetX))
        hal.set_p('plasmac.offset-probe-y', '{}'.format(self.probeOffsetY))
        hal.set_p('plasmac.offset-probe-delay', '{}'.format(self.probeDelay))

    def kb_jog(self, state, joint, direction, shift = False, linear = True):
        if linear:
            distance = STATUS.get_jog_increment()
            rate = STATUS.get_jograte()/60
        else:
            distance = STATUS.get_jog_increment_angular()
            rate = STATUS.get_jograte_angular()/60
        if state:
            if not STATUS.is_man_mode() or not STATUS.machine_is_on() or \
               (self.offsetsActivePin.get() and not self.manualCut):
                return
            if (shift or self.jogFast) and not self.manualCut:
                rate = INFO.MAX_LINEAR_JOG_VEL
            elif self.jogSlow and not self.w.jog_slow.isChecked():
                rate = STATUS.get_jograte()/60/self.slowJogFactor
            ACTION.JOG(joint, direction, rate, distance)
            self.w.grabKeyboard()
        else:
            self.w.releaseKeyboard()
            if not STATUS.get_jog_increment():
                ACTION.JOG(joint, 0, 0, 0)

    def keyboard_shortcuts(self):
        if self.w.chk_keyboard_shortcuts.isChecked():
            return True
        else:
            return False

    def soft_keyboard(self):
        if self.w.chk_soft_keyboard.isChecked():
            inputType = 'CALCULATOR'
            self.w.originoffsetview.setProperty('dialog_code_string','CALCULATOR')
            self.w.originoffsetview.setProperty('text_dialog_code_string','KEYBOARD')
            self.w.gcode_display.SendScintilla(QsciScintilla.SCI_SETEXTRAASCENT, 4)
            self.w.gcode_display.SendScintilla(QsciScintilla.SCI_SETEXTRADESCENT, 4)
            self.w.gcode_editor.editor.SendScintilla(QsciScintilla.SCI_SETEXTRAASCENT, 4)
            self.w.gcode_editor.editor.SendScintilla(QsciScintilla.SCI_SETEXTRADESCENT, 4)
            self.vkb_check()
            if self.w.main_tab_widget.currentIndex() == self.PARAMETERS:
                self.vkb_show(True)
            elif self.w.main_tab_widget.currentIndex() == self.SETTINGS:
                self.vkb_show()
            self.w.chk_keyboard_shortcuts.setChecked(False)
            self.w.chk_keyboard_shortcuts.setEnabled(False)
        else:
            inputType = 'ENTRY'
            self.w.originoffsetview.setProperty('dialog_code_string','')
            self.w.originoffsetview.setProperty('text_dialog_code_string','')
            self.w.gcode_display.SendScintilla(QsciScintilla.SCI_SETEXTRAASCENT, 1)
            self.w.gcode_display.SendScintilla(QsciScintilla.SCI_SETEXTRADESCENT, 1)
            self.w.gcode_editor.editor.SendScintilla(QsciScintilla.SCI_SETEXTRAASCENT, 1)
            self.w.gcode_editor.editor.SendScintilla(QsciScintilla.SCI_SETEXTRADESCENT, 1)
            self.vkb_hide()
            self.w.chk_keyboard_shortcuts.setEnabled(True)
        for axis in 'xyzab':
            button = 'touch_{}'.format(axis)
            self.w[button].dialog_code = inputType

    def overlay_update(self, state):
        self.w.gcodegraphics.updateGL()
        self.w.conv_preview.updateGL()

    def dialog_show_ok(self, icon, title, error, bText=_translate('HandlerClass', 'OK')):
        msg = QMessageBox(self.w)
        buttonY = msg.addButton(QMessageBox.Yes)
        buttonY.setText(bText)
        buttonY.setIcon(QIcon())
        msg.setIcon(icon)
        msg.setWindowTitle(title)
        msg.setText(error)
        msg.setWindowFlag(Qt.Popup)
        msg.exec_()
        self.dialogError = False
        return msg

    def dialog_show_yesno(self, icon, title, error, bY=_translate('HandlerClass', 'YES'), bN=_translate('HandlerClass', 'NO')):
        msg = QMessageBox(self.w)
        buttonY = msg.addButton(QMessageBox.Yes)
        buttonY.setText(bY)
        buttonY.setIcon(QIcon())
        buttonN = msg.addButton(QMessageBox.No)
        buttonN.setText(bN)
        buttonN.setIcon(QIcon())
        msg.setIcon(icon)
        msg.setWindowTitle(title)
        msg.setText(error)
        msg.setWindowFlag(Qt.WindowStaysOnTopHint) if 'shutdown' in error else msg.setWindowFlag(Qt.Popup)
        choice = msg.exec_()
        if choice == QMessageBox.Yes:
            return True
        else:
            return False
    # virtkb: 0=none, 1=alpha~close, 2=num~close, 3=alpha~num, 4=num~num, 5=alpha~alpha, 6=num~alpha
    def dialog_input(self, virtkb, title, text, btn1, btn2, delay=None):
        input = QInputDialog(self.w)
        input.setWindowTitle(title)
        input.setLabelText('{}'.format(text))
        if btn1:
            input.setOkButtonText(btn1)
        if btn2:
            input.setCancelButtonText(btn2)
        if delay is not None:
            input.setTextValue('{:0.2f}'.format(delay))
        for button in input.findChildren(QPushButton):
            button.setIcon(QIcon())
        if virtkb in (1,3,5):
            self.vkb_show(False)
        elif virtkb in (2,4,6):
            self.vkb_show(True)
        valid = input.exec_()
        if virtkb < 3:
            self.vkb_hide()
        elif virtkb in (3,4):
            self.vkb_show(True)
        elif virtkb in (5,6):
            self.vkb_show(False)
        out = input.textValue()
        return valid, out

    def dialog_run_from_line(self):
        rFl = QDialog(self.w)
        rFl.setWindowTitle(_translate('HandlerClass', 'Run From Line'))
        lbl1 = QLabel(_translate('HandlerClass', 'USE LEADIN:'))
        lbl2 = QLabel(_translate('HandlerClass', 'LEADIN LENGTH:'))
        lbl3 = QLabel(_translate('HandlerClass', 'LEADIN ANGLE:'))
        lbl4 = QLabel('')
        leadinDo = QCheckBox()
        leadinLength = QDoubleSpinBox()
        leadinAngle = QDoubleSpinBox()
        buttons = QDialogButtonBox.Ok | QDialogButtonBox.Cancel
        buttonBox = QDialogButtonBox(buttons)
        buttonBox.accepted.connect(rFl.accept)
        buttonBox.rejected.connect(rFl.reject)
        buttonBox.button(QDialogButtonBox.Ok).setText(_translate('HandlerClass', 'LOAD'))
        buttonBox.button(QDialogButtonBox.Ok).setIcon(QIcon())
        buttonBox.button(QDialogButtonBox.Cancel).setText(_translate('HandlerClass', 'CANCEL'))
        buttonBox.button(QDialogButtonBox.Cancel).setIcon(QIcon())
        layout = QGridLayout()
        layout.addWidget(lbl1, 0, 0)
        layout.addWidget(lbl2, 1, 0)
        layout.addWidget(lbl3, 2, 0)
        layout.addWidget(lbl4, 3, 0)
        layout.addWidget(leadinDo, 0, 1)
        layout.addWidget(leadinLength, 1, 1)
        layout.addWidget(leadinAngle, 2, 1)
        layout.addWidget(buttonBox, 4, 0, 1, 2)
        rFl.setLayout(layout)
        lbl1.setAlignment(Qt.AlignRight | Qt.AlignBottom)
        lbl2.setAlignment(Qt.AlignRight | Qt.AlignBottom)
        lbl3.setAlignment(Qt.AlignRight | Qt.AlignBottom)
        if self.units == 'in':
            leadinLength.setDecimals(2)
            leadinLength.setSingleStep(0.05)
            leadinLength.setSuffix(' inch')
            leadinLength.setMinimum(0.05)
        else:
            leadinLength.setDecimals(0)
            leadinLength.setSingleStep(1)
            leadinLength.setSuffix(' mm')
            leadinLength.setMinimum(1)
        leadinAngle.setDecimals(0)
        leadinAngle.setSingleStep(1)
        leadinAngle.setSuffix(' deg')
        leadinAngle.setRange(-359, 359)
        leadinAngle.setWrapping(True)
        self.vkb_show(True)
        result = rFl.exec_()
        self.vkb_hide()
        # load clicked
        if result:
            return {'cancel':False, 'do':leadinDo.isChecked(), 'length':leadinLength.value(), 'angle':leadinAngle.value()}
        # cancel clicked
        else:
            return {'cancel':True}

    def invert_pin_state(self, halpin):
        if 'qtplasmac.ext_out_' in halpin:
            pin = 'out{}Pin'.format(halpin.split('out_')[1])
            self[pin].set(not hal.get_value(halpin))
        else:
            hal.set_p(halpin, str(not hal.get_value(halpin)))
        self.set_button_color()

    def set_button_color(self):
        for halpin in self.halTogglePins:
            color = self.w[self.halTogglePins[halpin][0]].palette().color(QtGui.QPalette.Background)
            if hal.get_value(halpin):
                if color != self.w.color_foregalt.palette().color(QPalette.Background):
                    self.button_active(self.halTogglePins[halpin][0])
            else:
                if color != self.w.color_backgrnd.palette().color(QPalette.Background):
                    self.button_normal(self.halTogglePins[halpin][0])
        for halpin in self.halPulsePins:
            color = self.w[self.halPulsePins[halpin][0]].palette().color(QtGui.QPalette.Background)
            if hal.get_value(halpin):
                if color != self.w.color_foregalt.palette().color(QPalette.Background):
                    self.button_active(self.halPulsePins[halpin][0])
            else:
                if color != self.w.color_backgrnd.palette().color(QPalette.Background):
                    self.button_normal(self.halPulsePins[halpin][0])
        if self.tlButton:
            for button in self.tlButton:
                if self.laserOnPin.get():
                    self.button_active(button)
                else:
                    self.button_normal(button)


    def run_critical_check(self):
        rcButtonList = []
        # halTogglePins format is: button name, run critical flag, button text
        for halpin in self.halTogglePins:
            if self.halTogglePins[halpin][1] and not hal.get_value(halpin):
                rcButtonList.append(self.halTogglePins[halpin][2].replace('\n', ' '))
        if rcButtonList and self.w.torch_enable.isChecked():
            head = _translate('HandlerClass', 'Run Critical Toggle')
            btn1 = _translate('HandlerClass', 'CONTINUE')
            btn2 = _translate('HandlerClass', 'CANCEL')
            msg0 = _translate('HandlerClass', 'Button not toggled')
            msg1 = '\n{}'.format('\n'.join(rcButtonList))
            if self.dialog_show_yesno(QMessageBox.Warning, '{}'.format(head), '\n{}:\n{}'.format(msg0, msg1), '{}'.format(btn1), '{}'.format(btn2)):
                return False
            else:
                return True
        else:
            return False

    def preview_stack_changed(self):
        if self.w.preview_stack.currentIndex() == self.PREVIEW:
            self.w.file_clear.setEnabled(True)
            self.w.file_reload.setEnabled(True)
            self.autorepeat_keys(False)
            self.w.jog_frame.setEnabled(True)
            self.set_run_button_state()
            if STATUS.is_interp_idle():
                self.set_buttons_state([self.idleList], True)
                if STATUS.machine_is_on():
                    self.set_buttons_state([self.idleOnList], True)
                    if STATUS.is_all_homed():
                        self.set_buttons_state([self.idleHomedList], True)
        elif self.w.preview_stack.currentIndex() == self.OPEN:
            self.button_active(self.w.file_open.objectName())
            self.autorepeat_keys(True)
            self.vkb_hide()
            self.w.filemanager.table.setFocus()
            self.set_buttons_state([self.idleOnList, self.idleHomedList], False)
            self.w.jog_frame.setEnabled(False)
            self.w.run.setEnabled(False)
        elif self.w.preview_stack.currentIndex() == self.EDIT:
            self.button_active(self.w.file_edit.objectName())
            text0 = _translate('HandlerClass', 'EDIT')
            text1 = _translate('HandlerClass', 'CLOSE')
            self.w.file_edit.setText('{}\n{}'.format(text0, text1))
            self.autorepeat_keys(True)
            buttonList = [button for button in self.idleHomedList if button != 'mdi_show']
            self.set_buttons_state([self.idleOnList, buttonList], False)
            self.w.jog_frame.setEnabled(False)
        elif self.w.preview_stack.currentIndex() == self.CAMERA:
            self.button_active('camera')
            self.w.run.setEnabled(False)
            self.w.touch_xy.setEnabled(False)
            self.w.laser.setEnabled(False)
            self.cameraOn = True
        elif self.w.preview_stack.currentIndex() == self.OFFSETS:
            self.button_active(self.ovButton)
            buttonList = [button for button in self.idleHomedList if button not in ['touch_x', 'touch_y', 'touch_z', 'touch_a', 'touch_b', 'touch_xy', \
            'mdi_show', 'wcs_button', 'set_offsets']]
            self.set_buttons_state([self.idleOnList, buttonList], False)
            self.w.jog_frame.setEnabled(False)
            self.w.run.setEnabled(False)
            for row in range(self.w.originoffsetview.tablemodel.rowCount(self.w.originoffsetview)):
                self.w.originoffsetview.resizeRowToContents(row)
            for column in range(self.w.originoffsetview.tablemodel.rowCount(self.w.originoffsetview)-1):
                self.w.originoffsetview.resizeColumnToContents(column)
        elif self.w.preview_stack.currentIndex() == self.USER_MANUAL:
            self.button_active(self.umButton)
            self.autorepeat_keys(True)
            buttonList = [button for button in self.idleHomedList if button != 'mdi_show']
            self.set_buttons_state([self.idleOnList, buttonList], False)
            self.w.jog_frame.setEnabled(False)
            self.w.run.setEnabled(False)
        if self.w.preview_stack.currentIndex() != self.OPEN or self.w.preview_stack.currentIndex() == self.PREVIEW:
            self.button_normal(self.w.file_open.objectName())
        if self.w.preview_stack.currentIndex() != self.EDIT or self.w.preview_stack.currentIndex() == self.PREVIEW:
            self.button_normal(self.w.file_edit.objectName())
            self.w.file_edit.setText(_translate('HandlerClass', 'EDIT'))
        if self.w.preview_stack.currentIndex() !=self.CAMERA or self.w.preview_stack.currentIndex() == self.PREVIEW:
            self.button_normal('camera')
        if self.w.preview_stack.currentIndex() != self.OFFSETS or self.w.preview_stack.currentIndex() == self.PREVIEW:
            if self.ovButton:
                self.button_normal(self.ovButton)
        if self.w.preview_stack.currentIndex() != self.USER_MANUAL or self.w.preview_stack.currentIndex() == self.PREVIEW:
            if self.prevPreviewIndex == self.EDIT:
                buttonList = [button for button in self.idleList if button in [self.ovButton, 'file_open']]
                self.set_buttons_state([buttonList], True)
            if self.umButton:
                self.button_normal(self.umButton)

    def gcode_stack_changed(self):
        if self.w.gcode_stack.currentIndex() == self.MDI:
            self.button_active(self.w.mdi_show.objectName())
            text0 = _translate('HandlerClass', 'MDI')
            text1 = _translate('HandlerClass', 'CLOSE')
            self.w.mdi_show.setText('{}\n{}'.format(text0, text1))
            self.w.mdihistory.reload()
            self.w.mdihistory.MDILine.setFocus()
            self.autorepeat_keys(True)
            self.w.jog_frame.setEnabled(False)
        else:
            self.button_normal(self.w.mdi_show.objectName())
            self.w.mdi_show.setText(_translate('HandlerClass', 'MDI'))
            if self.w.preview_stack.currentIndex() != self.EDIT:
                self.autorepeat_keys(False)
                self.w.jog_frame.setEnabled(True)

    def set_mc_states(self, state):
        if self.manualCut:
            self.jogPreManCut[0] = self.w.jog_slow.isChecked()
            self.jogPreManCut[1] = self.w.jog_slider.value()
            self.jogPreManCut[2] = self.w.jogincrements.currentIndex()
            if self.w.jog_slow.isChecked():
                self.jog_slow_pressed(True)
            self.w.jog_slider.setValue(self.w.cut_feed_rate.value())
            self.w.jogincrements.setCurrentIndex(0)
        else:
            if self.jogPreManCut[0]:
                self.jog_slow_pressed(True)
            self.w.jog_slider.setValue(self.jogPreManCut[1])
            self.w.jogincrements.setCurrentIndex(self.jogPreManCut[2])
        self.w.jog_z_plus.setEnabled(state)
        self.w.jog_z_minus.setEnabled(state)
        self.set_tab_jog_states(state)

    def set_tab_jog_states(self, state):
        if STATUS.is_auto_paused():
            if self.torchPulse:
                self.w.pause.setEnabled(state)
            for n in range(self.w.main_tab_widget.count()):
                if n > 1:
                    self.w.main_tab_widget.setTabEnabled(n, state)
        else:
            if self.tabsAlwaysEnabled.get():
                self.w.main_tab_widget.setTabEnabled(self.CONVERSATIONAL, state)
            else:
                for n in range(self.w.main_tab_widget.count()):
                    if n != 0 and (not self.probeTest or n != self.w.main_tab_widget.currentIndex()):
                         self.w.main_tab_widget.setTabEnabled(n, state)
            # disable jog controls on MAIN tab (for manual cut)
            self.w.jog_slider.setEnabled(state)
            self.w.jogs_label.setEnabled(state)
            self.w.jog_slow.setEnabled(state)
            self.w.jogincrements.setEnabled(state)
            # disable material selector on MAIN tab
            self.w.material_label.setEnabled(state)
            self.w.material_selector.setEnabled(state)
            # disable materials items on PARAMETERS tab
            self.w.materials_box.setEnabled(state)
            self.w.save_material.setEnabled(state)
            self.w.new_material.setEnabled(state)
            self.w.delete_material.setEnabled(state)
            self.w.reload_material.setEnabled(state)
            self.w.cut_amps.setEnabled(state)
            self.w.cut_feed_rate.setEnabled(state)
            self.w.cut_height.setEnabled(state)
            self.w.cut_mode.setEnabled(state)
            self.w.cut_mode_label.setEnabled(state)
            self.w.cut_volts.setEnabled(state)
            self.w.gas_pressure.setEnabled(state)
            self.w.kerf_width.setEnabled(state)
            self.w.pause_at_end.setEnabled(state)
            self.w.pierce_delay.setEnabled(state)
            self.w.pierce_height.setEnabled(state)
            self.w.puddle_jump_delay.setEnabled(state)
            self.w.puddle_jump_height.setEnabled(state)
            # disable user button items on SETTINGS tab
            self.w.ub_save.setEnabled(state)
            self.w.ub_reload.setEnabled(state)
            for bNum in range(1,21):
                self.w['ub_name_{}'.format(bNum)].setEnabled(state)
                self.w['ub_code_{}'.format(bNum)].setEnabled(state)
            # disable Jog Frame during probe test or torch pulse
            if self.probeTest or self.torchPulse:
                self.w.jog_frame.setEnabled(state)

    def show_material_selector(self):
        self.w.material_selector.showPopup()

    def autorepeat_keys(self, state):
        if not self.autorepeat_skip:
            if state:
                ACTION.ENABLE_AUTOREPEAT_KEYS(' ')
            else:
                ACTION.DISABLE_AUTOREPEAT_KEYS(' ')

    def clear_rfl(self):
        self.rflActive = False
        self.startLine = 0
        self.preRflFile = ''
        self.w.gcodegraphics.clear_highlight()

    def ohmic_sensed(self, state):
        if state:
            hal.set_p('qtplasmac.led_ohmic_probe', '1')
            self.ohmicLedTimer.start(150)

    def vm_check(self):
        try:
            response = (Popen('cat /sys/class/dmi/id/product_name', stdout=PIPE, stderr=PIPE, shell=True).communicate()[0]).decode('utf-8')
            if 'virtual' in response.lower() or 'vmware' in response.lower():
                self.virtualMachine = True
                STATUS.emit('update-machine-log', '"{}" Virtual Machine detected'.format(response.strip()), 'TIME')
        except:
            pass


#########################################################################################################################
# TIMER FUNCTIONS #
#########################################################################################################################
    def shutdown_timeout(self):
        self.w.close()

    def startup_timeout(self):
        if STATUS.stat.estop:
            self.estop_state(True)
        self.w.run.setEnabled(False)
        if self.frButton:
            self.w[self.frButton].setEnabled(False)
        self.w.pause.setEnabled(False)
        self.w.abort.setEnabled(False)
        self.w.gcode_display.setHorizontalScrollBarPolicy(Qt.ScrollBarAlwaysOff)
        self.view_t_pressed()
        self.set_signal_connections()
        if self.firstRun is True:
            self.firstRun = False

    def update_periodic(self):
        if self.framing and STATUS.is_interp_idle():
            self.framing = False
            ACTION.SET_MANUAL_MODE()
            self.laserOnPin.set(0)
            self.w.gcodegraphics.logger.clear()
        self.set_button_color()
        if self.flasher:
            self.flasher -= 1
        else:
            self.flasher = self.flashRate
            self.flashState = not self.flashState
            self.flasher_timeout()
        if not self.firstRun and self.pmPort and not hal.component_exists('pmx485'):
            if self.pmx485_check(self.pmPort, True):
                self.w.gas_pressure.show()
                self.w.gas_pressure_label.show()
                self.w.cut_mode.show()
                self.w.cut_mode_label.show()
                self.w.pmx485_frame.show()
                self.w.pmx_stats_frame.show()
                self.pmx485_startup(self.pmPort)
        if not self.firstRun and os.path.isfile(self.upFile):
            exec(open(self.upFile).read())

    def flasher_timeout(self):
        if STATUS.is_auto_paused():
            if self.flashState:
                self.w.pause.setText(_translate('HandlerClass', 'CYCLE RESUME'))
            else:
                self.w.pause.setText('')
        elif self.w.jog_stack.currentIndex() == self.JOG:
            self.w.pause.setText(_translate('HandlerClass', 'CYCLE PAUSE'))
        text = _translate('HandlerClass', 'FEED')
        if self.w.feed_slider.value() != 100:
            if self.flashState:
                self.w.feed_label.setText('{}\n{:.0f}%'.format(text, STATUS.stat.feedrate * 100))
            else:
                self.w.feed_label.setText(' \n ')
        else:
            self.w.feed_label.setText('{}\n{:.0f}%'.format(text, STATUS.stat.feedrate * 100))
        text = _translate('HandlerClass', 'RAPID')
        if self.w.rapid_slider.value() != 100:
            if self.flashState:
                self.w.rapid_label.setText('{}\n{:.0f}%'.format(text, STATUS.stat.rapidrate * 100))
            else:
                self.w.rapid_label.setText(' \n ')
        else:
            self.w.rapid_label.setText('{}\n{:.0f}%'.format(text, STATUS.stat.rapidrate * 100))
        text = _translate('HandlerClass', 'JOG')
        if self.manualCut:
            if self.flashState:
                self.w.run.setText(_translate('HandlerClass', 'MANUAL CUT'))
                self.w.jogs_label.setText('{}\n{:.0f}'.format(text, STATUS.get_jograte()))
            else:
                self.w.run.setText('')
                self.w.jogs_label.setText(' \n ')
        if self.heightOvr > 0.01 or self.heightOvr < -0.01:
            if self.flashState:
                self.w.height_ovr_label.setText('{:.2f}'.format(self.heightOvr))
            else:
                self.w.height_ovr_label.setText('')
        else:
            self.w.height_ovr_label.setText('{:.2f}'.format(self.heightOvr))
        if self.flash_error and self.error_present:
            if self.flashState:
                self.w.error_label.setText(_translate('HandlerClass', 'ERROR SENT TO MACHINE LOG'))
            else:
                self.w.error_label.setText('')
        if self.startLine > 0:
            if not self.w.run.text().startswith(_translate('HandlerClass', 'RUN')):
                if self.flashState:
                    self.w.run.setText(self.runText)
                else:
                    self.w.run.setText('')
        elif not self.manualCut:
            self.w.run.setText(_translate('HandlerClass', 'CYCLE START'))
        if not self.w.pmx485_enable.isChecked():
            self.w.pmx485_label.setText('')
            self.pmx485LabelState = None
        elif self.pmx485CommsError:
            if self.flashState:
                self.w.pmx485_label.setText(_translate('HandlerClass', 'COMMS ERROR'))
                self.pmx485LabelState = None
            else:
                self.w.pmx485_label.setText('')
                self.pmx485LabelState = None
        elif not self.pmx485LabelState:
            if self.flashState:
                self.w.pmx485_label.setText('Fault Code: {}'.format(self.pmx485FaultCode))
                self.pmx485LabelState = None
            else:
                self.w.pmx485_label.setText('')
                self.pmx485LabelState = None

    def probe_timeout(self):
        if self.probeTime > 1:
            self.probeTime -= 1
            self.probeTimer.start(1000)
            self.w[self.ptButton].setText('{}'.format(self.probeTime))
        else:
            self.probe_test_stop()
            log = _translate('HandlerClass', 'Probe test completed')
            STATUS.emit('update-machine-log', log, 'TIME')

    def torch_timeout(self):
        if self.torchTime:
            self.torchTime -= 0.1
            self.torchTimer.start(100)
            self.w[self.tpButton].setText('{:.1f}'.format(self.torchTime))
        if self.torchTime <= 0:
            self.torchTimer.stop()
            self.torchTime = 0
            if not self.w[self.tpButton].isDown() and not self.extPulsePin.get():
                self.torch_pulse_states(True)
                log = _translate('HandlerClass', 'Torch pulse completed')
                STATUS.emit('update-machine-log', log, 'TIME')
            else:
                text0 = _translate('HandlerClass', 'TORCH')
                text1 = _translate('HandlerClass', 'ON')
                self.w[self.tpButton].setText('{}\n{}'.format(text0, text1))
        else:
            self.torchTimer.start(100)

    def pulse_timer_timeout(self):
        # halPulsePins format is: button name, pulse time, button text, remaining time, button number
        active = False
        try:
            for halpin in self.halPulsePins:
                if self.halPulsePins[halpin][3] > 0.05:
                    active = True
                    if self.halPulsePins[halpin][1] == self.halPulsePins[halpin][3]:
                        self.invert_pin_state(halpin)
                    self.halPulsePins[halpin][3] -= 0.1
                    self.w[self.halPulsePins[halpin][0]].setText('{:0.1f}'.format(self.halPulsePins[halpin][3]))
                elif self.w[self.halPulsePins[halpin][0]].text() != self.halPulsePins[halpin][2]:
                    self.invert_pin_state(halpin)
                    self.halPulsePins[halpin][3] = 0
                    self.w[self.halPulsePins[halpin][0]].setText('{}'.format(self.halPulsePins[halpin][2]))
        except Exception as err:
            self.halPulsePins[halpin][3] = 0
            bNum = self.halPulsePins[halpin][4]
            head = _translate('HandlerClass', 'HAL Pin Error')
            msg0 = _translate('HandlerClass', 'Invalid code for user button')
            msg1 = _translate('HandlerClass', 'Failed to pulse HAL pin')
            STATUS.emit('error', linuxcnc.OPERATOR_ERROR, '{}:\n{} #{}\n{}\n"{}" {}\n'.format(head, msg0, bNum, msg1, halpin, err))
        if not active:
            self.pulseTimer.stop()

    def laser_timeout(self):
        if self.w.laser.isDown() or self.extLaserButton:
            self.laserOnPin.set(0)
            self.laserButtonState = 'reset'
            self.w.laser.setText(_translate('HandlerClass', 'LASER'))
            self.button_normal('laser')
            self.w.touch_xy.setEnabled(True)
            self.w.camera.setEnabled(True)

    def ohmic_led_timeout(self):
        if not self.ohmicLedInPin.get():
            hal.set_p('qtplasmac.led_ohmic_probe', '0')
        else:
            self.ohmicLedTimer.start(50)

#########################################################################################################################
# USER BUTTON FUNCTIONS #
#########################################################################################################################
    def user_button_setup(self):
        self.iniButtonCodes = ['Codes']
        iniButtonCodes = ['Codes']
        self.probePressed = False
        self.probeTime = 0
        self.probeTimer = QTimer()
        self.probeTimer.setSingleShot(True)
        self.probeTimer.timeout.connect(self.probe_timeout)
        self.torchTime = 0.0
        self.torchTimer = QTimer()
        self.torchTimer.setSingleShot(True)
        self.torchTimer.timeout.connect(self.torch_timeout)
        self.pulseTime = 0
        self.pulseTimer = QTimer()
        self.pulseTimer.timeout.connect(self.pulse_timer_timeout)
        self.cutType = 0
        self.single_cut_request = False
        self.oldFile = None
        singleCodes = ['change-consumables', 'cut-type', 'framing', 'manual-cut', 'offsets-view', \
                       'ohmic-test', 'probe-test', 'single-cut', 'torch-pulse', 'user-manual', 'latest-file']
        head = _translate('HandlerClass', 'User Button Error')
        for bNum in range(1,21):
            self.w['button_{}'.format(str(bNum))].setEnabled(False)
            bName = self.PREFS.getpref('{} Name'.format(bNum), '', str, 'BUTTONS') or None
            bCode = self.PREFS.getpref('{} Code'.format(bNum), '', str, 'BUTTONS') or None
            if bName or bCode:
                self.w['ub_name_{}'.format(bNum)].setText(bName)
                self.w['ub_code_{}'.format(bNum)].setText(bCode)
            if (bCode and not bName) or (not bCode and bName):
                msg0 = _translate('HandlerClass', 'are both required')
                msg1 = _translate('HandlerClass', 'only one has been specified for')
                STATUS.emit('error', linuxcnc.OPERATOR_ERROR, '{}:\nCODE + NAME {}\n{} BUTTON_{}\n'.format(head, msg0, msg1, bNum))
                self.w['button_{}'.format(str(bNum))].setText('')
                self.iniButtonCodes.append('')
                continue
            if not bCode:
                self.w['button_{}'.format(str(bNum))].setText('')
                self.iniButtonCodes.append('')
                continue
            code = bCode.lower().strip().split()[0]
            if code in singleCodes and code in iniButtonCodes:
                msg1 = _translate('HandlerClass', 'Duplicate code entry for')
                msg2 = _translate('HandlerClass', 'Using first instance only of')
                STATUS.emit('error', linuxcnc.OPERATOR_ERROR, '{}:\n{} BUTTON_{} + BUTTON_{}\n{} {}\n'
                        .format(head, msg1, iniButtonCodes.index(code), bNum, msg2, bCode.split()[0]))
                self.w['button_{}'.format(str(bNum))].setText('')
                self.iniButtonCodes.append('')
                continue
            self.iniButtonCodes.append(bCode)
            iniButtonCodes.append(code)
            msg0 = _translate('HandlerClass', 'Invalid code for user button')
            bNames = bName.split('\\')
            bLabel = bNames[0]
            if len(bNames) > 1:
                for name in range(1, len(bNames)):
                    bLabel += '\n{}'.format(bNames[name])
            self.w['button_{}'.format(str(bNum))].setText(bLabel)
            if 'change-consumables' in bCode:
                self.ccParm = bCode.replace('change-consumables','').replace(' ','').lower() or None
                if self.ccParm != None and ('x' in self.ccParm or 'y' in self.ccParm):
                    self.ccButton = 'button_{}'.format(str(bNum))
                    self.idleHomedList.append(self.ccButton)
                    self.pausedValidList.append(self.ccButton)
                else:
                    msg1 = _translate('HandlerClass', 'Check button code for invalid or missing arguments')
                    STATUS.emit('error', linuxcnc.OPERATOR_ERROR, '{}:\n{} #{}\n{}\n'.format(head, msg0, bNum, msg1))
                    continue
            elif 'probe-test' in bCode:
                if len(bCode.split()) < 3:
                    if bCode.lower().replace('probe-test','').strip():
                        try:
                            self.ptTime = round(float(bCode.lower().replace('probe-test','').strip()))
                        except:
                            msg1 = _translate('HandlerClass', 'Check button code for invalid seconds argument')
                            STATUS.emit('error', linuxcnc.OPERATOR_ERROR, '{}:\n{} #{}\n{}\n'.format(head, msg0, bNum, msg1))
                            continue
                    else:
                        self.ptTime = 10
                    self.ptButton = 'button_{}'.format(str(bNum))
                    self.idleHomedList.append(self.ptButton)
                    self.probeText = self.w[self.ptButton].text()
                else:
                    msg1 = _translate('HandlerClass', 'Check button code for extra arguments')
                    STATUS.emit('error', linuxcnc.OPERATOR_ERROR, '{}:\n{} #{}\n{}\n'.format(head, msg0, bNum, msg1))
                    continue
            elif 'torch-pulse' in bCode:
                if len(bCode.split()) < 3:
                    if bCode.lower().replace('torch-pulse','').strip():
                        try:
                            self.tpTime = round(float(bCode.lower().replace('torch-pulse','').strip()), 1)
                        except:
                            msg1 = _translate('HandlerClass', 'Check button code for invalid seconds argument')
                            STATUS.emit('error', linuxcnc.OPERATOR_ERROR, '{}:\n{} #{}\n{}\n'.format(head, msg0, bNum, msg1))
                            continue
                        self.tpTime = 3.0 if self.torchTime > 3.0 else self.tpTime
                    else:
                        self.tpTime = 1.0
                    self.tpButton = 'button_{}'.format(str(bNum))
                    self.idleOnList.append(self.tpButton)
                    self.pausedValidList.append(self.tpButton)
                    self.tpText = self.w[self.tpButton].text()
                else:
                    msg1 = _translate('HandlerClass', 'Check button code for extra arguments')
                    STATUS.emit('error', linuxcnc.OPERATOR_ERROR, '{}:\n{} #{}\n{}\n'.format(head, msg0, bNum, msg1))
                    continue
            elif 'ohmic-test' in bCode:
                self.otButton = 'button_{}'.format(str(bNum))
                self.idleOnList.append(self.otButton)
                self.pausedValidList.append(self.otButton)
            elif 'framing' in bCode:
                frButton = True
                self.defaultZ = True
                self.frFeed = 0
                bCode = bCode.lower().replace('framing', '').strip()
                if 'usecurrentzheight' in bCode:
                    bCode = bCode.lower().replace('usecurrentzheight', '').strip()
                    self.defaultZ = False
                if len(bCode):
                    if bCode[0] == 'f':
                        try:
                            self.frFeed = float(bCode.replace('f', ''))
                        except:
                            msg1 = _translate('HandlerClass', 'Check button code for invalid feed argument')
                            STATUS.emit('error', linuxcnc.OPERATOR_ERROR, '{}:\n{} #{}\n{}\n'.format(head, msg0, bNum, msg1))
                            frButton = False
                            continue
                    else:
                        msg1 = _translate('HandlerClass', 'Check button code for invalid arguments')
                        STATUS.emit('error', linuxcnc.OPERATOR_ERROR, '{}:\n{} #{}\n{}\n'.format(head, msg0, bNum, msg1))
                        continue
                if frButton:
                    self.frButton = 'button_{}'.format(str(bNum))
                    self.idleHomedList.append(self.frButton)
            elif 'cut-type' in bCode:
                self.ctButton = 'button_{}'.format(str(bNum))
                self.idleOnList.append(self.ctButton)
            elif 'single-cut' in bCode:
                self.scButton = 'button_{}'.format(str(bNum))
                self.idleHomedList.append(self.scButton)
            elif 'manual-cut' in bCode:
                self.mcButton = 'button_{}'.format(str(bNum))
                self.idleHomedList.append(self.mcButton)
            elif 'load' in bCode:
                self.idleOnList.append('button_{}'.format(str(bNum)))
            elif 'toggle-halpin' in bCode:
                head = _translate('HandlerClass', 'HAL Pin Error')
                if len(bCode.split()) == 3 and 'runcritical' in bCode.lower():
                    critical = True
                elif len(bCode.split()) == 2:
                    critical = False
                else:
                    head = _translate('HandlerClass', 'User Button Error')
                    msg1 = _translate('HandlerClass', 'Check button code for invalid arguments')
                    STATUS.emit('error', linuxcnc.OPERATOR_ERROR, '{}:\n{} #{}\n{}\n'.format(head, msg0, bNum, msg1))
                    continue
                halpin = bCode.lower().split('toggle-halpin')[1].split(' ')[1].strip()
                excludedHalPins = ('plasmac.torch-pulse-start', 'plasmac.ohmic-test', \
                                'plasmac.probe-test', 'plasmac.consumable-change')
                if halpin in excludedHalPins:
                    msg1 = _translate('HandlerClass', 'HAL pin')
                    msg2 = _translate('HandlerClass', 'must be toggled')
                    msg3 = _translate('HandlerClass', 'using standard button code')
                    STATUS.emit('error', linuxcnc.OPERATOR_ERROR, '{}:\n{} #{}\n{} "{}" {}\n{}\n'.format(head, msg0, bNum, msg1, halpin, msg1, msg3))
                    continue
                else:
                    try:
                        hal.get_value(halpin)
                        self.machineOnList.append('button_{}'.format(str(bNum)))
                    except:
                        msg1 = _translate('HandlerClass', 'HAL pin')
                        msg2 = _translate('HandlerClass', 'does not exist')
                        STATUS.emit('error', linuxcnc.OPERATOR_ERROR, '{}:\n{} #{}\n{} "{}" {}\n'.format(head, msg0, bNum, msg1, halpin, msg2))
                        continue
                # halTogglePins format is: button name, run critical flag, button text
                self.halTogglePins[halpin] = ['button_{}'.format(str(bNum)), critical, bLabel]
            elif 'toggle-laser' in bCode:
                self.tlButton.append('button_{}'.format(str(bNum)))
                self.idleHomedList.append('button_{}'.format(str(bNum)))
                continue
            elif 'pulse-halpin' in bCode:
                if len(bCode.split()) < 4:
                    try:
                        code, halpin, delay = bCode.lower().strip().split()
                    except:
                        try:
                            code, halpin = bCode.lower().strip().split()
                            delay = '1.0'
                        except:
                            head = _translate('HandlerClass', 'User Button Error')
                            msg1 = _translate('HandlerClass', 'Check button code for invalid arguments')
                            code = halpin = delay = ''
                            STATUS.emit('error', linuxcnc.OPERATOR_ERROR, '{}:\n{} #{}\n{}\n'.format(head, msg0, bNum, msg1))
                            continue
                    excludedHalPins = ('plasmac.torch-pulse-start', 'plasmac.ohmic-test', \
                                    'plasmac.probe-test', 'plasmac.consumable-change')
                    head = _translate('HandlerClass', 'HAL Pin Error')
                    if halpin in excludedHalPins:
                        msg1 = _translate('HandlerClass', 'HAL pin')
                        msg2 = _translate('HandlerClass', 'must be pulsed')
                        msg3 = _translate('HandlerClass', 'using standard button code')
                        STATUS.emit('error', linuxcnc.OPERATOR_ERROR, '{}:\n{} #{}\n{} "{}" {}\n{}\n'.format(head, msg0, bNum, msg1, halpin, msg1, msg3))
                        continue
                    else:
                        try:
                            hal.get_value(halpin)
                            self.machineOnList.append('button_{}'.format(str(bNum)))
                        except:
                            msg1 = _translate('HandlerClass', 'HAL pin')
                            msg2 = _translate('HandlerClass', 'does not exist')
                            STATUS.emit('error', linuxcnc.OPERATOR_ERROR, '{}:\n{} #{}\n{} "{}" {}\n'.format(head, msg0, bNum, msg1, halpin, msg2))
                            continue
                    # halPulsePins format is: button name, pulse time, button text, remaining time, button number
                    try:
                        self.halPulsePins[halpin] = ['button_{}'.format(str(bNum)), float(delay), bLabel, 0.0, bNum]
                    except:
                        head = _translate('HandlerClass', 'User Button Error')
                        msg1 = _translate('HandlerClass', 'Check button code for invalid seconds argument')
                        STATUS.emit('error', linuxcnc.OPERATOR_ERROR, '{}:\n{} #{}\n{}\n'.format(head, msg0, bNum, msg1))
                        continue
                else:
                    head = _translate('HandlerClass', 'User Button Error')
                    msg1 = _translate('HandlerClass', 'Check button code for invalid arguments')
                    STATUS.emit('error', linuxcnc.OPERATOR_ERROR, '{}:\n{} #{}\n{}\n'.format(head, msg0, bNum, msg1))
                    continue
            elif 'offsets-view' in bCode:
                self.ovButton = 'button_{}'.format(str(bNum))
                self.idleList.append(self.ovButton)
            elif 'latest-file' in bCode:
                self.llButton = 'button_{}'.format(str(bNum))
                self.idleList.append(self.llButton)
            elif 'user-manual' in bCode:
                self.umButton = 'button_{}'.format(str(bNum))
                self.idleList.append(self.umButton)
                self.w.webview.load(self.umUrl)
            else:
                for command in bCode.split('\\'):
                    command = command.strip()
                    if command and command[0].lower() in 'xyzabgmfsto' and command.replace(' ','')[1] in '0123456789<':
                        if 'button_{}'.format(str(bNum)) not in self.idleHomedList:
                            self.idleHomedList.append('button_{}'.format(str(bNum)))
                    elif command and command[0] == '%':
                        cmd = command.lstrip('%').lstrip(' ').split(' ', 1)[0]
                        if cmd[-3:] == '.py':
                            reply = os.path.exists(os.path.expanduser(cmd))
                        else:
                            reply = Popen('which {}'.format(cmd), stdout=PIPE, stderr=PIPE, shell=True).communicate()[0]
                        if not reply:
                            head = _translate('HandlerClass', 'External Code Error')
                            msg1 = _translate('HandlerClass', 'External command')
                            msg2 = _translate('HandlerClass', 'does not exist')
                            STATUS.emit('error', linuxcnc.OPERATOR_ERROR, '{}:\n{} #{}\n{} "{}" {}\n'.format(head, msg0, bNum, msg1, cmd, msg2))
                        else:
                            self.alwaysOnList.append('button_{}'.format(str(bNum)))
                    else:
                        head = _translate('HandlerClass', 'Code Error')
                        msg1 = self.w['button_{}'.format(str(bNum))].text().replace('\n',' ')
                        STATUS.emit('error', linuxcnc.OPERATOR_ERROR, '{}:\n{} #{}\n{}: "{}"\n'.format(head, msg0, bNum, msg1, command))
                        if 'button_{}'.format(str(bNum)) in self.idleHomedList:
                            self.idleHomedList.remove('button_{}'.format(str(bNum)))
                        break

    def user_button_down(self, bNum):
        commands = self.iniButtonCodes[bNum]
        if not commands: return
        if 'change-consumables' in commands.lower() and not 'e-halpin' in commands.lower():
            self.change_consumables(True)
        elif 'probe-test' in commands.lower() and not 'e-halpin' in commands.lower():
            self.probe_test(True)
        elif 'torch-pulse' in commands.lower() and not 'e-halpin' in commands.lower():
            self.torch_pulse(True)
        elif 'ohmic-test' in commands.lower() and not 'e-halpin' in commands.lower():
            self.ohmic_test(True)
        elif 'framing' in commands.lower():
            self.frame_job(True)
        elif 'cut-type' in commands.lower():
            self.w.gcodegraphics.logger.clear()
            self.cutType ^= 1
            if self.cutType:
                self.cutTypePin.set(1)
                self.button_active(self.ctButton)
                self.cutTypeText = self.w[self.ctButton].text()
                self.w[self.ctButton].setText(_translate('HandlerClass', 'PIERCE\nONLY'))
            else:
                self.cutTypePin.set(0)
                self.button_normal(self.ctButton)
                self.w[self.ctButton].setText(self.cutTypeText)
            self.overlayProgress.setValue(0)
            if self.fileOpened == True:
                self.file_reload_clicked()
        elif 'load' in commands.lower():
            lFile = '{}/{}'.format(self.programPrefix, commands.split('load', 1)[1].strip())
            self.overlayProgress.setValue(0)
            self.remove_temp_materials()
            ACTION.OPEN_PROGRAM(lFile)
        elif 'toggle-halpin' in commands.lower():
            halpin = commands.lower().split('toggle-halpin')[1].split(' ')[1].strip()
            try:
                if halpin in self.halPulsePins and self.halPulsePins[halpin][3] > 0.05:
                    self.halPulsePins[halpin][3] = 0.0
                else:
                    self.invert_pin_state(halpin)
            except Exception as err:
                head = _translate('HandlerClass', 'HAL Pin Error')
                msg0 = _translate('HandlerClass', 'Invalid code for user button')
                msg1 = _translate('HandlerClass', 'Failed to toggle HAL pin')
                STATUS.emit('error', linuxcnc.OPERATOR_ERROR, '{}:\n{} #{}\n{}\n"{}" {}\n'.format(head, msg0, bNum, msg1, halpin, err))
        elif 'toggle-laser' in commands.lower():
            self.laserOnPin.set(not self.laserOnPin.get())
            for command in commands.split('\\'):
                command = command.strip()
                if command != 'toggle-laser':
                    self.user_button_command(bNum, command)
            ACTION.SET_MANUAL_MODE()
        elif 'pulse-halpin' in commands.lower():
            head = _translate('HandlerClass', 'HAL Pin Error')
            msg1 = _translate('HandlerClass', 'Failed to pulse HAL pin')
            try:
                code, halpin, delay = commands.lower().strip().split()
            except:
                try:
                    code, halpin = commands.lower().strip().split()
                    delay = '1.0'
                except:
                    msg0 = _translate('HandlerClass', 'Unknown error for user button')
                    STATUS.emit('error', linuxcnc.OPERATOR_ERROR, '{}:\n{} #{}\n{} "{}"\n'.format(head, msg0, bNum, msg1, halpin))
                    return
            # halPulsePins format is: button name, pulse time, button text, remaining time, button number
            try:
                if self.halPulsePins[halpin][3] > 0.05:
                    self.halPulsePins[halpin][3] = 0.0
                else:
                    self.w[self.halPulsePins[halpin][0]].setText('{}'.format(self.halPulsePins[halpin][2]))
                    self.halPulsePins[halpin][3] = self.halPulsePins[halpin][1]
                    if not self.pulseTimer.isActive():
                        self.pulseTimer.start(100)
            except:
                msg0 = _translate('HandlerClass', 'Invalid code for user button')
                STATUS.emit('error', linuxcnc.OPERATOR_ERROR, '{}:\n{} #{}\n{} "{}"\n'.format(head, msg0, bNum, msg1, halpin))
        elif 'single-cut' in commands.lower():
            self.single_cut()
        elif 'manual-cut' in commands.lower():
            self.manual_cut()
        elif 'offsets-view' in commands.lower():
            if self.w.preview_stack.currentIndex() != self.OFFSETS:
                self.w.preview_stack.setCurrentIndex(self.OFFSETS)
            else:
                self.preview_index_return(self.w.preview_stack.currentIndex())
        elif 'latest-file' in commands.lower():
            try:
                if len(commands.split()) == 2:
                    dir = commands.split()[1]
                else:
                    dir = self.w.PREFS_.getpref('last_loaded_directory', '', str, 'BOOK_KEEPING')
                files = glob.glob('{}/*.ngc'.format(dir))
                latest = max(files, key = os.path.getctime)
                self.overlayProgress.setValue(0)
                self.remove_temp_materials()
                ACTION.OPEN_PROGRAM(latest)
            except:
                head = _translate('HandlerClass', 'File Error')
                msg0 = _translate('HandlerClass', 'Cannot open latest file from user button')
                STATUS.emit('error', linuxcnc.OPERATOR_ERROR, '{}:\n{} #{}\n'.format(head, msg0, bNum))
        elif 'user-manual' in commands.lower():
            if self.w.preview_stack.currentIndex() != self.USER_MANUAL:
                self.prevPreviewIndex = self.w.preview_stack.currentIndex()
                self.w.preview_stack.setCurrentIndex(self.USER_MANUAL)
            else:
                self.w.preview_stack.setCurrentIndex(self.prevPreviewIndex)
                self.prevPreviewIndex = self.USER_MANUAL
        else:
            self.reloadRequired = False
            for command in commands.split('\\'):
                command = command.strip()
                self.user_button_command(bNum, command)
                if command[0] == "%":
                    continue
                if command.lower().replace(' ', '').startswith('g10l20') and self.fileOpened:
                    self.reloadRequired = True
            if self.reloadRequired:
                self.file_reload_clicked()
            else:
                self.w.gcodegraphics.logger.clear()
            ACTION.SET_MANUAL_MODE()

    # for G-code commands and external commands
    def user_button_command(self, bNum, command):
        if command and command[0].lower() in 'xyzabgmfsto' and command.replace(' ','')[1] in '0123456789<':
            if '{' in command:
                newCommand = subCommand = ''
                for char in command:
                    if char == '{':
                        subCommand = ':'
                    elif char == '}':
                        if len(subCommand.split()) > 1:
                            section, option = subCommand.replace(':','').split(' ', 1)
                        else:
                            head = _translate('HandlerClass', 'Code Error')
                            msg0 = _translate('HandlerClass', 'Value Error in user button')
                            msg1 = self.w['button_{}'.format(str(bNum))].text().replace('\n',' ')
                            errorCode = '{}'.format(subCommand.replace(':', '{')) + '}'
                            msg2 = _translate('HandlerClass', 'Requires a valid section and option pair')
                            STATUS.emit('error', linuxcnc.OPERATOR_ERROR, '{}:\n{} #{} ({}):\n"{}"\n{}\n'.format(head, msg0, bNum, msg1, errorCode, msg2))
                            return
                        if self.PREFS.has_option(section, option):
                            newCommand += str(self.PREFS.get(section, option))
                        elif self.iniFile.find(section, option):
                            newCommand += self.iniFile.find(section, option)
                        else:
                            head = _translate('HandlerClass', 'Code Error')
                            msg0 = _translate('HandlerClass', 'Invalid code in user button')
                            msg1 = self.w['button_{}'.format(str(bNum))].text().replace('\n',' ')
                            errorCode = '{}'.format(subCommand.replace(':', '{')) + '}'
                            msg2 = _translate('HandlerClass', 'Provided section option pair does not exist')
                            STATUS.emit('error', linuxcnc.OPERATOR_ERROR, '{}:\n{} #{} ({}):\n"{}"\n{}\n'.format(head, msg0, bNum, msg1, errorCode, msg2))
                            return
                        subCommand = ''
                    elif subCommand.startswith(':'):
                        subCommand += char
                    else:
                        newCommand += char
                command = newCommand
            ACTION.CALL_MDI(command)
            while not STATUS.is_interp_idle():
                self.w.gcodegraphics.updateGL()
                QApplication.processEvents()
        elif command and command[0] == '%':
            command = command.lstrip('%').lstrip()
            if command[-3:] == '.py':
                cmd = 'python3 ' + command
                Popen(cmd, stdin = None, stdout=PIPE, stderr=PIPE, shell=True)
            else:
                command += '&'
                Popen(command, stdout=PIPE, stderr=PIPE, shell=True)
        else:
            head = _translate('HandlerClass', 'Code Error')
            msg0 = _translate('HandlerClass', 'Invalid code for user button')
            msg1 = self.w['button_{}'.format(str(bNum))].text().replace('\n',' ')
            STATUS.emit('error', linuxcnc.OPERATOR_ERROR, '{}:\n{} #{}\n{}: "{}"\n'.format(head, msg0, bNum, msg1, command))

    def user_button_up(self, bNum):
        commands = self.iniButtonCodes[bNum]
        if not commands: return
        elif 'torch-pulse' in commands.lower() and not 'e-halpin' in commands.lower():
            self.torch_pulse(False)
        if 'ohmic-test' in commands.lower() and not 'e-halpin' in commands.lower():
            self.ohmic_test(False)

    def torch_enable_changed(self, state):
        if self.tpButton:
            if state and STATUS.machine_is_on() and \
            (not STATUS.is_interp_running() or STATUS.is_interp_paused()) and \
            not hal.get_value('plasmac.consumable-changing'):
                self.w[self.tpButton].setEnabled(True)
            else:
                self.w[self.tpButton].setEnabled(False)

    def ext_torch_enable_changed(self, state):
        if (state):
            self.w.torch_enable.setChecked(not (self.w.torch_enable.isChecked()))

    def ext_thc_enable_changed(self, state):
        if (state):
            self.w.thc_enable.setChecked(not (self.w.thc_enable.isChecked()))

    def ext_corner_lock_enable_changed(self, state):
        if (state):
            self.w.cornerlock_enable.setChecked(not (self.w.cornerlock_enable.isChecked()))

    def ext_void_lock_enable_changed(self, state):
        if (state):
            self.w.voidlock_enable.setChecked(not (self.w.voidlock_enable.isChecked()))

    def ext_ignore_arc_ok_changed(self, state):
        if (state):
            self.w.ignore_arc_ok.setChecked(not (self.w.ignore_arc_ok.isChecked()))

    def ext_mesh_mode_changed(self, state):
        if (state):
            self.w.mesh_enable.setChecked(not (self.w.mesh_enable.isChecked()))

    def ext_ohmic_probe_enable_changed(self, state):
        if (state):
            self.w.ohmic_probe_enable.setChecked(not (self.w.ohmic_probe_enable.isChecked()))

    def ext_auto_volts_enable_changed(self, state):
        if (state):
            self.w.use_auto_volts.setChecked(not (self.w.use_auto_volts.isChecked()))

    def thc_auto_changed(self, state):
        if state:
            self.w.thc_delay.hide()
            self.w.thc_delay_lbl.hide()
            self.w.thc_sample_counts.show()
            self.w.thc_sample_counts_lbl.show()
            self.w.thc_sample_threshold.show()
            self.w.thc_sample_threshold_lbl.show()
        else:
            self.w.thc_delay.show()
            self.w.thc_delay_lbl.show()
            self.w.thc_sample_counts.hide()
            self.w.thc_sample_counts_lbl.hide()
            self.w.thc_sample_threshold.hide()
            self.w.thc_sample_threshold_lbl.hide()

    def ohmic_probe_enable_changed(self, state):
        if self.otButton:
            if state and STATUS.machine_is_on() and (not STATUS.is_interp_running() or STATUS.is_interp_paused()):
                self.w[self.otButton].setEnabled(True)
            else:
                self.w[self.otButton].setEnabled(False)

    def consumable_change_setup(self):
        self.ccXpos = self.ccYpos = self.ccFeed = None
        X = Y = F = ''
        ccAxis = [X, Y, F]
        ccName = ['x', 'y', 'f']
        for loop in range(3):
            count = 0
            if ccName[loop] in self.ccParm:
                while 1:
                    if not self.ccParm[count]: break
                    if self.ccParm[count] == ccName[loop]:
                        count += 1
                        break
                    count += 1
                while 1:
                    if count == len(self.ccParm): break
                    if self.ccParm[count].isdigit() or self.ccParm[count] in '.-':
                        ccAxis[loop] += self.ccParm[count]
                    else:
                        break
                    count += 1
                if ccName[loop] == 'x' and ccAxis[loop]:
                    self.ccXpos = float(ccAxis[loop])
                elif ccName[loop] == 'y' and ccAxis[loop]:
                    self.ccYpos = float(ccAxis[loop])
                elif ccName[loop] == 'f' and ccAxis[loop]:
                    self.ccFeed = float(ccAxis[loop])
        if not self.ccFeed or self.ccFeed < 1:
            msg0 = _translate('HandlerClass', 'Invalid feed rate for consumable change')
            msg1 = _translate('HandlerClass', 'Defaulting to materials cut feed rate')
            STATUS.emit('update-machine-log', '{}, {}'.format(msg0, msg1), 'TIME')
            self.ccFeed = float(self.w.cut_feed_rate.text())

    def ext_change_consumables(self, state):
        if self.ccButton and self.w[self.ccButton].isEnabled():
            self.change_consumables(state)

    def change_consumables(self, state):
        self.w.laser.setEnabled(False)
        if hal.get_value('axis.x.eoffset-counts') or hal.get_value('axis.y.eoffset-counts'):
            hal.set_p('plasmac.consumable-change', '0')
            hal.set_p('plasmac.x-offset', '0')
            hal.set_p('plasmac.y-offset', '0')
            self.button_normal(self.ccButton)
            self.w[self.ccButton].setEnabled(False)
        else:
            self.consumable_change_setup()
            self.w.run.setEnabled(False)
            if self.frButton:
                self.w[self.frButton].setEnabled(False)
            self.w.pause.setEnabled(False)
            if not self.ccXpos:
                self.ccXpos = STATUS.get_position()[0][0]
            if self.ccXpos < round(self.xMin, 6) + (10 * self.unitsPerMm):
                self.ccXpos = round(self.xMin, 6) + (10 * self.unitsPerMm)
            elif self.ccXpos > round(self.xMax, 6) - (10 * self.unitsPerMm):
                self.ccXpos = round(self.xMax, 6) - (10 * self.unitsPerMm)
            if not self.ccYpos:
                self.ccYpos = STATUS.get_position()[0][1]
            if self.ccYpos < round(self.yMin, 6) + (10 * self.unitsPerMm):
                self.ccYpos = round(self.yMin, 6) + (10 * self.unitsPerMm)
            elif self.ccYpos > round(self.yMax, 6) - (10 * self.unitsPerMm):
                self.ccYpos = round(self.yMax, 6) - (10 * self.unitsPerMm)
            hal.set_p('plasmac.xy-feed-rate', str(float(self.ccFeed)))
            hal.set_p('plasmac.x-offset', '{:.0f}'.format((self.ccXpos - STATUS.get_position()[0][0]) / hal.get_value('plasmac.offset-scale')))
            hal.set_p('plasmac.y-offset', '{:.0f}'.format((self.ccYpos - STATUS.get_position()[0][1]) / hal.get_value('plasmac.offset-scale')))
            hal.set_p('plasmac.consumable-change', '1')
            self.button_active(self.ccButton)

    def ext_probe_test(self, state):
        if self.ptButton and self.w[self.ptButton].isEnabled():
            self.probe_test(state)

    def probe_test(self, state):
        if state:
            if self.probeTimer.remainingTime() <= 0 and not self.offsetsActivePin.get():
                self.probeTime = self.ptTime
                self.probeTimer.start(1000)
                self.probeTest = True
                hal.set_p('plasmac.probe-test','1')
                self.w[self.ptButton].setText('{}'.format(self.probeTime))
                self.button_active(self.ptButton)
                self.w.run.setEnabled(False)
                self.w.abort.setEnabled(True)
                self.set_buttons_state([self.idleList, self.idleOnList, self.idleHomedList], False)
                self.w[self.ptButton].setEnabled(True)
                self.set_tab_jog_states(False)
                log = _translate('HandlerClass', 'Probe test started')
                STATUS.emit('update-machine-log', log, 'TIME')
            else:
                self.probe_test_stop()
                log = _translate('HandlerClass', 'Probe test aborted')
                STATUS.emit('update-machine-log', log, 'TIME')

    def probe_test_stop(self):
        self.probeTimer.stop()
        self.probeTime = 0
        self.w.abort.setEnabled(False)
        hal.set_p('plasmac.probe-test','0')
        self.w[self.ptButton].setText(self.probeText)
        self.button_normal(self.ptButton)
        self.w[self.ptButton].setEnabled(False)

    def probe_test_error(self, state):
        if state:
            self.probe_test(False)

    def ext_torch_pulse(self, state):
        if self.tpButton and self.w[self.tpButton].isEnabled():
            self.torch_pulse(state)

    def torch_pulse(self, state):
        if state:
            if not self.torchTime and \
               self.w.torch_enable.isChecked() and not hal.get_value('plasmac.torch-on'):
                self.torchTime = self.tpTime
                self.torchTimer.start(100)
                self.torchPulse = True
                hal.set_p('plasmac.torch-pulse-time', str(self.torchTime))
                hal.set_p('plasmac.torch-pulse-start', '1')
                self.w[self.tpButton].setText('{}'.format(self.torchTime))
                self.button_active(self.tpButton)
                self.torch_pulse_states(False)
                log = _translate('HandlerClass', 'Torch pulse started')
                STATUS.emit('update-machine-log', log, 'TIME')
            else:
                self.torchTimer.stop()
                self.torchTime = 0.0
                self.torch_pulse_states(True)
        else:
            hal.set_p('plasmac.torch-pulse-start','0')
            if self.torchTime == 0:
                self.torch_pulse_states(True)
                log = _translate('HandlerClass', 'Torch pulse ended manually')
                STATUS.emit('update-machine-log', log, 'TIME')

    def torch_pulse_states(self, state):
        self.set_tab_jog_states(state)
        if not STATUS.is_auto_paused():
            if STATUS.is_on_and_idle() and STATUS.is_all_homed():
                self.set_buttons_state([self.idleList, self.idleOnList, self.idleHomedList], state)
            else:
                self.set_buttons_state([self.idleList, self.idleOnList], state)
            if self.w.gcode_display.lines() > 1:
                self.w.run.setEnabled(state)
        if state:
            hal.set_p('plasmac.torch-pulse-time', '0')
            self.w[self.tpButton].setText(self.tpText)
            self.button_normal(self.tpButton)
            self.torchPulse = False

    def ext_ohmic_test(self, state):
        if self.otButton and self.w[self.otButton].isEnabled():
            self.ohmic_test(state)

    def ohmic_test(self, state):
        hal.set_p('plasmac.ohmic-test', '{}'.format(str(state)))
        buttonList = [button for button in self.idleOnList if button != self.otButton]
        if not STATUS.is_auto_paused():
            if STATUS.is_on_and_idle() and STATUS.is_all_homed():
                self.set_buttons_state([self.idleList, self.idleHomedList, buttonList], not state)
            else:
                self.set_buttons_state([self.idleList, buttonList], not state)
            if self.w.gcode_display.lines() > 1:
                self.w.run.setEnabled(not state)

    def ext_frame_job(self, state):
        if self.frButton and self.w[self.frButton].isEnabled():
            self.frame_job(state)

    def frame_job(self, state):
        if self.gcodeProps and state:
            self.w.run.setEnabled(False)
            response = False
            if self.w.laser.isVisible():
                msgList, units, xMin, yMin, xMax, yMax, frame_points = self.bounds_check('framing', self.laserOffsetX, self.laserOffsetY)
                if self.boundsError['framing']:
                    head = _translate('HandlerClass', 'Axis Limit Error')
                    btn1 = _translate('HandlerClass', 'YES')
                    btn2 = _translate('HandlerClass', 'NO')
                    msgs = ''
                    msg1 = _translate('HandlerClass', 'due to laser offset')
                    for n in range(0, len(msgList), 3):
                        if msgList[n + 1] == 'MAX':
                            msg0 = _translate('HandlerClass', 'portion of move would exceed the maximum limit by')
                        else:
                            msg0 = _translate('HandlerClass', 'portion of move would exceed the minimum limit by')
                        fmt = '\n{} {} {}{} {}' if msgs else '{} {} {}{} {}'
                        msgs += fmt.format(msgList[n], msg0, msgList[n + 2], units, msg1)
                    msgs += _translate('HandlerClass', '\n\nDo you want to try with the torch?\n')
                    response = self.dialog_show_yesno(QMessageBox.Warning, '{}'.format(head), '\n{}'.format(msgs), '{}'.format(btn1), '{}'.format(btn2))
                    if not response:
                        self.w.run.setEnabled(True)
                        return
                    msgList, units, xMin, yMin, xMax, yMax, frame_points = self.bounds_check('framing', 0, 0)
                    if self.boundsError['framing']:
                        self.w.run.setEnabled(True)
                        head = _translate('HandlerClass', 'Axis Limit Error')
                        msgs = ''
                        for n in range(0, len(msgList), 3):
                            if msgList[n + 1] == 'MAX':
                                msg0 = _translate('HandlerClass', 'portion of move would exceed the maximum limit by')
                            else:
                                msg0 = _translate('HandlerClass', 'portion of move would exceed the minimum limit by')
                            fmt = '\n{} {} {}{}' if msgs else '{} {} {}{}'
                            msgs += fmt.format(msgList[n], msg0, msgList[n + 2], units)
                        self.dialog_show_ok(QMessageBox.Warning, '{}'.format(head), '\n{}'.format(msgs))
                        return
                if not response:
                    self.laserOnPin.set(1)
            else:
                msgList, units, xMin, yMin, xMax, yMax, frame_points = self.bounds_check('framing', 0, 0)
                if self.boundsError['framing']:
                    self.w.run.setEnabled(True)
                    head = _translate('HandlerClass', 'Axis Limit Error')
                    msgs = ''
                    for n in range(0, len(msgList), 3):
                        if msgList[n + 1] == 'MAX':
                            msg0 = _translate('HandlerClass', 'move would exceed the maximum limit by')
                        else:
                            msg0 = _translate('HandlerClass', 'move would exceed the minimum limit by')
                        fmt = '\n{} {} {}{}' if msgs else '{} {} {}{}'
                        msgs += fmt.format(msgList[n], msg0, msgList[n + 2], units)
                    self.dialog_show_ok(QMessageBox.Warning, '{}'.format(head), '\n{}'.format(msgs))
                    return
            if not self.frFeed:
                feed = float(self.w.cut_feed_rate.text())
            else:
                feed = self.frFeed
            zHeight = self.zMax - (hal.get_value('plasmac.max-offset') * self.unitsPerMm)
            if STATUS.is_on_and_idle() and STATUS.is_all_homed():
                self.framing = True
                previousMode = ''
                if self.units == 'in' and STATUS.is_metric_mode():
                    previousMode = 'G21'
                    ACTION.CALL_MDI('G20')
                elif self.units == 'mm' and not STATUS.is_metric_mode():
                    previousMode = 'G20'
                    ACTION.CALL_MDI('G21')
                ACTION.CALL_MDI_WAIT('G64 P{:0.3f}'.format(0.25 * self.unitsPerMm))
                if self.defaultZ:
                    ACTION.CALL_MDI('G53 G0 Z{:0.4f}'.format(zHeight))
                ACTION.CALL_MDI('G53 G0 X{:0.2f} Y{:0.2f}'.format(frame_points[1][0], frame_points[1][1]))
                ACTION.CALL_MDI('G53 G1 X{:0.2f} Y{:0.2f} F{:0.0f}'.format(frame_points[2][0], frame_points[2][1], feed))
                ACTION.CALL_MDI('G53 G1 X{:0.2f} Y{:0.2f}'.format(frame_points[3][0], frame_points[3][1]))
                ACTION.CALL_MDI('G53 G1 X{:0.2f} Y{:0.2f}'.format(frame_points[4][0], frame_points[4][1]))
                ACTION.CALL_MDI('G53 G1 X{:0.2f} Y{:0.2f}'.format(frame_points[1][0], frame_points[1][1]))
                ACTION.CALL_MDI('G0 X0 Y0')
                ACTION.CALL_MDI(previousMode)

    def single_cut(self):
        self.set_buttons_state([self.idleList, self.idleOnList, self.idleHomedList], False)
        sC = QDialog(self.w)
        sC.setWindowTitle(_translate('HandlerClass', 'Single Cut'))
        l1 = QLabel(_translate('HandlerClass', 'X LENGTH:'))
        xLength = QDoubleSpinBox()
        xLength.setAlignment(Qt.AlignRight)
        xLength.setMinimum(-9999)
        xLength.setMaximum(9999)
        xLength.setDecimals(1)
        l2 = QLabel(_translate('HandlerClass', 'Y LENGTH:'))
        yLength = QDoubleSpinBox()
        yLength.setAlignment(Qt.AlignRight)
        yLength.setMinimum(-9999)
        yLength.setMaximum(9999)
        yLength.setDecimals(1)
        l3 = QLabel('')
        buttons = QDialogButtonBox.Ok | QDialogButtonBox.Cancel
        buttonBox = QDialogButtonBox(buttons)
        buttonBox.accepted.connect(sC.accept)
        buttonBox.rejected.connect(sC.reject)
        buttonBox.button(QDialogButtonBox.Ok).setText(_translate('HandlerClass', 'CUT'))
        buttonBox.button(QDialogButtonBox.Ok).setIcon(QIcon())
        buttonBox.button(QDialogButtonBox.Cancel).setText(_translate('HandlerClass', 'CANCEL'))
        buttonBox.button(QDialogButtonBox.Cancel).setIcon(QIcon())
        layout = QVBoxLayout()
        layout.addWidget(l1)
        layout.addWidget(xLength)
        layout.addWidget(l2)
        layout.addWidget(yLength)
        layout.addWidget(l3)
        layout.addWidget(buttonBox)
        sC.setLayout(layout)
        xLength.setValue(self.PREFS.getpref('X length', 0.0, float, 'SINGLE CUT'))
        yLength.setValue(self.PREFS.getpref('Y length', 0.0, float, 'SINGLE CUT'))
        self.vkb_show(True)
        result = sC.exec_()
        self.vkb_hide()
        if not result:
            self.set_buttons_state([self.idleList, self.idleOnList, self.idleHomedList], True)
            return
        self.PREFS.putpref('X length', xLength.value(), float, 'SINGLE CUT')
        self.PREFS.putpref('Y length', yLength.value(), float, 'SINGLE CUT')
        self.oldFile = ACTION.prefilter_path if ACTION.prefilter_path else None
        self.g91 = True if 910 in STATUS.stat.gcodes else False
        xEnd = STATUS.get_position()[0][0] + xLength.value()
        yEnd = STATUS.get_position()[0][1] + yLength.value()
        newFile = '{}single_cut.ngc'.format(self.tmpPath)
        matNum = int(self.w.materials_box.currentText().split(': ', 1)[0])
        with open(newFile, 'w') as f:
            f.write('G90\n')
            f.write('M190 P{}\n'.format(matNum))
            f.write('F#<_hal[plasmac.cut-feed-rate]>\n')
            f.write('G53 G0 X{:0.6f} Y{:0.6f}\n'.format(STATUS.get_position()[0][0], STATUS.get_position()[0][1]))
            f.write('M3 $0 S1\n')
            f.write('G53 G1 X{:0.6f} Y{:0.6f}\n'.format(xEnd, yEnd))
            f.write('M5 $0\n')
            f.write('M2\n')
        self.single_cut_request = True
        if self.fileOpened:
            self.preSingleCutMaterial = matNum
        ACTION.OPEN_PROGRAM(newFile)

    def manual_cut(self):
        if self.manualCut:
            ACTION.SET_SPINDLE_STOP(0)
            self.w.abort.setEnabled(False)
            if self.mcButton:
                self.w[self.mcButton].setEnabled(False)
                self.button_normal(self.mcButton)
            log = _translate('HandlerClass', 'Manual cut aborted')
            STATUS.emit('update-machine-log', log, 'TIME')
        elif STATUS.machine_is_on() and STATUS.is_all_homed() and STATUS.is_interp_idle():
            self.manualCut = True
            self.set_mc_states(False)
            self.w.abort.setEnabled(True)
            self.set_buttons_state([self.idleList, self.idleOnList, self.idleHomedList], False)
            if self.mcButton:
                self.w[self.mcButton].setEnabled(True)
                self.button_active(self.mcButton)
            ACTION.SET_SPINDLE_ROTATION(1 ,1 , 0)
            log = _translate('HandlerClass', 'Manual cut started')
            STATUS.emit('update-machine-log', log, 'TIME')
        self.set_run_button_state()

    def button_active(self, button):
        self.w[button].setStyleSheet( \
                    'QPushButton {{ color: {0}; background: {1} }} \
                     QPushButton:pressed {{ color: {0}; background: {1} }} \
                     QPushButton:disabled {{ color: {2}}}' \
                     .format(self.backColor, self.fore1Color, self.disabledColor))

    def button_normal(self, button):
        if button == 'file_open':
            self.w[button].setStyleSheet( \
                        'QPushButton {{ color: {1}; background: {0} }} \
                         QPushButton:pressed {{ color: {0}; background: {1} }} \
                         QPushButton:disabled {{ color: {1}; background: {2} }}' \
                         .format(self.foreColor, self.backColor, self.disabledColor))
        else:
            self.w[button].setStyleSheet( \
                        'QPushButton {{ color: {0}; background: {1} }} \
                         QPushButton:pressed {{ color: {0}; background: {1} }} \
                         QPushButton:disabled {{ color: {2} }}' \
                         .format(self.foreColor, self.backColor, self.disabledColor))


#########################################################################################################################
# ONBOARD VIRTUAL KEYBOARD FUNCTIONS #
#########################################################################################################################
    def vkb_check(self):
        if self.w.chk_soft_keyboard.isChecked() and not os.path.isfile('/usr/bin/onboard'):
            head = _translate('HandlerClass', 'Virtual Keyboard Error')
            msg0  = _translate('HandlerClass', '"onboard" virtual keyboard is not installed')
            msg1 = _translate('HandlerClass', 'some keyboard functions are not available')
            STATUS.emit('error', linuxcnc.OPERATOR_ERROR, '{}:\n{}\n{}\n'.format(head, msg0, msg1))
            return
        try:
            cmd = 'gsettings get org.onboard.window.landscape width'
            self.obWidth = Popen(cmd, stdout=PIPE, stderr=PIPE, shell=True).communicate()[0].decode().strip()
            cmd = 'gsettings get org.onboard.window.landscape height'
            self.obHeight = Popen(cmd, stdout=PIPE, stderr=PIPE, shell=True).communicate()[0].decode().strip()
            cmd = 'gsettings get org.onboard layout'
            layout = Popen(cmd, stdout=PIPE, stderr=PIPE, shell=True).communicate()[0].decode().strip()
            if '/numpad' in layout or '/keyboard' in layout:
                self.obLayout = 'compact'
            else:
                self.obLayout = layout
        except:
            self.obWidth = '700'
            self.obHeight = '300'
            self.obLayout = 'compact'

    def vkb_show(self, numpad=False):
        if self.firstRun: return
        if os.path.isfile('/usr/bin/onboard'):
            if self.w.chk_soft_keyboard.isChecked():
                w = '240' if numpad else '740'
                h = '240'
                l = 'numpad' if numpad else 'keyboard'
                self.vkb_setup(w, h, os.path.join(self.PATHS.IMAGEDIR, 'qtplasmac', l))
                cmd  = 'dbus-send'
                cmd += ' --type=method_call'
                cmd += ' --dest=org.onboard.Onboard'
                cmd += ' /org/onboard/Onboard/Keyboard'
                cmd += ' org.onboard.Onboard.Keyboard.Show'
                Popen(cmd, stdout=PIPE, shell=True)

    def vkb_hide(self, custom=False):
        if os.path.isfile('/usr/bin/onboard') and self.obLayout:
            cmd  = 'dbus-send'
            cmd += ' --type=method_call'
            cmd += ' --dest=org.onboard.Onboard'
            cmd += ' /org/onboard/Onboard/Keyboard'
            cmd += ' org.onboard.Onboard.Keyboard.Hide'
            Popen(cmd, stdout=PIPE, shell=True)
            if not custom:
                self.vkb_setup(self.obWidth, self.obHeight, self.obLayout)

    def vkb_setup(self, w, h, l):
        if os.path.isfile('/usr/bin/onboard'):
            Popen('gsettings set org.onboard.window.landscape width {}'.format(int(w)-1), stdout=PIPE, shell=True)
            Popen('gsettings set org.onboard.window.landscape height {}'.format(int(h)-1), stdout=PIPE, shell=True)
            Popen('gsettings set org.onboard layout {}'.format(l), stdout=PIPE, shell=True)
            Popen('gsettings set org.onboard.window.landscape width {}'.format(int(w)), stdout=PIPE, shell=True)
            Popen('gsettings set org.onboard.window.landscape height {}'.format(int(h)), stdout=PIPE, shell=True)


#########################################################################################################################
# MATERIAL HANDLING FUNCTIONS #
#########################################################################################################################
    def save_materials_clicked(self):
        matNum = self.materialChangeNumberPin.get()
        if matNum == -1:
            matNum = self.defaultMaterial
        index = self.w.materials_box.currentIndex()
        self.save_material_file(matNum, index)

    def reload_materials_clicked(self):
        self.materialUpdate = True
        index = self.w.materials_box.currentIndex()
        self.load_material_file(True)
        self.w.materials_box.setCurrentIndex(index)
        self.materialUpdate = False
        self.materialReloadPin.set(0)

    def new_material_clicked(self, repeat, value):
        head = _translate('HandlerClass', 'Add Material')
        msg1 = _translate('HandlerClass', 'Enter New Material Number')
        msgs = msg1
        btn1 = _translate('HandlerClass', 'ADD')
        btn2 = _translate('HandlerClass', 'CANCEL')
        virtkb = 4
        while(1):
            valid, matNum = self.dialog_input(virtkb, head, '{}:'.format(msgs), btn1, btn2)
            if not valid:
                return
            try:
                matNum = int(matNum)
            except:
                if not matNum:
                    msg0 = _translate('HandlerClass', 'A material number is required')
                    msgs = '{}.\n\n{}:'.format(msg0, msg1)
                else:
                    msg0 = _translate('HandlerClass', 'is not a valid number')
                    msgs = '{} {}.\n\n{}:'.format(matNum, msg0, msg1)
                continue
            if matNum in self.materialNumList:
                msg0 = _translate('HandlerClass', 'Material')
                msg2 = _translate('HandlerClass', 'is in use')
                msgs = '{} #{} {}.\n\n{}:'.format(msg0, matNum, msg2, msg1)
                continue
            elif matNum >= 1000000:
                msg0 = _translate('HandlerClass', 'Material numbers need to be less than 1000000')
                msgs = '{}.\n\n{}:'.format(msg0, msg1)
                continue
            break
        msg1 = 'Enter New Material Name'
        virtkb = 3
        while(1):
            valid, matNam = self.dialog_input(virtkb, head, msg1, btn1, btn2)
            if not valid:
                return
            if not matNam:
                msg0 = _translate('HandlerClass', 'Material name is required')
                msgs = '{}.\n\n{}:'.format(msg0, msg1)
                continue
            break
        mat = [matNum, matNam]
        mat[2:] = self.materialDict[self.materialList[self.w.materials_box.currentIndex()]][1:]
        self.write_one_material(mat)
        self.materialUpdate = True
        self.load_material_file(True)
        self.w.materials_box.setCurrentIndex(self.materialList.index(matNum))
        self.materialUpdate = False

    def delete_material_clicked(self):
        head = _translate('HandlerClass', 'Delete Material')
        msg1 = _translate('HandlerClass', 'Enter Material Number To Delete')
        btn1 = _translate('HandlerClass', 'DELETE')
        btn2 = _translate('HandlerClass', 'CANCEL')
        msgs = msg1
        virtkb = 4
        while(1):
            valid, matNum = self.dialog_input(virtkb, head, '{}:'.format(msgs), btn1, btn2)
            if not valid:
                return
            try:
                matNum = int(matNum)
            except:
                if not matNum:
                    msg0 = _translate('HandlerClass', 'A material number is required')
                    msgs = '{}.\n\n\{}:'.format(msg0, msg1)
                else:
                    msg0 = _translate('HandlerClass', 'is not a valid number')
                    msgs = '{} {}.\n\n{}:'.format(matNum, msg0, msg1)
                continue
            if matNum == self.defaultMaterial:
                msg0 = _translate('HandlerClass', 'Default material cannot be deleted')
                msgs = '{}.\n\n{}:'
                continue
            elif matNum >= 1000000 and matNum in self.materialList:
                msg0 = _translate('HandlerClass', 'Temporary material')
                msg3 = _translate('HandlerClass', 'cannot be deleted')
                msgs = '{} #{} {}.\n\n{}:'.format(msg0, matNum, msg3, msg1)
                continue
            elif matNum not in self.materialNumList:
                msg0 = _translate('HandlerClass', 'Material')
                msg3 = _translate('HandlerClass', 'does not exist')
                msgs = '{} #{} {}.\n\n{}:'.format(msg0, matNum, msg3, msg1)
                continue
            break
        head = _translate('HandlerClass', 'Delete Material')
        msg0 = _translate('HandlerClass', 'Do you really want to delete material')
        if not self.dialog_show_yesno(QMessageBox.Question, '{}'.format(head), '\n{} #{}?\n'.format(msg0, matNum)):
            return
        self.MATS.remove_section('MATERIAL_NUMBER_{}'.format(matNum))
        self.MATS.write(open(self.MATS.fn, 'w'))
        self.materialUpdate = True
        self.load_material_file(True)
        self.materialUpdate = False

    def remove_temp_materials(self):
        mats = [m for m in self.materialList if m >= 1000000]
        if mats:
            for mat in mats:
                self.materialDict.pop(mat)
                self.materialList.remove(mat)

    def selector_changed(self, index):
        if index == -1 or self.getMaterialBusy:
            return
        if self.w.material_selector.currentIndex() != self.w.materials_box.currentIndex():
            self.w.materials_box.setCurrentIndex(index)
            self.w.conv_material.setCurrentIndex(index)

    def conv_material_changed(self, index):
        if index == -1 or self.getMaterialBusy:
            return
        if self.w.conv_material.currentIndex() != self.w.materials_box.currentIndex():
            self.w.materials_box.setCurrentIndex(index)
            self.w.material_selector.setCurrentIndex(index)

    def material_changed(self, index):
        if index == -1 or self.getMaterialBusy:
            return
        if self.w.materials_box.currentText():
            if self.getMaterialBusy:
                self.materialChangePin.set(-1)
                self.autoChange = False
                return
            matNum = int(self.w.materials_box.currentText().split(': ', 1)[0])
            if matNum >= 1000000:
                self.w.save_material.setEnabled(False)
            else:
                self.w.save_material.setEnabled(True)
            if self.autoChange:
                hal.set_p('motion.digital-in-03','0')
                if self.preSingleCutMaterial is None and self.preFileSaveMaterial is None:
                    self.change_material(matNum)
                    self.materialChangePin.set(2)
                hal.set_p('motion.digital-in-03','1')
            else:
                self.change_material(matNum)
            self.w.material_selector.setCurrentIndex(self.w.materials_box.currentIndex())
            self.w.conv_material.setCurrentIndex(self.w.materials_box.currentIndex())
        self.autoChange = False
        self.overlay_update(None)

    def material_change_pin_changed(self, halpin):
        if halpin == 0:
            hal.set_p('motion.digital-in-03','0')
        elif halpin == 3:
            hal.set_p('motion.digital-in-03','1')
            self.materialChangePin.set(0)

    def material_change_number_pin_changed(self, halpin):
        if halpin == -1:
            halpin = self.defaultMaterial
        if self.getMaterialBusy or halpin == int(self.w.materials_box.currentText().split(': ', 1)[0]):
            return
        if self.materialChangePin.get() == 1:
            self.autoChange = True
        if not self.material_exists(halpin):
            self.autoChange = False
            return
        if self.preSingleCutMaterial is not None:
            self.materialChangeNumberPin.set(self.preSingleCutMaterial)
            self.preSingleCutMaterial = None
        elif self.preFileSaveMaterial is not None:
            self.materialChangeNumberPin.set(self.preFileSaveMaterial)
            self.preFileSaveMaterial = None
        else:
            self.w.materials_box.setCurrentIndex(self.materialList.index(halpin))

    def material_change_timeout_pin_changed(self, halpin):
        head = _translate('HandlerClass', 'Materials Error')
        if halpin:
            # should we stop or pause the program if a timeout occurs???
            matNum = int(self.w.materials_box.currentText().split(': ', 1)[0])
            msg0 = _translate('HandlerClass', 'Material change timeout occurred for material')
            STATUS.emit('error', linuxcnc.OPERATOR_ERROR, '{}:{} #{}\n'.format(head, msg0, matNum))
            self.materialChangeNumberPin.set(matNum)
            self.materialChangeTimeoutPin.set(0)
            hal.set_p('motion.digital-in-03','0')

    def material_reload_pin_changed(self, halpin):
        if halpin:
            self.reload_materials_clicked()

    def material_temp_pin_changed(self, halpin):
        if halpin:
            mat = [halpin, 'Temporary {}'.format(halpin), 0,0,0,0,0,0,0,0,0,0,0,0]
            with open(self.tmpMaterialGcode, 'r') as f_in:
                for line in f_in:
                    if line.startswith('NAME'):
                        mat[1] = line.split('=')[1].strip()
                    if line.startswith('KERF_WIDTH'):
                        mat[2] = float(line.split('=')[1].strip())
                    elif line.startswith('PIERCE_HEIGHT'):
                        mat[3] = float(line.split('=')[1].strip())
                    elif line.startswith('PIERCE_DELAY'):
                        mat[4] = float(line.split('=')[1].strip())
                    elif line.startswith('PUDDLE_JUMP_HEIGHT'):
                        mat[5] = float(line.split('=')[1].strip())
                    elif line.startswith('PUDDLE_JUMP_DELAY'):
                        mat[6] = float(line.split('=')[1].strip())
                    elif line.startswith('CUT_HEIGHT'):
                        mat[7] = float(line.split('=')[1].strip())
                    elif line.startswith('CUT_SPEED'):
                        mat[8] = float(line.split('=')[1].strip())
                    elif line.startswith('CUT_AMPS'):
                        mat[9] = float(line.split('=')[1].strip())
                    elif line.startswith('CUT_VOLTS'):
                        mat[10] = float(line.split('=')[1].strip())
                    elif line.startswith('PAUSE_AT_END'):
                        mat[11] = float(line.split('=')[1].strip())
                    elif line.startswith('GAS_PRESSURE'):
                        mat[12] = float(line.split('=')[1].strip())
                    elif line.startswith('CUT_MODE'):
                        mat[13] = float(line.split('=')[1].strip())
            self.write_materials_to_dict(mat)
            self.materialList.append(halpin)
            exists = False
            for n in range(self.w.materials_box.count()):
                if self.w.materials_box.itemText(n) .startswith(str(halpin)):
                    self.w.materials_box.setItemText(n, '{:05d}: {}'.format(halpin, self.materialDict[halpin][0]))
                    self.w.material_selector.setItemText(n, '{:05d}: {}'.format(halpin, self.materialDict[halpin][0]))
                    self.w.conv_material.setItemText(n, '{:05d}: {}'.format(halpin, self.materialDict[halpin][0]))
                    exists = True
            if not exists:
                self.w.materials_box.addItem('{:05d}: {}'.format(halpin, self.materialDict[halpin][0]))
                self.w.material_selector.addItem('{:05d}: {}'.format(halpin, self.materialDict[halpin][0]))
                self.w.conv_material.addItem('{:05d}: {}'.format(halpin, self.materialDict[halpin][0]))#
            if halpin == int(self.w.materials_box.currentText().split(': ', 1)[0]):
                self.change_material(halpin)



            self.materialTempPin.set(0)

    def write_materials_to_dict(self, matNum):
        self.materialDict[matNum[0]] = matNum[1:]

    def display_materials(self):
        self.materialList = []
        self.w.materials_box.clear()
        self.w.material_selector.clear()
        self.w.conv_material.clear()
        for key in sorted(self.materialDict):
            self.w.materials_box.addItem('{:05d}: {}'.format(key, self.materialDict[key][0]))
            self.w.material_selector.addItem('{:05d}: {}'.format(key, self.materialDict[key][0]))
            self.w.conv_material.addItem('{:05d}: {}'.format(key, self.materialDict[key][0]))
            self.materialList.append(key)

    def change_material(self, matNum):
        self.materialName = self.materialDict[matNum][0]
        self.w.kerf_width.setValue(self.materialDict[matNum][1])
        self.w.pierce_height.setValue(self.materialDict[matNum][2])
        self.w.pierce_delay.setValue(self.materialDict[matNum][3])
        self.w.puddle_jump_height.setValue(self.materialDict[matNum][4])
        self.w.puddle_jump_delay.setValue(self.materialDict[matNum][5])
        self.w.cut_height.setValue(self.materialDict[matNum][6])
        self.w.cut_feed_rate.setValue(self.materialDict[matNum][7])
        self.w.cut_amps.setValue(self.materialDict[matNum][8])
        self.w.cut_volts.setValue(self.materialDict[matNum][9])
        self.w.pause_at_end.setValue(self.materialDict[matNum][10])
        self.w.gas_pressure.setValue(self.materialDict[matNum][11])
        self.w.cut_mode.setValue(self.materialDict[matNum][12])
        self.materialChangeNumberPin.set(matNum)

    def save_material_file(self, matNum, index):
        mat = [matNum]
        mat.append(self.w.materials_box.currentText().split(': ', 1)[1].strip())
        mat.append(self.w.kerf_width.value())
        mat.append(self.w.pierce_height.value())
        mat.append(self.w.pierce_delay.value())
        mat.append(self.w.puddle_jump_height.value())
        mat.append(self.w.puddle_jump_delay.value())
        mat.append(self.w.cut_height.value())
        mat.append(self.w.cut_feed_rate.value())
        mat.append(self.w.cut_amps.value())
        mat.append(self.w.cut_volts.value())
        mat.append(self.w.pause_at_end.value())
        mat.append(self.w.gas_pressure.value())
        mat.append(self.w.cut_mode.value())
        self.write_one_material(mat)
        self.materialUpdate = True
        self.load_material_file(True)
        self.w.materials_box.setCurrentIndex(index)
        self.materialUpdate = False
        self.set_saved_material()

    def set_saved_material(self):
        mat = [int(self.w.materials_box.currentText().split(': ', 1)[0])]
        mat.append(self.materialName)
        mat.append(self.w.kerf_width.value())
        mat.append(self.w.pierce_height.value())
        mat.append(self.w.pierce_delay.value())
        mat.append(self.w.puddle_jump_height.value())
        mat.append(self.w.puddle_jump_delay.value())
        mat.append(self.w.cut_height.value())
        mat.append(self.w.cut_feed_rate.value())
        mat.append(self.w.cut_amps.value())
        mat.append(self.w.cut_volts.value())
        mat.append(self.w.pause_at_end.value())
        mat.append(self.w.gas_pressure.value())
        mat.append(self.w.cut_mode.value())
        self.write_materials_to_dict(mat)

    def load_material_file(self, keepTemp=False):
        self.getMaterialBusy = True
        # don't remove temporary materials unless required
        if keepTemp:
            pop = [key for key in self.materialDict if key < 1000000]
            for e in pop:
                self.materialDict.pop(e)
        else:
            self.materialDict = {}
        self.materialNumList = []
        # create a basic default material if no materials exist
        if not self.MATS.sections():
            if self.units == 'mm':
                mat = [0,'Basic default Material',1,3,.1,0,0,1,1000,45,100,0,0,1]
            else:
                mat = [0,'Basic default Material',.04,.12,.1,0,0,.04,40,45,100,0,0,1]
            self.write_one_material(mat)
        head = _translate('HandlerClass', 'Materials Error')
        # read all the materials into the materials dict
        for section in self.MATS.sections():
            matNum = int(section.rsplit('_',1)[1])
            if matNum >= 1000000:
                msg0 = _translate('HandlerClass', 'Material number')
                msg1 = _translate('HandlerClass', 'is invalid')
                msg2 = _translate('HandlerClass', 'Material numbers need to be less than 1000000')
                STATUS.emit('error', linuxcnc.OPERATOR_ERROR, '{}:\n{} "{}" {}\n{}\n'.format(head, msg0, matNum, msg1, msg2))
                continue
            mat = self.read_one_material(section)
            self.materialNumList.append(matNum)
            self.write_materials_to_dict(mat)
        self.display_materials()
        self.defaultMaterial = self.PREFS.getpref('Default material', self.materialNumList[0], int, 'GUI_OPTIONS')
        self.change_material(self.defaultMaterial)
        self.w.materials_box.setCurrentIndex(self.materialList.index(self.defaultMaterial))
        self.w.material_selector.setCurrentIndex(self.w.materials_box.currentIndex())
        self.w.conv_material.setCurrentIndex(self.w.materials_box.currentIndex())
        self.set_default_material()
        self.getMaterialBusy = False

    def material_exists(self, matNum):
        if int(matNum) in self.materialList:
            return True
        else:
            if self.autoChange:
                self.materialChangePin.set(-1)
                self.materialChangeNumberPin.set(int(self.w.materials_box.currentText().split(': ', 1)[0]))
                head = _translate('HandlerClass', 'Materials Error')
                msg0 = _translate('HandlerClass', 'Material #')
                msg1 = _translate('HandlerClass', 'not in material list')
                STATUS.emit('error', linuxcnc.OPERATOR_ERROR, '{}:\n{} #{} {}\n'.format(head, msg0, int(matNum),msg1))
            return False

    def read_one_material(self, section):
        mat = [int(section.rsplit('_',1)[1])]
        mat.append(self.MATS.getpref('NAME', 'Material', str, section))
        mat.append(self.MATS.getpref('KERF_WIDTH', 1.0 / self.unitsPerMm, float, section))
        mat.append(self.MATS.getpref('PIERCE_HEIGHT', 3.0 / self.unitsPerMm, float, section))
        mat.append(self.MATS.getpref('PIERCE_DELAY', 0.2, float, section))
        mat.append(self.MATS.getpref('PUDDLE_JUMP_HEIGHT', 0.0, float, section))
        mat.append(self.MATS.getpref('PUDDLE_JUMP_DELAY', 0.0, float, section))
        mat.append(self.MATS.getpref('CUT_HEIGHT', 1.0 / self.unitsPerMm, float, section))
        mat.append(self.MATS.getpref('CUT_SPEED', 2000.0 / self.unitsPerMm, float, section))
        mat.append(self.MATS.getpref('CUT_AMPS', 45.0, float, section))
        mat.append(self.MATS.getpref('CUT_VOLTS', 100, float, section))
        mat.append(self.MATS.getpref('PAUSE_AT_END', 0.0, float, section))
        mat.append(self.MATS.getpref('GAS_PRESSURE', 0.0, float, section))
        mat.append(self.MATS.getpref('CUT_MODE', 1.0, float, section))
        return(mat)

    def write_one_material(self, mat):
        section = 'MATERIAL_NUMBER_{}'.format(mat[0])
        self.MATS.putpref('NAME', mat[1], str, section)
        self.MATS.putpref('KERF_WIDTH', mat[2], float, section)
        self.MATS.putpref('PIERCE_HEIGHT', mat[3], float, section)
        self.MATS.putpref('PIERCE_DELAY', mat[4], float, section)
        self.MATS.putpref('PUDDLE_JUMP_HEIGHT', mat[5], float, section)
        self.MATS.putpref('PUDDLE_JUMP_DELAY', mat[6], float, section)
        self.MATS.putpref('CUT_HEIGHT', mat[7], float, section)
        self.MATS.putpref('CUT_SPEED', mat[8], float, section)
        self.MATS.putpref('CUT_AMPS', mat[9], float, section)
        self.MATS.putpref('CUT_VOLTS', mat[10], float, section)
        self.MATS.putpref('PAUSE_AT_END', mat[11], float, section)
        self.MATS.putpref('GAS_PRESSURE', mat[12], float, section)
        self.MATS.putpref('CUT_MODE', mat[13], float, section)

    def set_default_material(self):
        self.getMaterialBusy = True
        self.w.default_material.clear()
        for n in self.materialNumList:
            self.w.default_material.addItem(str(n))
        self.getMaterialBusy = False
        self.w.default_material.setCurrentIndex(self.materialList.index(self.defaultMaterial))

    def default_material_changed(self, index):
        if self.getMaterialBusy:
            return
        self.defaultMaterial = self.materialList[index]
        self.change_material(self.defaultMaterial)
        self.w.materials_box.setCurrentIndex(self.materialList.index(self.defaultMaterial))
        self.PREFS.putpref('Default material', self.defaultMaterial, int, 'GUI_OPTIONS')


#########################################################################################################################
# CAMERA AND LASER FUNCTIONS #
#########################################################################################################################
    def camera_pressed(self):
        self.w.camview.rotation = STATUS.stat.rotation_xy
        if self.w.preview_stack.currentIndex() != self.CAMERA:
            self.w.preview_stack.setCurrentIndex(self.CAMERA)
        else:
            self.preview_index_return(self.w.preview_stack.currentIndex())

    def laser_recovery_state_changed(self, value):
        hal.set_p('plasmac.laser-recovery-start', '0')

    def laser_clicked(self):
        if STATUS.is_interp_paused():
            return
        if self.laserButtonState == 'reset':
            self.laserButtonState = 'laser'
            self.button_normal('laser')
            self.w.touch_xy.setEnabled(True)
            self.w.camera.setEnabled(True)
            return
        xPos = STATUS.get_position()[0][0] - self.laserOffsetX
        yPos = STATUS.get_position()[0][1] - self.laserOffsetY
        if xPos < self.xMin or xPos > self.xMax or yPos < self.yMin or yPos > self.yMax:
            head = _translate('HandlerClass', 'Laser Error')
            msg0 = _translate('HandlerClass', 'Laser is outside the machine boundary')
            STATUS.emit('error', linuxcnc.OPERATOR_ERROR, '{}:\n{}\n'.format(head, msg0))
            return
        if self.laserButtonState == 'laser':
            self.w.laser.setText(_translate('HandlerClass', 'MARK\nEDGE'))
            self.laserButtonState = 'markedge'
            self.button_active('laser')
            self.w.touch_xy.setEnabled(False)
            self.w.camera.setEnabled(False)
            self.laserOnPin.set(1)
            return
        elif self.laserButtonState == 'setorigin':
            self.button_normal('laser')
            self.w.touch_xy.setEnabled(True)
            self.w.camera.setEnabled(True)
            self.laserOnPin.set(0)
        self.laserButtonState = self.sheet_align(self.laserButtonState, self.w.laser, self.laserOffsetX, self.laserOffsetY)

    def laser_pressed(self):
        if STATUS.is_interp_paused() and not self.laserRecStatePin.get():
            xPos = STATUS.get_position()[0][0] + self.laserOffsetX
            yPos = STATUS.get_position()[0][1] + self.laserOffsetY
            if xPos < self.xMin or xPos > self.xMax or yPos < self.yMin or yPos > self.yMax:
                head = _translate('HandlerClass', 'Laser Error')
                msg0 = _translate('HandlerClass', 'Torch cannot move outside the machine boundary')
                STATUS.emit('error', linuxcnc.OPERATOR_ERROR, '{}:\n{}\n'.format(head, msg0))
                return
            hal.set_p('plasmac.laser-x-offset', '{}'.format(str(int(self.laserOffsetX / self.oScale))))
            hal.set_p('plasmac.laser-y-offset', '{}'.format(str(int(self.laserOffsetY / self.oScale))))
            hal.set_p('plasmac.laser-recovery-start', '1')
            hal.set_p('plasmac.cut-recovery', '1')
            self.laserOnPin.set(1)
            return
        self.laserTimer.start(750)

    def sheet_align(self, button_state, button, offsetX, offsetY):
        if button_state == 'markedge':
            zAngle = self.w.camview.rotation = 0
            ACTION.CALL_MDI_WAIT('G10 L2 P0 R0', 3)
            ACTION.SET_MANUAL_MODE()
            self.w.gcodegraphics.logger.clear()
            self.w.cam_goto.setEnabled(False)
            button.setText(_translate('HandlerClass', 'SET\nORIGIN'))
            button_state = 'setorigin'
            self.currentX = STATUS.get_position()[0][0]
            self.currentY = STATUS.get_position()[0][1]
        else:
            if button == self.w.cam_mark:
                button.setText(_translate('HandlerClass', 'MARK\nEDGE'))
                button_state = 'markedge'
            else:
                button.setText(_translate('HandlerClass', 'LASER'))
                button_state = 'laser'
            xDiff = STATUS.get_position()[0][0] - self.currentX
            yDiff = STATUS.get_position()[0][1] - self.currentY
            if xDiff and yDiff:
                zAngle = math.degrees(math.atan(yDiff / xDiff))
                if xDiff > 0:
                    zAngle += 180
                elif yDiff > 0:
                    zAngle += 360
                if abs(xDiff) < abs(yDiff):
                    zAngle -= 90
            elif xDiff:
                if xDiff > 0:
                    zAngle = 180
                else:
                    zAngle = 0
            elif yDiff:
                if yDiff > 0:
                    zAngle = 180
                else:
                    zAngle = 0
            else:
                zAngle = 0
            self.w.camview.rotation = zAngle
            ACTION.CALL_MDI_WAIT('G10 L20 P0 X{} Y{}'.format(offsetX, offsetY))
            ACTION.CALL_MDI_WAIT('G10 L2 P0 R{}'.format(zAngle))
            ACTION.CALL_MDI('G0 X0 Y0')
            while not STATUS.is_interp_idle():
                self.w.gcodegraphics.updateGL()
            if self.fileOpened == True:
                self.file_reload_clicked()
                self.w.gcodegraphics.logger.clear()
            self.w.cam_goto.setEnabled(True)
            ACTION.SET_MANUAL_MODE()
        return button_state

    def cam_mark_clicked(self):
        xPos = STATUS.get_position()[0][0] - self.camOffsetX
        yPos = STATUS.get_position()[0][1] - self.camOffsetY
        if xPos < self.xMin or xPos > self.xMax or yPos < self.yMin or yPos > self.yMax:
            head = _translate('HandlerClass', 'Camera Error')
            msg0 = _translate('HandlerClass', 'Camera is outside the machine boundary')
            STATUS.emit('error', linuxcnc.OPERATOR_ERROR, '{}:\n{}\n'.format(head, msg0))
            return
        self.camButtonState = self.sheet_align(self.camButtonState, self.w.cam_mark, self.camOffsetX, self.camOffsetY)

    def cam_goto_clicked(self):
        ACTION.CALL_MDI_WAIT('G0 X0 Y0')
        while not STATUS.is_interp_idle():
            self.w.gcodegraphics.updateGL()
        ACTION.SET_MANUAL_MODE()

    def cam_zoom_plus_pressed(self):
        if self.w.camview.scale >= 5:
            return
        self.w.camview.scale += 0.1

    def cam_zoom_minus_pressed(self):
        if self.w.camview.scale <= 1:
            return
        self.w.camview.scale -= 0.1

    def cam_dia_plus_pressed(self):
        if self.w.camview.size().height() < self.w.camview.size().width():
            size = self.w.camview.size().height()
        else:
            size = self.w.camview.size().width()
        if self.w.camview.diameter >= size - 5:
            return
        self.w.camview.diameter += 2

    def cam_dia_minus_pressed(self):
        if self.w.camview.diameter <= 2:
            return
        self.w.camview.diameter -= 2


#########################################################################################################################
# STATISTICS FUNCTIONS #
#########################################################################################################################
    def statistics_show(self):
        for stat in ['cut', 'paused', 'probe', 'run', 'torch', 'rapid']:
            self.display_hms('{}_time'.format(stat), hal.get_value('plasmac.{}-time'.format(stat)))
        self.w.cut_length.setText('{:0.2f}'.format(hal.get_value('plasmac.cut-length') / self.statsDivisor))
        self.w.pierce_count.setText('{:d}'.format(hal.get_value('plasmac.pierce-count')))
        self.statistics_load()

    def statistics_save(self, reset=False):
        self.PREFS.putpref('Cut time', '{:0.2f}'.format(self.statsSaved['cut'] + hal.get_value('plasmac.cut-time')), float,'STATISTICS')
        self.PREFS.putpref('Paused time', '{:0.2f}'.format(self.statsSaved['paused'] + hal.get_value('plasmac.paused-time')), float,'STATISTICS')
        self.PREFS.putpref('Probe time', '{:0.2f}'.format(self.statsSaved['probe'] + hal.get_value('plasmac.probe-time')), float,'STATISTICS')
        self.PREFS.putpref('Program run time', '{:0.2f}'.format(self.statsSaved['run'] + hal.get_value('plasmac.run-time')), float,'STATISTICS')
        self.PREFS.putpref('Torch on time', '{:0.2f}'.format(self.statsSaved['torch'] + hal.get_value('plasmac.torch-time')), float,'STATISTICS')
        self.PREFS.putpref('Rapid time', '{:0.2f}'.format(self.statsSaved['rapid'] + hal.get_value('plasmac.rapid-time')), float,'STATISTICS')
        self.PREFS.putpref('Cut length', '{:0.2f}'.format(self.statsSaved['length'] + hal.get_value('plasmac.cut-length')), float,'STATISTICS')
        self.PREFS.putpref('Pierce count', '{:d}'.format(self.statsSaved['pierce'] + hal.get_value('plasmac.pierce-count')), int,'STATISTICS')
        self.statistics_load()
        self.jobRunning = False

    def statistics_load(self):
        self.statsSaved['cut'] = self.PREFS.getpref('Cut time', 0.0, float,'STATISTICS')
        self.statsSaved['paused'] = self.PREFS.getpref('Paused time', 0.0, float,'STATISTICS')
        self.statsSaved['probe'] = self.PREFS.getpref('Probe time', 0.0, float,'STATISTICS')
        self.statsSaved['run'] = self.PREFS.getpref('Program run time', 0.0, float,'STATISTICS')
        self.statsSaved['torch'] = self.PREFS.getpref('Torch on time', 0.0, float,'STATISTICS')
        self.statsSaved['rapid'] = self.PREFS.getpref('Rapid time', 0.0, float,'STATISTICS')
        self.statsSaved['length'] = self.PREFS.getpref('Cut length', 0.0, float,'STATISTICS')
        self.statsSaved['pierce'] = self.PREFS.getpref('Pierce count', 0, int,'STATISTICS')
        for stat in ['cut', 'paused', 'probe', 'run', 'torch', 'rapid']:
            self.display_hms('{}_time_t'.format(stat), self.statsSaved['{}'.format(stat)])
        self.w.cut_length_t.setText('{:0.2f}'.format(self.statsSaved['length'] / self.statsDivisor))
        self.w.pierce_count_t.setText('{:d}'.format(self.statsSaved['pierce']))

    def display_hms(self, widget, time):
        m, s = divmod(time, 60)
        h, m = divmod(m, 60)
        self.w[widget].setText('{:.0f}:{:02.0f}:{:02.0f}'.format(h,m,s))

    def statistic_reset(self, stat, statT):
        if stat in ['cut_time', 'paused_time', 'probe_time', 'run_time', 'torch_time', 'rapid_time']:
            self.display_hms('{}'.format(stat), 0)
        elif stat == 'cut_length':
            self.w.cut_length.setText('0.00')
        elif stat == 'pierce_count':
            self.w.pierce_count.setText('0')
        self.PREFS.putpref(statT, 0.0, float,'STATISTICS')
        self.statistics_load()

    def statistics_reset(self):
        for stat in ['cut', 'paused', 'probe', 'run', 'torch', 'rapid']:
            self.display_hms('{}_time'.format(stat), 0)
        self.w.cut_length.setText('0.00')
        self.w.pierce_count.setText('0')
        for stat in ['Cut time', 'Paused time', 'Probe time', 'Program run time', 'Torch on time', \
                     'Rapid time', 'Cut length']:
            self.PREFS.putpref(stat, 0.0, float,'STATISTICS')
        self.PREFS.putpref('Pierce count', 0, int,'STATISTICS')
        self.statistics_load()

    def statistics_init(self):
        if self.unitsPerMm == 1:
            self.statsDivisor = 1000
            unit = _translate('HandlerClass', 'Metres')
        else:
            self.statsDivisor = 1
            unit = _translate('HandlerClass', 'Inches')
        msg0 = _translate('HandlerClass', 'CUT LENGTH')
        self.w.cut_length_label.setText('{} ({})'.format(msg0, unit))
        self.statsSaved = {'cut':0, 'length':0, 'pierce':0, 'paused':0, 'probe':0, 'rapid':0, 'run':0, 'torch':0}
        self.jobRunning = False
        self.statistics_load()


#########################################################################################################################
# POWERMAX COMMUNICATIONS FUNCTIONS #
#########################################################################################################################
    def pmx485_check(self, port, periodic=False):
        try:
            import serial
            import serial.tools.list_ports as PORTS
            head = _translate('HandlerClass', 'Port Error')
            msg1 = _translate('HandlerClass', 'Powermax communications are disabled')
            ports = []
            for p in PORTS.comports():
                ports.append(p[0])
            if port in ports:
                try:
                    sPort = serial.Serial(port, 19200)
                    sPort.close()
                except Exception as err:
                    if not periodic:
                        STATUS.emit('error', linuxcnc.OPERATOR_ERROR, '{}:\n{}\n{}'.format(head, err, msg1))
                    return False
            else:
                if not periodic:
                    msg0 = _translate('cannot be found')
                    STATUS.emit('error', linuxcnc.OPERATOR_ERROR, '{}:\n{} {}\n{}'.format(head, port, msg0, msg1))
                return False
        except:
            if not periodic:
                head = _translate('HandlerClass', 'Module Error')
                msg0 = _translate('HandlerClass', 'python3-serial cannot be found')
                msg1 = _translate('HandlerClass', 'Install python3-serial or linuxcnc-dev')
            STATUS.emit('error', linuxcnc.OPERATOR_ERROR, '{}:\n{}\n{}'.format(head, msg0, msg1))
            return False
        return True

    def pmx485_startup(self, port):
        self.pmx485CommsError = False
        self.w.pmx485Status = False
        self.meshMode = False
        self.w.pmx485_enable.stateChanged.connect(lambda w:self.pmx485_enable_changed(self.w.pmx485_enable.isChecked()))
        self.pmx485StatusPin.value_changed.connect(lambda w:self.pmx485_status_changed(w))
        self.pmx485ModePin.value_changed.connect(self.pmx485_mode_changed)
        self.pmx485FaultPin.value_changed.connect(lambda w:self.pmx485_fault_changed(w))
        self.pmx485ArcTimePin.value_changed.connect(lambda w:self.pmx485_arc_time_changed(w))
        self.w.gas_pressure.valueChanged.connect(self.pmx485_pressure_changed)
        self.w.mesh_enable.stateChanged.connect(lambda w:self.pmx485_mesh_enable_changed(self.w.mesh_enable.isChecked()))
        self.pmx485CommsTimer = QTimer()
        self.pmx485CommsTimer.timeout.connect(self.pmx485_timeout)
        self.pmx485RetryTimer = QTimer()
        self.pmx485RetryTimer.timeout.connect(lambda:self.pmx485_enable_changed(True))
        self.oldCutMode = self.w.cut_mode.value()
        self.pressure = self.w.gas_pressure.value()
        if self.pmx485_load(port):
            return
        self.pmx485Exists = True
        self.pmx485_setup()
        self.w.pmx485_enable.setChecked(True)

    def pmx485_load(self, port):
        head = _translate('HandlerClass', 'Comms Error')
        msg0 = _translate('HandlerClass', 'PMX485 component is not able to be loaded,')
        msg1 = _translate('HandlerClass', 'Powermax communications are not available')
        err = '{}:\n{}\n{}\n'.format(head, msg0, msg1)
        count = 0
        while not hal.component_exists('pmx485'):
            if count >= 3:
                STATUS.emit('error', linuxcnc.OPERATOR_ERROR, err)
                return 1
            RUN(['halcmd', 'loadusr', '-Wn', 'pmx485', 'pmx485', '{}'.format(port)])
            count += 1
        return 0

    def pmx485_setup(self):
        self.pins485Comp = ['pmx485.enable', 'pmx485.status', 'pmx485.fault', \
                    'pmx485.mode_set', 'pmx485.mode', \
                    'pmx485.current_set', 'pmx485.current', 'pmx485.current_min', 'pmx485.current_max', \
                    'pmx485.pressure_set', 'pmx485.pressure', 'pmx485.pressure_min', 'pmx485.pressure_max', 'pmx485.arcTime']
        pinsSelf = ['pmx485_enable', 'pmx485_status', 'pmx485_fault', \
                    'cut_mode-f', 'pmx485_mode', \
                    'cut_amps-f', 'pmx485_current', 'pmx485_current_min', 'pmx485_current_max', \
                    'gas_pressure-f', 'pmx485_pressure', 'pmx485_pressure_min', 'pmx485_pressure_max', 'pmx485_arc_time']
        pinType = [hal.HAL_BIT, hal.HAL_BIT, hal.HAL_FLOAT, \
                   hal.HAL_FLOAT, hal.HAL_FLOAT, \
                   hal.HAL_FLOAT, hal.HAL_FLOAT, hal.HAL_FLOAT, hal.HAL_FLOAT, \
                   hal.HAL_FLOAT, hal.HAL_FLOAT, hal.HAL_FLOAT, hal.HAL_FLOAT, hal.HAL_FLOAT]
        for pin in self.pins485Comp:
            hal.new_sig('plasmac:{}'.format(pin.replace('pmx485.', 'pmx485_')), pinType[self.pins485Comp.index(pin)])
            hal.connect(pin,'plasmac:{}'.format(pin.replace('pmx485.', 'pmx485_')))
            hal.connect('qtplasmac.{}'.format(pinsSelf[self.pins485Comp.index(pin)]),'plasmac:{}'.format(pin.replace('pmx485.', 'pmx485_')))
        self.pmx485_mesh_enable_changed(self.w.mesh_enable.isChecked())
        self.w.cut_amps.setToolTip(_translate('HandlerClass', 'Powermax cutting current'))

    def pmx485_enable_changed(self, state):
        if state:
            self.pmx485CommsError = False
            self.pmx485RetryTimer.stop()
            if self.pmx485_load(self.PREFS.getpref('Port', '', str, 'POWERMAX')):
                return
            # if pins not connected then connect them
            if not hal.pin_has_writer('pmx485.enable'):
                self.pmx485_setup()
            # ensure valid parameters before trying to connect
            if self.w.cut_mode.value() == 0 or self.w.cut_amps.value() == 0:
                head = _translate('HandlerClass', 'Materials Error')
                msg0 = _translate('HandlerClass', 'Invalid Cut Mode or Cut Amps,')
                msg1 = _translate('HandlerClass', 'cannot connect to Powermax')
                STATUS.emit('error', linuxcnc.OPERATOR_ERROR, '{}:\n{}\n{}\n'.format(head, msg0, msg1))
                self.w.pmx485_enable.setChecked(False)
                return
            # good to go
            else:
                self.w.pmx485_label.setText(_translate('HandlerClass', 'CONNECTING'))
                self.pmx485LabelState = 'CONNECT'
                self.pmx485CommsTimer.start(3000)
        else:
            self.pmx485Connected = False
            self.pmx485CommsError = False
            self.w.pmx485_label.setText('')
            self.pmx485LabelState = None
            self.w.pmx485_label.setToolTip(_translate('HandlerClass', 'Status of PMX485 communications'))
            self.pmx485CommsTimer.stop()
            self.pmx485RetryTimer.stop()

    def pmx485_mode_changed(self, widget):
        if self.pmx485Connected:
            self.w.gas_pressure.setValue(0)

    def pmx485_pressure_changed(self, pressure):
        if self.pmx485Connected:
            if pressure < self.pressure:
                if pressure < 0:
                    self.w.gas_pressure.setValue(self.gas_maximum)
                elif self.w.gas_pressure.value() < self.gas_minimum:
                    self.w.gas_pressure.setValue(0)
            elif pressure > self.pressure:
                if pressure > self.gas_maximum:
                    self.w.gas_pressure.setValue(0)
                elif pressure < self.gas_minimum:
                    self.w.gas_pressure.setValue(self.gas_minimum)
            self.pressure = self.w.gas_pressure.value()

    def pmx485_min_max_changed(self):
        if not self.pmx485Connected: return
        self.w.cut_amps.setMinimum(self.pmx485CurrentMinPin.get())
        self.w.cut_amps.setMaximum(self.pmx485CurrentMaxPin.get())
        self.gas_minimum = self.pmx485PressureMinPin.get()
        self.gas_maximum = self.pmx485PressureMaxPin.get()
        self.w.gas_pressure.setMinimum(-1)
        self.w.gas_pressure.setMaximum(self.gas_maximum + 1)
        if self.gas_maximum > 15:
            self.w.gas_pressure.setSuffix(' psi')
            self.w.gas_pressure.setDecimals(0)
            self.w.gas_pressure.setSingleStep(1)
        else:
            self.w.gas_pressure.setSuffix(' bar')
            self.w.gas_pressure.setDecimals(1)
            self.w.gas_pressure.setSingleStep(0.1)

    def pmx485_status_changed(self, state):
        if state != self.pmx485Connected:
            if state:
                self.pmx485CommsError = False
                self.w.pmx485_label.setText(_translate('HandlerClass', 'CONNECTED'))
                self.pmx485LabelState = 'CONNECT'
                self.pmx485Connected = True
                self.pmx485_min_max_changed()
                if self.pmx485ArcTimePin.get():
                    self.pmx485_arc_time_changed(self.pmx485ArcTimePin.get())
                if self.pmx485FaultPin.get():
                    self.pmx485_fault_changed(self.pmx485FaultPin.get())
                self.pmx485CommsTimer.stop()
                self.pmx485RetryTimer.stop()
            else:
                self.w.pmx485_label.setText(_translate('HandlerClass', 'COMMS ERROR'))
                self.pmx485LabelState = None
                self.pmx485CommsError = True
                self.pmx485Connected = False
                self.pmx485RetryTimer.start(3000)

    def pmx485_arc_time_changed(self, time):
        if self.pmx485Connected:
            self.pmx485ArcTime = self.pmx485ArcTimePin.get()
            self.w.pmx_arc_time_label.setText(_translate('HandlerClass', 'ARC ON TIME'))
            self.display_hms('pmx_arc_time_t', self.pmx485ArcTime)

    def pmx485_fault_changed(self, fault):
        if self.pmx485Connected:
            faultRaw = '{:04.0f}'.format(fault)
            self.pmx485FaultCode = '{}-{}-{}'.format(faultRaw[0], faultRaw[1:3], faultRaw[3])
            head = _translate('HandlerClass', 'Powermax Error')
            code = _translate('HandlerClass', 'Fault Code')
            text = _translate('HandlerClass', 'Powermax error')
            if faultRaw == '0000':
                self.w.pmx485_label.setText(_translate('HandlerClass', 'CONNECTED'))
                self.pmx485LabelState = 'CONNECT'
                self.w.pmx485_label.setToolTip(_translate('HandlerClass', 'Status of PMX485 communications'))
            elif faultRaw in self.pmx485FaultName.keys():
                if faultRaw == '0210' and self.w.pmx485.current_max.value() > 110:
                    faultMsg = self.pmx485FaultName[faultRaw][1]
                elif faultRaw == '0210':
                    faultMsg = self.pmx485FaultName[faultRaw][0]
                else:
                    faultMsg = self.pmx485FaultName[faultRaw]
                self.w.pmx485_label.setText('{}: {}'.format(code, self.pmx485FaultCode))
                self.pmx485LabelState = None
                self.w.pmx485_label.setStatusTip('{} ({}) {}'.format(text, self.pmx485FaultCode, faultMsg))
                msg0 = _translate('HandlerClass', 'CODE')
                STATUS.emit('error', linuxcnc.OPERATOR_ERROR, '{}:\n{}: {}\n{}\n'.format(head, msg0, self.pmx485FaultCode, faultMsg))
            else:
                self.w.pmx485_label.setText('{}: {}'.format(code, faultRaw))
                self.pmx485LabelState = None
                msg0 = _translate('HandlerClass', 'Unknown Powermax fault code')
                self.w.pmx485_label.setStatusTip('{} ({})'.format(msg0, faultRaw))
                STATUS.emit('error', linuxcnc.OPERATOR_ERROR, '{}:\n{}: {}\n'.format(head, msg0, faultRaw))

    def pmx485_mesh_enable_changed(self, state):
        if state and not self.meshMode:
            self.oldCutMode = self.w.cut_mode.value()
            self.w.cut_mode.setValue(2)
            self.w.cut_mode.setEnabled(False)
            self.meshMode = True
        elif not hal.get_value('plasmac.mesh-enable') and self.meshMode:
            self.w.cut_mode.setValue(self.oldCutMode)
            self.w.cut_mode.setEnabled(True)
            self.meshMode = False

    def pmx485_timeout(self):
        self.pmx485CommsTimer.stop()
        self.w.pmx485_label.setText(_translate('HandlerClass', 'COMMS ERROR'))
        self.pmx485LabelState = None
        self.pmx485CommsError = True
        self.pmx485Connected = False
        self.pmx485RetryTimer.start(3000)

    pmx485FaultName = {
                '0110': 'Remote controller mode invalid',
                '0111': 'Remote controller current invalid',
                '0112': 'Remote controller pressure invalid',
                '0120': 'Low input gas pressure',
                '0121': 'Output gas pressure low',
                '0122': 'Output gas pressure high',
                '0123': 'Output gas pressure unstable',
                '0130': 'AC input power unstable',
                '0199': 'Power board hardware protection',
                '0200': 'Low gas pressure',
                '0210': ('Gas flow lost while cutting', 'Excessive arc voltage'),
                '0220': 'No gas input',
                '0300': 'Torch stuck open',
                '0301': 'Torch stuck closed',
                '0320': 'End of consumable life',
                '0400': 'PFC/Boost IGBT module under temperature',
                '0401': 'PFC/Boost IGBT module over temperature',
                '0402': 'Inverter IGBT module under temperature',
                '0403': 'Inverter IGBT module over temperature',
                '0500': 'Retaining cap off',
                '0510': 'Start/trigger signal on at power up',
                '0520': 'Torch not connected',
                '0600': 'AC input voltage phase loss',
                '0601': 'AC input voltage too low',
                '0602': 'AC input voltage too high',
                '0610': 'AC input unstable',
                '0980': 'Internal communication failure',
                '0990': 'System hardware fault',
                '1000': 'Digital signal processor fault',
                '1100': 'A/D converter fault',
                '1200': 'I/O fault',
                '2000': 'A/D converter value out of range',
                '2010': 'Auxiliary switch disconnected',
                '2100': 'Inverter module temp sensor open',
                '2101': 'Inverter module temp sensor shorted',
                '2110': 'Pressure sensor is open',
                '2111': 'Pressure sensor is shorted',
                '2200': 'DSP does not recognize the torch',
                '3000': 'Bus voltage fault',
                '3100': 'Fan speed fault',
                '3101': 'Fan fault',
                '3110': 'PFC module temperature sensor open',
                '3111': 'PFC module temperature sensor shorted',
                '3112': 'PFC module temperature sensor circuit fault',
                '3200': 'Fill valve',
                '3201': 'Dump valve',
                '3201': 'Valve ID',
                '3203': 'Electronic regulator is disconnected',
                '3410': 'Drive fault',
                '3420': '5 or 24 VDC fault',
                '3421': '18 VDC fault',
                '3430': 'Inverter capacitors unbalanced',
                '3441': 'PFC over current',
                '3511': 'Inverter saturation fault',
                '3520': 'Inverter shoot-through fault',
                '3600': 'Power board fault',
                '3700': 'Internal serial communications fault',
                }


#########################################################################################################################
# CUT RECOVERY FUNCTIONS #
#########################################################################################################################
    def set_cut_recovery(self):
        if hal.get_value('plasmac.cut-recovering'):
            self.w.jog_stack.setCurrentIndex(self.CUT_RECOVERY)
            self.cancelWait = True
            return
        self.w.jog_stack.setCurrentIndex(self.CUT_RECOVERY)
        self.cancelWait = False
        self.w.cut_rec_cancel.setEnabled(False)
        self.cutrec_speed_changed(self.w.cut_rec_speed.value())
        hal.set_p('plasmac.cut-recovery', '0')
        self.laserOnPin.set(0)
        self.xOrig = hal.get_value('axis.x.eoffset-counts')
        self.yOrig = hal.get_value('axis.y.eoffset-counts')
        self.zOrig = hal.get_value('axis.z.eoffset-counts')
        self.oScale = hal.get_value('plasmac.offset-scale')

    def cutrec_speed_changed(self, speed):
        text = _translate('HandlerClass', 'FEED')
        if STATUS.is_metric_mode():
            self.w.cut_rec_feed.setText('{}\n{:0.0f}'.format(text, self.w.cut_feed_rate.value() * speed * 0.01))
        else:
            self.w.cut_rec_feed.setText('{}\n{:0.1f}'.format(text, self.w.cut_feed_rate.value() * speed * 0.01))

    def cutrec_move_changed(self, distance):
        text = _translate('HandlerClass', 'MOVE')
        self.w.cut_rec_move_label.setText('{}\n{}'.format(text, distance))
#        self.w.cut_rec_move_label.setText('MOVE\n{}'.format(distance))

    def cutrec_motion(self, direction):
        if self.w.cut_rec_fwd.isEnabled() and self.w.cut_rec_rev.isEnabled():
            speed = float(self.w.cut_rec_speed.value()) * 0.01 * direction
            hal.set_p('plasmac.paused-motion-speed',str(speed))
            hal.set_p('plasmac.cut-recovery', '1')

    def cutrec_move(self, state, x, y):
        if not STATUS.is_interp_paused():
            return
        if state:
            maxMove = 10
            if self.units == 'in':
                maxMove = 0.4
            laser = self.laserRecStatePin.get() > 0
            distX = hal.get_value('qtplasmac.kerf_width-f') * x
            distY = hal.get_value('qtplasmac.kerf_width-f') * y
            xNew = hal.get_value('plasmac.axis-x-position') + hal.get_value('axis.x.eoffset') - (self.laserOffsetX * laser) + distX
            yNew = hal.get_value('plasmac.axis-y-position') + hal.get_value('axis.y.eoffset') - (self.laserOffsetY * laser) + distY
            if xNew > self.xMax or xNew < self.xMin or yNew > self.yMax or yNew < self.yMin:
                return
            xTotal = hal.get_value('axis.x.eoffset') - (self.laserOffsetX * laser) + distX
            yTotal = hal.get_value('axis.y.eoffset') - (self.laserOffsetY * laser) + distY
            if xTotal > maxMove or xTotal < -maxMove or yTotal > maxMove or yTotal < -maxMove:
                return
            moveX = int(distX / self.oScale)
            moveY = int(distY / self.oScale)
            hal.set_p('plasmac.x-offset', '{}'.format(str(hal.get_value('plasmac.x-offset') + moveX)))
            hal.set_p('plasmac.y-offset', '{}'.format(str(hal.get_value('plasmac.y-offset') + moveY)))
            hal.set_p('plasmac.cut-recovery', '1')

    def cutrec_offset_changed(self, xOffset, yOffset):
        if hal.get_value('plasmac.consumable-changing'):
            return
        if xOffset > 0.001 * self.unitsPerMm or xOffset < -0.001 * self.unitsPerMm or \
           yOffset > 0.001 * self.unitsPerMm or yOffset < -0.001 * self.unitsPerMm:
            self.w.cut_rec_cancel.setEnabled(True)
            if self.laserRecStatePin.get():
                self.w.laser.setEnabled(False)
            if self.ccButton:
                self.w[self.ccButton].setEnabled(False)
        elif not self.laserRecStatePin.get():
            self.cancelWait = False
            self.cutrec_buttons_enable(True)
            self.cutrec_motion_enable(True)
            self.w.cut_rec_cancel.setEnabled(False)
            hal.set_p('plasmac.cut-recovery', '0')
            hal.set_p('plasmac.x-offset', '0')
            hal.set_p('plasmac.y-offset', '0')
            self.laserOnPin.set(0)
            if STATUS.is_interp_paused():
                self.w.laser.setEnabled(True)
                if self.ccButton:
                    self.w[self.ccButton].setEnabled(True)

    def cutrec_cancel_pressed(self, state):
        if (state):
            if hal.get_value('plasmac.cut-recovery'):
                self.cancelWait = True
                hal.set_p('plasmac.cut-recovery', '0')
                self.laserOnPin.set(0)

    def cutrec_motion_enable(self, state):
        for widget in ['fwd', 'rev', 'speed']:
            self.w['cut_rec_{}'.format(widget)].setEnabled(state)

    def cutrec_buttons_enable(self, state):
        for widget in ['n', 'ne', 'e', 'se', 's', 'sw', 'w', 'nw', 'cancel', 'feed', 'move_label']:
            self.w['cut_rec_{}'.format(widget)].setEnabled(state)


#########################################################################################################################
# STYLING FUNCTIONS #
#########################################################################################################################
    def openColorDialog(self, widget):
        initColor = QColor(widget.palette().color(QPalette.Background))
        options  = QColorDialog.DontUseNativeDialog
        options |= QColorDialog.ShowAlphaChannel
        color = QColorDialog.getColor(initColor, options=options)
        if color.isValid():
            widget.setStyleSheet('background-color: {}'.format(color.name()))
            buttons = ['foregrnd', 'foregalt', 'led', 'backgrnd', 'backgalt', 'frams', 'estop', 'disabled', 'preview']
            labels = ['Foreground', 'Highlight', 'LED', 'Background', 'Background Alt', 'Frames', 'Estop', 'Disabled', 'Preview']
            button = widget.objectName()
            label = labels[buttons.index(button.split('_')[1])]
            self.PREFS.putpref(label,  color.name(), str, 'COLOR_OPTIONS')
            self.set_basic_colors()
            self.set_color_styles()

    def set_basic_colors(self):
        self.foreColor = self.PREFS.getpref('Foreground', '#ffee06', str, 'COLOR_OPTIONS')
        self.fore1Color = self.PREFS.getpref('Highlight', '#ffee06', str, 'COLOR_OPTIONS')
        self.backColor = self.PREFS.getpref('Background', '#16160e', str, 'COLOR_OPTIONS')
        self.back1Color = self.PREFS.getpref('Background Alt', '#26261e', str, 'COLOR_OPTIONS')
        self.disabledColor = self.PREFS.getpref('Disabled', '#b0b0b0', str, 'COLOR_OPTIONS')
        self.estopColor = self.PREFS.getpref('Estop', '#ff0000', str, 'COLOR_OPTIONS')

    def set_color_styles(self):
        self.styleSheetFile = os.path.join(self.PATHS.CONFIGPATH, 'qtplasmac.qss')
        ssFile = self.PREFS.getpref('Custom style', 'None', str, 'GUI_OPTIONS')
        # if custom stylesheet try to use it
        if ssFile != 'None':
            COPY(ssFile, self.styleSheetFile)
            self.custom_stylesheet()
        # otherwise use the standard stylesheet
        else:
            self.standard_stylesheet()
        # apply the new stylesheet
        self.w.setStyleSheet('')
        with open(self.styleSheetFile, 'r') as set_style:
           self.w.setStyleSheet(set_style.read())
        # style some buttons
        buttons = ['jog_x_minus', 'jog_x_plus', 'jog_y_minus', 'jog_y_plus',
                   'jog_z_minus', 'jog_z_plus', 'jog_a_minus', 'jog_a_plus',
                   'jog_b_minus', 'jog_b_plus',
                   'cut_rec_n', 'cut_rec_ne', 'cut_rec_e', 'cut_rec_se',
                   'cut_rec_s', 'cut_rec_sw', 'cut_rec_w', 'cut_rec_nw',
                   'conv_line', 'conv_circle', 'conv_ellipse', 'conv_triangle',
                   'conv_rectangle', 'conv_polygon', 'conv_bolt', 'conv_slot',
                   'conv_star', 'conv_gusset', 'conv_sector', 'conv_block']
        conv_images = ['conv_line_point', 'conv_line_angle', 'conv_line_3p',
                      'conv_line_2pr', 'conv_arc_angle', 'conv_bolt_l',
                      'conv_circle_l', 'conv_ellipse_l', 'conv_gusset_l',
                      'conv_polygon_l', 'conv_rectangle_l', 'conv_sector_l',
                      'conv_slot_l', 'conv_star_l', 'conv_triangle_l']
        for button in buttons:
            self.color_item(button, self.foreColor, 'button')
            self.w[button].setStyleSheet(\
                    'QPushButton {{ background: {0} }} \
                     QPushButton:pressed {{ background: {0} }}'.format(self.backColor))
        for conv_image in conv_images:
            self.color_item(conv_image, self.foreColor, 'image')
        # some gcode display/editor colors cannot use .qss file
        # gcode display current gcode line
        self.w.gcode_display.setMarkerBackgroundColor(QColor(self.back1Color))
        # gcode display active line
        self.w.gcode_display.setCaretLineBackgroundColor(QColor(self.back1Color))
        # gcode editor current gcode line
        self.w.gcode_editor.editor.setMarkerBackgroundColor(QColor(self.back1Color))
        self.w.gcode_editor.editor.setCaretForegroundColor(QColor(self.fore1Color))
        # gcode editor active line
        self.w.gcode_editor.editor.setCaretLineBackgroundColor(QColor(self.backColor))

    def standard_stylesheet(self):
        # create stylesheet .qss file from template
        styleTemplateFile = os.path.join(self.PATHS.SCREENDIR, self.PATHS.BASEPATH, 'qtplasmac.style')
        with open(styleTemplateFile, 'r') as inFile:
            with open(self.styleSheetFile, 'w') as outFile:
                for line in inFile:
                    if 'foregnd' in line:
                        outFile.write(line.replace('foregnd', self.w.color_foregrnd.styleSheet().split(':')[1].strip()))
                        self.colorFgPin.set(int(self.w.color_foregrnd.styleSheet().split(':')[1].strip().lstrip('#'), 16))
                    elif 'highlight' in line:
                        outFile.write(line.replace('highlight', self.w.color_foregalt.styleSheet().split(':')[1].strip()))
                    elif 'l-e-d' in line:
                        outFile.write(line.replace('l-e-d', self.w.color_led.styleSheet().split(':')[1].strip()))
                    elif 'backgnd' in line:
                        outFile.write(line.replace('backgnd', self.w.color_backgrnd.styleSheet().split(':')[1].strip()))
                        self.colorBgPin.set(int(self.w.color_backgrnd.styleSheet().split(':')[1].strip().lstrip('#'), 16))
                    elif 'backalt' in line:
                        outFile.write(line.replace('backalt', self.w.color_backgalt.styleSheet().split(':')[1].strip()))
                        self.colorBgAltPin.set(int(self.w.color_backgalt.styleSheet().split(':')[1].strip().lstrip('#'), 16))
                    elif 'frames' in line:
                        outFile.write(line.replace('frames', self.w.color_frams.styleSheet().split(':')[1].strip()))
                    elif 'e-stop' in line:
                        outFile.write(line.replace('e-stop', self.w.color_estop.styleSheet().split(':')[1].strip()))
                    elif 'inactive' in line:
                        outFile.write(line.replace('inactive', self.w.color_disabled.styleSheet().split(':')[1].strip()))
                    elif 'prevu' in line:
                        outFile.write(line.replace('prevu', self.w.color_preview.styleSheet().split(':')[1].strip()))
                    else:
                        outFile.write(line)

        # append custom style if found
        if os.path.isfile(os.path.join(self.PATHS.CONFIGPATH, 'qtplasmac_custom.qss')):
            with open(os.path.join(self.PATHS.CONFIGPATH, 'qtplasmac_custom.qss'), 'r') as inFile:
                with open(self.styleSheetFile, 'a') as outFile:
                    outFile.write(inFile.read())

    def custom_stylesheet(self):
        head = _translate('HandlerClass', 'Stylesheet Error')
        try:
            # set basic colors from stylesheet header
            colors = [0,0,0,0,0]
            with open(self.styleSheetFile, 'r') as inFile:
                for line in inFile:
                    if line.startswith('color1'):
                        colors[0] += 1
                        self.foreColor = QColor(line.split('=')[1].strip()).name()
                        self.colorFgPin.set(int(QColor(line.split('=')[1].strip()).name().lstrip('#'), 16))
                    elif line.startswith('color2'):
                        colors[1] += 1
                        self.backColor = QColor(line.split('=')[1].strip()).name()
                        self.colorBgPin.set(int(QColor(line.split('=')[1].strip()).name().lstrip('#'), 16))
                    elif line.startswith('color3'):
                        colors[2] += 1
                        self.fore1Color = QColor(line.split('=')[1].strip()).name()
                    elif line.startswith('color4'):
                        colors[3] += 1
                        self.back1Color = QColor(line.split('=')[1].strip()).name()
                        self.colorBgAltPin.set(int(QColor(line.split('=')[1].strip()).name().lstrip('#'), 16))
                    elif line.startswith('color5'):
                        colors[4] += 1
                        self.disabledColor = QColor(line.split('=')[1].strip()).name()
                    if line.startswith('*'):
                        break
                if colors != [1,1,1,1,1]:
                    raise ColorError()
                # hide color buttons
                for button in ['color_foregrnd', 'color_foregrnd_lbl', 'color_foregalt', \
                               'color_foregalt_lbl', 'color_backgrnd', 'color_backgrnd_lbl', \
                               'color_backgalt', 'color_backgalt_lbl', 'color_frams', \
                               'color_frams_lbl', 'color_estop', 'color_estop_lbl', \
                               'color_disabled', 'color_disabled_lbl', 'color_preview', \
                               'color_preview_lbl', 'color_led', 'color_led_lbl']:
                    self.w[button].hide()
                for button in ['camera', 'laser', self.ctButton, self.tpButton, self.ptButton, self.ccButton]:
                    if button:
                        self.button_normal(button)
        except ColorError:
            msg0 = _translate('HandlerClass', 'Invalid number of colors defined')
            msg1 = _translate('HandlerClass', 'in custom stylesheet header')
            msg2 = _translate('HandlerClass', 'Reverting to standard stylesheet')
            self.dialog_show_ok(QMessageBox.Warning, '{}'.format(head), '\n{}\n{}\n\n{}\n'.format(msg0, msg1, msg2))
            self.standard_stylesheet()
        except:
            msg0 = _translate('HandlerClass', 'Cannot open custom stylesheet')
            msg1 = _translate('HandlerClass', 'Reverting to standard stylesheet')
            self.dialog_show_ok(QMessageBox.Warning, '{}'.format(head), '\n{}\n\n{}\n'.format(msg0, msg1))
            self.standard_stylesheet()

    def color_item(self, item, color, type):
        image_path = '{}{}.svg'.format(self.IMAGES, item)
        self.image = QPixmap(image_path)
        colorChange = QPainter(self.image)
        colorChange.setCompositionMode(QPainter.CompositionMode_SourceIn)
        colorChange.fillRect( self.image.rect(), QColor(color) )
        colorChange.end()
        if type == 'button':
            self.w[item].setIcon(QIcon(self.image))
        elif type == 'image':
            self[item] = QPixmap(self.image)


#########################################################################################################################
# KEY BINDING CALLS #
#########################################################################################################################
    def key_is_valid(self, event, state):
        return self.keyboard_shortcuts() and state and not event.isAutoRepeat()

    def jog_is_valid(self, key, event):
        return self.keyboard_shortcuts() and not event.isAutoRepeat() and self.w.main_tab_widget.currentIndex() == self.MAIN and self.w['jog_{}'.format(key)].isEnabled()

    def on_keycall_ESTOP(self, event, state, shift, cntrl):
        if self.key_is_valid(event, state) and self.w.estopButton == 2:
            ACTION.SET_ESTOP_STATE(STATUS.estop_is_clear())

    def on_keycall_POWER(self, event, state, shift, cntrl):
        if self.key_is_valid(event, state):
            ACTION.SET_MACHINE_STATE(not STATUS.machine_is_on())

    def on_keycall_ABORT(self, event, state, shift, cntrl):
        if self.key_is_valid(event, state):
            self.abort_pressed()

    def on_keycall_HOME(self, event, state, shift, cntrl):
        if self.key_is_valid(event, state) and cntrl and not shift and self.w.main_tab_widget.currentIndex() == self.MAIN and STATUS.is_on_and_idle() and self.w.home_all.isEnabled():
            if STATUS.is_all_homed():
                ACTION.SET_MACHINE_UNHOMED(-1)
            else:
                ACTION.SET_MACHINE_HOMING(-1)

    def on_keycall_RUN(self, event, state, shift, cntrl):
        if self.key_is_valid(event, state) and cntrl and not shift and self.w.main_tab_widget.currentIndex() == self.MAIN:
            if self.w.run.isEnabled():
                self.run_clicked()
            elif self.w.pause.isEnabled():
                ACTION.PAUSE()

    def on_keycall_PAUSE(self, event, state, shift, cntrl):
        if self.key_is_valid(event, state) and not shift and self.w.main_tab_widget.currentIndex() == self.MAIN:
            if cntrl:
                if self.w.screen_options.desktop_notify:
                    self.w.screen_options.QTVCP_INSTANCE_._NOTICE.external_close()
                self.error_status(False)
            elif self.w.pause.isEnabled() and STATUS.stat.interp_state != linuxcnc.INTERP_PAUSED:
                ACTION.PAUSE()

    def on_keycall_OPEN(self, event, state, shift, cntrl):
        if self.key_is_valid(event, state) and self.w.main_tab_widget.currentIndex() == self.MAIN and \
           self.w.file_open.isEnabled():
            self.file_open_clicked()

    def on_keycall_LOAD(self, event, state, shift, cntrl):
        if self.key_is_valid(event, state) and self.w.main_tab_widget.currentIndex() == self.MAIN and \
           self.w.file_reload.isEnabled():
            self.file_reload_clicked()

    def on_keycall_F12(self, event, state, shift, cntrl):
        if self.key_is_valid(event, state):
            self.STYLEEDITOR.load_dialog()

    def on_keycall_F9(self, event, state, shift, cntrl):
        if self.key_is_valid(event, state) and self.w.main_tab_widget.currentIndex() == self.MAIN \
           and not self.probeTest and not self.torchPulse and not self.framing and STATUS.is_interp_idle():
            self.manual_cut()

    def on_keycall_XPOS(self, event, state, shift, cntrl):
        if self.jog_is_valid('x_plus', event):
            if STATUS.is_joint_mode():
                self.kb_jog(state, self.coordinates.index('x'), 1, shift)
            else:
                self.kb_jog(state, 0, 1, shift)

    def on_keycall_XNEG(self, event, state, shift, cntrl):
        if self.jog_is_valid('x_minus', event):
            if STATUS.is_joint_mode():
                self.kb_jog(state, self.coordinates.index('x'), -1, shift)
            else:
                self.kb_jog(state, 0, -1, shift)

    def on_keycall_YPOS(self, event, state, shift, cntrl):
        if self.jog_is_valid('y_plus', event):
            if STATUS.is_joint_mode():
                self.kb_jog(state, self.coordinates.index('y'), 1, shift)
            else:
                self.kb_jog(state, 1, 1, shift)

    def on_keycall_YNEG(self, event, state, shift, cntrl):
        if self.jog_is_valid('y_minus', event):
            if STATUS.is_joint_mode():
                self.kb_jog(state, self.coordinates.index('y'), -1, shift)
            else:
                self.kb_jog(state, 1, -1, shift)

    def on_keycall_ZPOS(self, event, state, shift, cntrl):
        if self.jog_is_valid('z_plus', event):
            if self.zPlusOverrideJog and self.w.chk_override_jog.isEnabled():
                self.w.chk_override_jog.setChecked(True)
            if STATUS.is_joint_mode():
                self.kb_jog(state, self.coordinates.index('z'), 1, shift)
            else:
                self.kb_jog(state, 2, 1, shift)

    def on_keycall_ZNEG(self, event, state, shift, cntrl):
        if self.jog_is_valid('z_minus', event):
            if STATUS.is_joint_mode():
                self.kb_jog(state, self.coordinates.index('z'), -1, shift)
            else:
                self.kb_jog(state, 2, -1, shift)

    def on_keycall_APOS(self, event, state, shift, cntrl):
        if self.jog_is_valid('a_plus', event):
            if STATUS.is_joint_mode():
                self.kb_jog(state, self.coordinates.index('a'), 1, shift)
            else:
                self.kb_jog(state, 3, 1, shift)

    def on_keycall_ANEG(self, event, state, shift, cntrl):
        if self.jog_is_valid('a_minus', event):
            if STATUS.is_joint_mode():
                self.kb_jog(state, self.coordinates.index('a'), -1, shift)
            else:
                self.kb_jog(state, 3, -1, shift)

    def on_keycall_BPOS(self, event, state, shift, cntrl):
        if self.jog_is_valid('b_plus', event):
            if STATUS.is_joint_mode():
                self.kb_jog(state, self.coordinates.index('b'), 1, shift)
            else:
                self.kb_jog(state, 4, 1, shift)

    def on_keycall_BNEG(self, event, state, shift, cntrl):
        if self.jog_is_valid('b_minus', event):
            if STATUS.is_joint_mode():
                self.kb_jog(state, self.coordinates.index('b'), -1, shift)
            else:
                self.kb_jog(state, 4, -1, shift)

    def on_keycall_PLUS(self, event, state, shift, cntrl):
        if self.key_is_valid(event, state) and self.w.main_tab_widget.currentIndex() == self.MAIN and self.jogSlow and self.w.jog_slider.isEnabled():
            return
        if self.key_is_valid(event, state) and self.w.main_tab_widget.currentIndex() == self.MAIN:
            self.jogFast = True
        else:
            self.jogFast = False

    def on_keycall_MINUS(self, event, state, shift, cntrl):
        if self.key_is_valid(event, state) and self.w.main_tab_widget.currentIndex() == self.MAIN and self.jogFast and self.w.jog_slider.isEnabled():
            return
        if self.key_is_valid(event, state) and self.w.main_tab_widget.currentIndex() == self.MAIN:
            self.jogSlow = True
        else:
            self.jogSlow = False

    def on_keycall_NUMBER(self, event, state, shift, cntrl, number):
        if self.key_is_valid(event, state) and self.w.main_tab_widget.currentIndex() == self.MAIN:
            if shift and cntrl:
                pass
            elif shift and not cntrl:
                if number:
                    self.w.rapid_slider.setValue(10 * number)
                else:
                    self.w.rapid_slider.setValue(100)
            elif cntrl and not shift:
                if number:
                    self.w.feed_slider.setValue(10 * number)
                else:
                    self.w.feed_slider.setValue(100)
            else:
                if number and self.w.jog_slider.isEnabled():
                    if self.w.jog_slow.isChecked():
                        self.w.jog_slider.setValue(INFO.DEFAULT_LINEAR_JOG_VEL * 0.10 * number / self.slowJogFactor)
                    else:
                        self.w.jog_slider.setValue(INFO.DEFAULT_LINEAR_JOG_VEL * 0.10 * number)
                elif self.w.jog_slider.isEnabled():
                    if self.w.jog_slow.isChecked():
                        self.w.jog_slider.setValue(INFO.DEFAULT_LINEAR_JOG_VEL / self.slowJogFactor)
                    else:
                        self.w.jog_slider.setValue(INFO.DEFAULT_LINEAR_JOG_VEL)

    def on_keycall_END(self, event, state, shift, cntrl):
        if self.key_is_valid(event, state) and self.w.main_tab_widget.currentIndex() == self.MAIN and self.w.touch_xy.isEnabled():
            self.touch_xy_clicked()

    def on_keycall_DELETE(self, event, state, shift, cntrl):
        if self.keyboard_shortcuts() and self.w.main_tab_widget.currentIndex() == self.MAIN and self.w.laser.isVisible():
            if state and not event.isAutoRepeat():
                self.extLaserButton = True
                self.laser_pressed()
            else:
                self.extLaserButton = False
                self.laser_clicked()

    def on_keycall_ALTRETURN(self, event, state, shift, cntrl):
        if self.key_is_valid(event, state) and not cntrl and not shift and self.w.main_tab_widget.currentIndex() == self.MAIN and self.w.mdi_show.isEnabled():
            self.mdi_show_clicked()

    def on_keycall_RETURN(self, event, state, shift, cntrl):
        if self.key_is_valid(event, state) and not cntrl and not shift and self.w.main_tab_widget.currentIndex() == self.MAIN and self.w.gcode_stack.currentIndex() == self.MDI and self.w.mdi_show.isEnabled():
            self.mdi_show_clicked()

    def on_keycall_QUOTELEFT(self, event, state, shift, cntrl):
        if self.key_is_valid(event, state) and self.w.main_tab_widget.currentIndex() == self.MAIN:
            if shift and cntrl:
                pass
            elif cntrl and not shift:
                pass
            elif shift and not cntrl:
                self.w.rapid_slider.setValue(0)
            else:
                self.w.jog_slider.setValue(0)

#########################################################################################################################
# required class boiler code #
#########################################################################################################################
    def __getitem__(self, item):
        return getattr(self, item)

    def __setitem__(self, item, value):
        return setattr(self, item, value)


#########################################################################################################################
# required handler boiler code #
#########################################################################################################################
def get_handlers(halcomp, widgets, paths):
    return [HandlerClass(halcomp, widgets, paths)]<|MERGE_RESOLUTION|>--- conflicted
+++ resolved
@@ -1,8 +1,4 @@
-<<<<<<< HEAD
-VERSION = '1.237.295'
-=======
-VERSION = '1.236.295'
->>>>>>> 230da9cd
+VERSION = '1.236.296'
 
 '''
 qtplasmac_handler.py
