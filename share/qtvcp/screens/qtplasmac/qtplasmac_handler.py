--- conflicted
+++ resolved
@@ -1,10 +1,5 @@
-<<<<<<< HEAD
-VERSION = '003.022'
+VERSION = '003.023'
 LCNCVER = '2.10'
-=======
-VERSION = '236.303'
-LCNCVER = '2.9'
->>>>>>> 1b111aa2
 DOCSVER = LCNCVER
 
 '''
