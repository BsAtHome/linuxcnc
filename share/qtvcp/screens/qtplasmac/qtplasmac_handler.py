<<<<<<< HEAD
VERSION = '003.024'
LCNCVER = '2.10'
=======
VERSION = '237.304'
LCNCVER = '2.9'
>>>>>>> 788f86ea
DOCSVER = LCNCVER

'''
qtplasmac_handler.py

<<<<<<< HEAD
Copyright (C) 2020, 2021, 2022, 2023, 2024 Phillip A Carter
Copyright (C) 2020, 2021, 2022, 2023, 2024 Gregory D Carl
=======
Copyright (C) 2020-2024  Phillip A Carter
Copyright (C) 2020-2024  Gregory D Carl
>>>>>>> 788f86ea

This program is free software; you can redistribute it and/or modify it
under the terms of the GNU General Public License as published by the
Free Software Foundation; either version 2 of the License, or
(at your option) any later version.

This program is distributed in the hope that it will be useful, but
WITHOUT ANY WARRANTY; without even the implied warranty of
MERCHANTABILITY or FITNESS FOR A PARTICULAR PURPOSE.  See the
GNU General Public License for more details.

You should have received a copy of the GNU General Public License along
with this program; if not, write to the Free Software Foundation, Inc
51 Franklin Street, Fifth Floor, Boston, MA  02110-1301, USA.
'''

import os
import sys
from shutil import copy as COPY
from subprocess import Popen, PIPE
from subprocess import run as RUN
from subprocess import call as CALL
from importlib import reload
import time
import tarfile
import math
import glob
import linuxcnc
import hal
from OpenGL.GL import glTranslatef
from PyQt5 import QtCore, QtWidgets, QtGui
from PyQt5.QtCore import *
from PyQt5.QtWidgets import *
from PyQt5.QtGui import *
from PyQt5.Qsci import QsciScintilla
from qtvcp import logger
from qtvcp.core import Status, Action, Info, Tool
from qtvcp.lib.gcodes import GCodes
from qtvcp.lib.keybindings import Keylookup
from qtvcp.lib.preferences import Access
from qtvcp.lib.qtplasmac import tooltips as TOOLTIPS
from qtvcp.lib.qtplasmac import set_offsets as OFFSETS
from qtvcp.lib.qtplasmac import updater as UPDATER
from qtvcp.widgets.camview_widget import CamView as CAM
from qtvcp.widgets.file_manager import FileManager as FILE_MAN
from qtvcp.widgets.gcode_editor import GcodeEditor as EDITOR
from qtvcp.widgets.gcode_editor import GcodeDisplay as DISPLAY
from qtvcp.widgets.mdi_history import MDIHistory as MDI_HISTORY
from qtvcp.widgets.mdi_line import MDILine as MDI_LINE
from qtvcp.widgets.origin_offsetview import OriginOffsetView as OFFSETVIEW
from qtvcp.widgets.origin_offsetview import MyTableModel as OFFSET_TABLE
from qtvcp.widgets.screen_options import ScreenOptions as OPTIONS
from qtvcp.widgets.simple_widgets import DoubleScale as DOUBLESCALE
from qtvcp.widgets.status_label import StatusLabel as STATLABEL
from qtvcp.widgets.stylesheeteditor import  StyleSheetEditor as SSE
from qtvcp.lib.aux_program_loader import Aux_program_loader
from plasmac import run_from_line as RFL
from rs274.glcanon import GlCanonDraw as DRAW
from qt5_graphics import Lcnc_3dGraphics as DRO

LOG = logger.getLogger(__name__)
KEYBIND = Keylookup()
STATUS = Status()
INFO = Info()
ACTION = Action()
TOOL = Tool()
AUX_PRGM = Aux_program_loader()
INIPATH = os.environ.get('INI_FILE_NAME', '/dev/null')

_translate = QCoreApplication.translate

# a vertical line as a separator on the status bar
class VLine(QFrame):
    def __init__(self):
        super(VLine, self).__init__()
        self.setFrameShape(self.VLine|self.Plain)

# dummy class to raise an exception for style issues
class ColorError(Exception):
    pass

# click signal for some labels
def click_signal(widget):
    class Filter(QObject):
        clicked = pyqtSignal()
        def eventFilter(self, obj, event):
            if obj == widget:
                if event.type() == QEvent.MouseButtonRelease:
                    if obj.rect().contains(event.pos()):
                        self.clicked.emit()
                        return True
            return False
    filter = Filter(widget)
    widget.installEventFilter(filter)
    return filter.clicked

  # the main handler
class HandlerClass:
    from qtvcp.lib.qtplasmac import conversational as CONV
    # when self.w.button_frame changes size
    def eventFilter(self, object, event):
        if (event.type() == QtCore.QEvent.Resize):
            self.size_changed(object)
        return True

    def __init__(self, halcomp, widgets, paths):
        self.firstRun = True
        self.h = halcomp
        self.w = widgets
        self.h.comp.setprefix('qtplasmac')
        self.PATHS = paths
        self.iniFile = INFO.INI
        self.foreColor = '#ffee06'
        # ensure that M190 exists in the USER_M_PATH
        self.mPath = self.iniFile.find('RS274NGC', 'USER_M_PATH').split(':')
        for path in self.mPath:
            if path.startswith('.'):
                path = os.path.join(self.PATHS.CONFIGPATH, path)
            if os.path.isfile(os.path.join(path, 'M190')):
                self.mPath = False
                break
        self.machineName = self.iniFile.find('EMC', 'MACHINE')
        self.machineTitle = f'{self.machineName} - QtPlasmaC v{LCNCVER}-{VERSION}, powered by QtVCP and LinuxCNC'
        self.prefsFile = os.path.join(self.PATHS.CONFIGPATH, self.machineName + '.prefs')
        self.materialFile = os.path.join(self.PATHS.CONFIGPATH, self.machineName + '_material.cfg')
        self.unitsPerMm = 1
        self.units = self.iniFile.find('TRAJ', 'LINEAR_UNITS')
        if self.units == 'inch':
            self.units = 'in'
            self.unitsPerMm = 0.03937
        # open prefs file so we can use it for updates
        # it will not exist prior to V1.222.170 2022/03/08
        if os.path.isfile(self.prefsFile):
            self.PREFS = Access(self.prefsFile)
        else:
            self.PREFS = None
        self.updateIni = {}
        self.updateData = []
        self.update_check()
        self.PREFS = Access(self.prefsFile)
        self.MATS = Access(self.materialFile)
        self.STYLEEDITOR = SSE(widgets, paths)
        self.GCODES = GCodes(widgets)
        self.IMAGES = os.path.join(self.PATHS.IMAGEDIR, 'qtplasmac/images/')
        self.landscape = True
        if os.path.basename(self.PATHS.XML) == 'qtplasmac_9x16.ui':
            self.landscape = False
        self.upFile = os.path.join(self.PATHS.CONFIGPATH, 'user_periodic.py')
        self.umUrl = QUrl(f'http://linuxcnc.org/docs/{DOCSVER}/html/plasma/qtplasmac.html')
        KEYBIND.add_call('Key_F12','on_keycall_F12')
        KEYBIND.add_call('Key_F9','on_keycall_F9')
        KEYBIND.add_call('Key_Plus', 'on_keycall_PLUS')
        KEYBIND.add_call('Key_Minus', 'on_keycall_MINUS')
        KEYBIND.add_call('Key_R', 'on_keycall_RUN')
        KEYBIND.add_call('Key_Any', 'on_keycall_PAUSE')
        KEYBIND.add_call('Key_o', 'on_keycall_OPEN')
        KEYBIND.add_call('Key_l', 'on_keycall_LOAD')
        KEYBIND.add_call('Key_j', 'on_keycall_JOINT')
        KEYBIND.add_call('Key_1', 'on_keycall_NUMBER', 1)
        KEYBIND.add_call('Key_Exclam', 'on_keycall_NUMBER', 1)
        KEYBIND.add_call('Key_2', 'on_keycall_NUMBER', 2)
        KEYBIND.add_call('Key_At', 'on_keycall_NUMBER', 2)
        KEYBIND.add_call('Key_3', 'on_keycall_NUMBER', 3)
        KEYBIND.add_call('Key_NumberSign', 'on_keycall_NUMBER', 3)
        KEYBIND.add_call('Key_4', 'on_keycall_NUMBER', 4)
        KEYBIND.add_call('Key_Dollar', 'on_keycall_NUMBER', 4)
        KEYBIND.add_call('Key_5', 'on_keycall_NUMBER', 5)
        KEYBIND.add_call('Key_Percent', 'on_keycall_NUMBER', 5)
        KEYBIND.add_call('Key_6', 'on_keycall_NUMBER', 6)
        KEYBIND.add_call('Key_AsciiCircum', 'on_keycall_NUMBER', 6)
        KEYBIND.add_call('Key_7', 'on_keycall_NUMBER', 7)
        KEYBIND.add_call('Key_Ampersand', 'on_keycall_NUMBER', 7)
        KEYBIND.add_call('Key_8', 'on_keycall_NUMBER', 8)
        KEYBIND.add_call('Key_Asterisk', 'on_keycall_NUMBER', 8)
        KEYBIND.add_call('Key_9', 'on_keycall_NUMBER', 9)
        KEYBIND.add_call('Key_ParenLeft', 'on_keycall_NUMBER', 9)
        KEYBIND.add_call('Key_0', 'on_keycall_NUMBER', 0)
        KEYBIND.add_call('Key_ParenRight', 'on_keycall_NUMBER', 0)
        # there are no default keys for joint/axis 4
        KEYBIND.add_call('Key_Comma', 'on_keycall_BPOS')
        KEYBIND.add_call('Key_Less', 'on_keycall_BPOS')
        KEYBIND.add_call('Key_Period', 'on_keycall_BNEG')
        KEYBIND.add_call('Key_Greater', 'on_keycall_BNEG')
        KEYBIND.add_call('Key_End', 'on_keycall_END')
        KEYBIND.add_call('Key_Delete', 'on_keycall_DELETE')
        KEYBIND.add_call('Alt+Key_Return', 'on_keycall_ALTRETURN')
        KEYBIND.add_call('Alt+Key_Enter', 'on_keycall_ALTRETURN')
        KEYBIND.add_call('Key_Return', 'on_keycall_RETURN')
        KEYBIND.add_call('Key_Enter', 'on_keycall_RETURN')
        KEYBIND.add_call('Key_QuoteLeft', 'on_keycall_QUOTELEFT')
        KEYBIND.add_call('Key_AsciiTilde', 'on_keycall_QUOTELEFT')
        self.axes = {'valid': [x.lower() for x in INFO.AVAILABLE_AXES]}
        for axis in 'abc':
            self.axes[axis] = []
            for n in ['dro_0', 'dro_label_0', 'home_0', 'touch_0', 'jog_0_plus', 'jog_0_minus']:
                self.axes[axis].append(n.replace('0', axis))
        self.systemList = ['G53','G54','G55','G56','G57','G58','G59','G59.1','G59.2','G59.3']
        self.slowJogFactor = 10
        self.jogFast = False
        self.jogSlow = False
        self.lastLoadedProgram = 'None'
        self.set_interlock_defaults()
        self.pausedValidList= []
        self.jogButtonList = ['jog_x_plus', 'jog_x_minus', 'jog_y_plus', 'jog_y_minus', \
                              'jog_z_plus', 'jog_z_minus', 'jog_a_plus', 'jog_a_minus', \
                              'jog_b_plus', 'jog_b_minus', 'jog_c_plus', 'jog_c_minus']
        self.jogSyncList = []
        self.xMin = float(self.iniFile.find('AXIS_X', 'MIN_LIMIT'))
        self.xMax = float(self.iniFile.find('AXIS_X', 'MAX_LIMIT'))
        self.yMin = float(self.iniFile.find('AXIS_Y', 'MIN_LIMIT'))
        self.yMax = float(self.iniFile.find('AXIS_Y', 'MAX_LIMIT'))
        self.zMin = float(self.iniFile.find('AXIS_Z', 'MIN_LIMIT'))
        self.zMax = float(self.iniFile.find('AXIS_Z', 'MAX_LIMIT'))
        self.xLen = self.xMax - self.xMin
        self.yLen = self.yMax - self.yMin
        self.thcFeedRate = float(self.iniFile.find('AXIS_Z', 'MAX_VELOCITY')) * \
                           float(self.iniFile.find('AXIS_Z', 'OFFSET_AV_RATIO')) * 60
        self.offsetFeedRate = min(float(self.iniFile.find('AXIS_X', 'MAX_VELOCITY')) * 30, \
                                  float(self.iniFile.find('AXIS_Y', 'MAX_VELOCITY')) * 30, \
                                  float(self.iniFile.find('TRAJ', 'MAX_LINEAR_VELOCITYs') or 100000))
        self.maxHeight = self.zMax - self.zMin
        self.maxPidP = self.thcFeedRate / self.unitsPerMm * 0.1
        self.tmpPath = '/tmp/qtplasmac/'
        if not os.path.isdir(self.tmpPath):
            os.mkdir(self.tmpPath)
        self.tmpMaterialGcode = f'{self.tmpPath}{self.machineName}_material.gcode'
        self.gcodeErrorFile = f'{self.tmpPath}gcode_errors.txt'
        self.materialUpdate = False
        self.autoChange = False
        self.pmx485Exists = False
        self.pmx485Connected = False
        self.pmx485CommsError = False
        self.pmx485FaultCode = 0.0
        self.pmx485ArcTime = 0.0
        self.pmx485LabelState = None
        self.currentX = self.currentY = 0
        self.degreeSymbol = u"\u00b0"
        self.cameraOn = False
        self.fTmp = f'{self.tmpPath}temp.ngc'
        self.fNgc = f'{self.tmpPath}shape.ngc'
        self.fNgcBkp = f'{self.tmpPath}backup.ngc'
        self.fNgcSent = f'{self.tmpPath}sent_shape.ngc'
        self.filteredBkp = f'{self.tmpPath}filtered_bkp.ngc'
        self.oldConvButton = False
        self.convWidgetsLoaded = False
        self.programPrefix = self.iniFile.find('DISPLAY', 'PROGRAM_PREFIX') or os.environ['LINUXCNC_NCFILES_DIR']
        self.dialogError = False
        self.cutTypeText = ''
        self.heightOvr = 0.0
        self.heightOvrScale = 0.1
        self.old_ovr_counts = 0
        self.startLine = 0
        self.preRflFile = ''
        self.preClearFile = ''
        self.rflActive = False
        self.torchOn = False
        self.progRun = False
        self.rapidOn = False
        self.probeOn = False
        self.gcodeProps = {}
        self.framing = False
        self.fileBoundsError = False
        self.probeBoundsError = False
        self.obLayout = ''
        self.notifyColor = 'normal'
        self.firstHoming = False
        self.droScale = 1
        self.mdiError = False
        self.extLaserButton = False
        self.virtualMachine = False
        self.realTimeDelay = False
        self.preSingleCutMaterial = None
        self.preFileSaveMaterial = None
        # plasmac states
        self.IDLE           =  0
        self.PROBE_HEIGHT   =  1
        self.PROBE_DOWN     =  2
        self.PROBE_UP       =  3
        self.ZERO_HEIGHT    =  4
        self.PIERCE_HEIGHT  =  5
        self.TORCH_ON       =  6
        self.ARC_OK         =  7
        self.PIERCE_DELAY   =  8
        self.PUDDLE_JUMP    =  9
        self.CUT_HEGHT      = 10
        self.CUT_MODE_01    = 11
        self.CUT_MODE_2     = 12
        self.PAUSE_AT_END   = 13
        self.SAFE_HEIGHT    = 14
        self.MAX_HEIGHT     = 15
        self.END_CUT        = 16
        self.END_JOB        = 17
        self.TORCH_PULSE    = 18
        self.PAUSED_MOTION  = 19
        self.OHMIC_TEST     = 20
        self.PROBE_TEST     = 21
        self.SCRIBING       = 22
        self.CONS_CHNG_ON   = 23
        self.CONS_CHNG_OFF  = 24
        self.CUT_REC_ON     = 25
        self.CUT_REC_OFF    = 26
        self.DEBUG          = 27
        # main tab widget tab indexes
        self.MAIN = 0
        self.CONVERSATIONAL = 1
        self.PARAMETERS = 2
        self.SETTINGS = 3
        self.STATISTICS = 4
        # preview stack indexes
        self.PREVIEW = 0
        self.OPEN = 1
        self.EDIT = 2
        self.CAMERA = 3
        self.OFFSETS = 4
        self.USER_MANUAL = 5
        # gcode stack indexes
        self.GCODE = 0
        self.MDI = 1
        # jog stack indexes
        self.JOG = 0
        self.CUT_RECOVERY = 1

# called by qtvcp.py
    def initialized__(self):
        if '.'.join(linuxcnc.version.split('.')[:2]) != LCNCVER:
            msg0 = _translate('HandlerClass', 'LinuxCNC version should be')
            msg1 = _translate('HandlerClass', 'The detected version is')
            msg2 = _translate('HandlerClass', 'QtPlasmac is closing')
            STATUS.emit('error', linuxcnc.OPERATOR_ERROR, f'{msg0} {LCNCVER}\n\n{msg1} {linuxcnc.version.split(".")[:2]}\n\n{msg2}')
            quit()
        if self.mPath:
            msg0 = _translate('HandlerClass', 'cannot be found in the path')
            msg1 = _translate('HandlerClass', 'Please edit [RS274NGC]USER_M_PATH in the .ini file')
            msg2 = _translate('HandlerClass', 'QtPlasmac is closing')
            msg3 = _translate('HandlerClass', 'does exist in')
            if os.path.isfile(os.path.join(self.PATHS.CONFIGPATH, '../../ncfiles/plasmac/m_files', 'M190')):
                mPath = '../../linuxcnc/ncfiles/'
            elif os.path.isfile(os.path.join(self.PATHS.BASEDIR, 'nc_files/plasmac/m_files', 'M190')):
                mPath = os.path.realpath(os.path.join(self.PATHS.BASEDIR, 'nc_files/plasmac/m_files'))
            else:
                mPath = ''
                msg3 = _translate('HandlerClass', 'does not exist in the default locations')
            msg4 = f'\n\nM190 {msg3} {mPath}'
            STATUS.emit('error', linuxcnc.OPERATOR_ERROR, f'M190 {msg0} {":".join(self.mPath)}\n\n{msg1}{msg4}\n\n{msg2}')
            quit()
        ucFile = os.path.join(self.PATHS.CONFIGPATH, 'qtplasmac_custom.py')
        if os.path.isfile(ucFile):
            exec(compile(open(ucFile, 'rb').read(), ucFile, 'exec'))
        # ensure we get all startup errors
        STATUS.connect('error', self.error_update)
        STATUS.connect('graphics-gcode-error', lambda o, e:self.error_update(o, linuxcnc.OPERATOR_ERROR, e))
        STATUS.emit('update-machine-log', f'--- {self.machineTitle} ---', None)
        self.make_hal_pins()
        self.init_preferences()
        self.hide_widgets()
        self.init_widgets()
        # hijack the qtvcp shutdown to our own close event
        self.w.screen_options.QTVCP_INSTANCE_.closeEvent = self.closeEvent
        self.w.button_frame.installEventFilter(self.w)
        self.link_hal_pins()
        self.statistics_init()
        self.set_axes_and_joints()
        self.set_spinbox_parameters()
        self.load_plasma_parameters()
        self.set_mode()
        self.user_button_setup()
        self.set_buttons_state([self.alwaysOnList], True)
        self.get_main_tab_widgets()
        self.load_material_file()
        self.offset_peripherals()
        self.set_probe_offset_pins()
        self.wcs_rotation('get')
        STATUS.connect('state-estop', lambda w:self.estop_state(True))
        STATUS.connect('state-estop-reset', lambda w:self.estop_state(False))
        STATUS.connect('state-on', lambda w:self.power_state(True))
        STATUS.connect('state-off', lambda w:self.power_state(False))
        STATUS.connect('hard-limits-tripped', self.hard_limit_tripped)
        STATUS.connect('user-system-changed', self.user_system_changed)
        STATUS.connect('file-loaded', self.file_loaded)
        STATUS.connect('homed', self.joint_homed)
        STATUS.connect('all-homed', self.joints_all_homed)
        STATUS.connect('not-all-homed', self.joint_unhomed)
        STATUS.connect('gcode-line-selected', lambda w, line:self.set_start_line(line))
        STATUS.connect('graphics-line-selected', lambda w, line:self.set_start_line(line))
        STATUS.connect('g-code-changed', self.gcodes_changed)
        STATUS.connect('m-code-changed', self.mcodes_changed)
        STATUS.connect('program-pause-changed', self.pause_changed)
        STATUS.connect('graphics-loading-progress', self.progress_changed)
        STATUS.connect('interp-paused', self.interp_paused)
        STATUS.connect('interp-idle', self.interp_idle)
        STATUS.connect('interp-reading', self.interp_reading)
        STATUS.connect('interp-waiting', self.interp_waiting)
        STATUS.connect('interp-run', self.interp_running)
        STATUS.connect('jograte-changed', self.jog_rate_changed)
        STATUS.connect('graphics-gcode-properties', lambda w, d:self.update_gcode_properties(d))
        STATUS.connect('system_notify_button_pressed', self.system_notify_button_pressed)
        STATUS.connect('tool-in-spindle-changed', self.tool_changed)
        STATUS.connect('periodic', lambda w: self.update_periodic())
        STATUS.connect('metric-mode-changed', self.metric_mode_changed)
        STATUS.connect('motion-type-changed', lambda w, data: self.motion_type_changed(data))
        self.startupTimer = QTimer()
        self.startupTimer.timeout.connect(self.startup_timeout)
        self.startupTimer.setSingleShot(True)
        self.shutdownTimer = QTimer()
        self.shutdownTimer.timeout.connect(self.shutdown_timeout)
        self.shutdownTime = 2000
        self.laserTimer = QTimer()
        self.laserTimer.timeout.connect(self.laser_timeout)
        self.laserTimer.setSingleShot(True)
        self.ohmicLedTimer = QTimer()
        self.ohmicLedTimer.timeout.connect(self.ohmic_led_timeout)
        self.ohmicLedTimer.setSingleShot(True)
        self.set_color_styles()
        self.autorepeat_keys(False)
        self.vm_check()
        # set hal pins only after initialized__ has begun
        # some locales won't set pins before this phase
        self.thcFeedRatePin.set(self.thcFeedRate)
        self.pmPort = None
        if self.PREFS.getpref('Port', '', str, 'POWERMAX'):
            self.pmPort = self.PREFS.getpref('Port', '', str, 'POWERMAX')
        if self.pmPort and self.pmx485_check(self.pmPort):
            self.pmx485_startup(self.pmPort)
        else:
            self.w.gas_pressure.hide()
            self.w.gas_pressure_label.hide()
            self.w.cut_mode.hide()
            self.w.cut_mode_label.hide()
            self.w.pmx485_frame.hide()
            self.w.pmx_stats_frame.hide()
        if self.w.mdihistory.rows:
            self.mdiLast = self.w.mdihistory.model.item(self.w.mdihistory.rows - 1).text()
        else:
            self.mdiLast = None
        self.w.mdihistory.MDILine.spindle_inhibit(True)
        self.w.mdihistory.MDILine.g92_inhibit(True)
        if self.updateIni:
            self.update_iniwrite()
        updateLog = os.path.join(self.PATHS.CONFIGPATH, 'update_log.txt')
        if self.updateData:
            restart = False
            msgType = linuxcnc.OPERATOR_TEXT
            msgText = ''
            with open(updateLog, 'a') as f:
                for update in self.updateData:
                    if update[2]:
                        f.write(f'{time.strftime("%y-%m-%d")} {update[2]}\n')
                        msgText += f'{update[2]}\n'
                        if update[0]: restart = True
                        if update[1]: msgType = linuxcnc.OPERATOR_ERROR
            STATUS.emit('error', msgType, msgText)
            if restart:
                STATUS.emit('error', linuxcnc.OPERATOR_TEXT, 'Due to configuration changes a restart is required')

        if not os.path.isfile(updateLog):
            with open(updateLog, 'w') as f:
                f.write(f'{time.strftime("%y-%m-%d")} Initial    V{LCNCVER}-{VERSION}\n')
        self.startupTimer.start(250)

# called by qtvcp.py, can override qtvcp settings or qtvcp allowed user options (via INI)
    def before_loop__(self):
        self.w.setWindowTitle(self.machineTitle)
        self.iconPath = 'share/icons/hicolor/scalable/apps/linuxcnc_alt/linuxcncicon_plasma.svg'
        appPath = os.path.realpath(os.path.dirname(sys.argv[0]))
        self.iconBase = '/usr' if appPath == '/usr/bin' else appPath.replace('/bin', '/debian/extras/usr')
        self.w.setWindowIcon(QIcon(os.path.join(self.iconBase, self.iconPath)))


#########################################################################################################################
# CLASS PATCHING SECTION #
#########################################################################################################################
# called by qtvcp.py
    def class_patch__(self):
        self.file_manager_patch()
        self.gcode_editor_patch()
        self.camview_patch()
        self.offset_table_patch()
        self.qt5_graphics_patch()
        self.screen_options_patch()
        self.glcanon_patch()

# patched file manager functions
    def file_manager_patch(self):
        self.old_load = FILE_MAN.load
        FILE_MAN.load = self.new_load

    # remove temporary materials before loading a file
    def new_load(self, fname=None):
        try:
            if fname is None:
                self.w.filemanager._getPathActivated()
                return
            self.w.filemanager.recordBookKeeping()
            self.remove_temp_materials()
            ACTION.OPEN_PROGRAM(fname)
            STATUS.emit('update-machine-log', 'Loaded: ' + fname, 'TIME')
        except Exception as e:
            LOG.error(f'Load file error: {e}')
            STATUS.emit('error', linuxcnc.NML_ERROR, f'Load file error: {e}')

# patched gcode editor functions
    def gcode_editor_patch(self):
        self.old_saveReturn = EDITOR.saveReturn
        EDITOR.saveReturn = self.new_saveReturn
        self.old_openReturn = EDITOR.openReturn
        EDITOR.openReturn = self.new_openReturn
        self.old_exitCall = EDITOR.exitCall
        EDITOR.exitCall = self.new_exitCall
        self.old_gcodeLexerCall = EDITOR.gcodeLexerCall
        EDITOR.gcodeLexerCall = self.new_gcodeLexerCall
        self.old_pythonLexerCall = EDITOR.pythonLexerCall
        EDITOR.pythonLexerCall = self.new_pythonLexerCall
        self.old_returnFromDialog = EDITOR.returnFromDialog
        EDITOR.returnFromDialog = self.new_returnFromDialog
        DISPLAY.load_preference = self.new_load_preference
        self.old_set_line_number = DISPLAY.set_line_number
        DISPLAY.set_line_number = self.new_set_line_number

    # save a non gcode file and don't load it into linuxcnc
    def new_saveReturn(self, filename):
        saved = ACTION.SAVE_PROGRAM(self.w.gcode_editor.editor.text(), filename)
        if saved is not None:
            self.w.gcode_editor.editor.setModified(False)
            if saved[-3:] in ['ngc', '.nc', 'tap']:
                self.preFileSaveMaterial = int(self.w.materials_box.currentText().split(': ', 1)[0])
                if self.rflActive:
                    self.clear_rfl()
                self.remove_temp_materials()
                ACTION.OPEN_PROGRAM(saved)

    # open a non gcode file and don't load it into linuxcnc
    def new_openReturn(self, filename):
        if filename[-3:] in ['ngc', '.nc', 'tap']:
            self.remove_temp_materials()
            ACTION.OPEN_PROGRAM(filename)
        else:
            self.w.gcode_editor.editor.load_text(filename)
        self.w.gcode_editor.editor.setModified(False)

    # modify the closing of the gcode editor
    def new_exitCall(self, index):
        proceed = self.editor_close_check()
        if not proceed:
            return
        self.w.preview_stack.setCurrentIndex(self.PREVIEW)
        if self.fileOpened == True and self.w.gcode_editor.editor.isModified():
            self.w.gcode_editor.editor.setModified(False)
            self.file_reload_clicked()
        elif self.fileOpened == True and not self.w.gcode_editor.editor.isModified():
            self.set_run_button_state()
        elif self.fileOpened == False:
            self.w.gcode_editor.editor.new_text()
            self.w.gcode_editor.editor.setModified(False)
            self.view_t_pressed()
        self.w.gcode_editor.editMode()
        self.vkb_hide()
        ACTION.SET_MANUAL_MODE()

    # we don't use lexer colors
    def new_gcodeLexerCall(self):
        pass

    # we don't use lexer colors
    def new_pythonLexerCall(self):
        pass

    # don't allow rfl.ngc as a file name
    def new_returnFromDialog(self, w, message):
        if message.get('NAME') == self.w.gcode_editor.load_dialog_code:
            path = message.get('RETURN')
            code = bool(message.get('ID') == '%s__'% self.w.gcode_editor.objectName())
            if path and code:
                self.w.gcode_editor.openReturn(path)
        elif message.get('NAME') == self.w.gcode_editor.save_dialog_code:
            path = message.get('RETURN')
            code = bool(message.get('ID') == '%s__'% self.w.gcode_editor.objectName())
            if path and code:
                if not os.path.basename(path) in ['rfl', 'rfl.ngc']:
                    self.w.gcode_editor.saveReturn(path)
                else:
                    head = _translate('HandlerClass', 'Save Error')
                    msg0 = _translate('HandlerClass', 'The file name')
                    msg1 = _translate('HandlerClass', 'is not allowed')
                    self.dialog_show_ok(QMessageBox.Warning, f'{head}', f'\n{msg0} "{os.path.basename(path)}" {msg1}\n\n')
                    self.w.gcode_editor.getSaveFileName()
                    return

    # load the qtplasmac preferences file rather than the qtvcp preferences file
    def new_load_preference(self, w):
        self.w.gcode_editor.editor.load_text(self.prefsFile)
        self.w.gcode_editor.editor.setCursorPosition(self.w.gcode_editor.editor.lines(), 0)

    # dont highlight lines selected from the editor in the preview window
    def new_set_line_number(self, line):
        if self.w.sender():
            if self.w.sender().objectName() == 'gcode_editor_display':
                return
            else:
                STATUS.emit('gcode-line-selected', line+1)

# patched camera functions
    def camview_patch(self):
        self.old_wheelEvent = CAM.wheelEvent
        CAM.wheelEvent = self.new_wheelEvent
        self.old_drawText = CAM.drawText
        CAM.drawText = self.new_drawText
        self.old_mousePressEvent = CAM.mousePressEvent
        CAM.mousePressEvent = self.new_mousePressEvent
        self.old_mouseDoubleClickEvent = CAM.mouseDoubleClickEvent
        CAM.mouseDoubleClickEvent = self.new_mouseDoubleClickEvent

    # format the angle display
    def new_drawText(self, event, qp):
        qp.setPen(self.w.camview.text_color)
        qp.setFont(self.w.camview.font)
        if self.w.camview.pix:
            qp.drawText(self.w.camview.rect(), QtCore.Qt.AlignTop, f'{self.w.camview.rotation:0.3f}{self.degreeSymbol}')
        else:
            qp.drawText(self.w.camview.rect(), QtCore.Qt.AlignCenter, self.w.camview.text)

    # limit scale and diameter, don't allow mouse rotation
    def new_wheelEvent(self, event):
        mouseState = qApp.mouseButtons()
        w = self.w.camview.size().width()
        h = self.w.camview.size().height()
        if event.angleDelta().y() < 0:
            if mouseState == QtCore.Qt.NoButton:
                self.w.camview.diameter -= 2
            if mouseState == QtCore.Qt.LeftButton:
                self.w.camview.scale -= .1
        else:
            if mouseState == QtCore.Qt.NoButton:
                self.w.camview.diameter += 2
            if mouseState == QtCore.Qt.LeftButton:
                self.w.camview.scale += .1
        if self.w.camview.diameter < 2: self.w.camview.diameter = 2
        if self.w.camview.diameter > w - 5: self.w.camview.diameter = w - 5
        if self.w.camview.diameter > h - 5: self.w.camview.diameter = h - 5
        if self.w.camview.scale < 1: self.w.camview.scale = 1
        if self.w.camview.scale > 5: self.w.camview.scale = 5

    # inhibit mouse single clicks
    def new_mousePressEvent(self, event):
        pass

    # don't reset rotation with double click
    def new_mouseDoubleClickEvent(self, event):
        if event.button() & QtCore.Qt.LeftButton:
            self.w.camview.scale = 1
        elif event.button() & QtCore.Qt.MiddleButton:
            self.w.camview.diameter = 20

# patched offset table functions
    def offset_table_patch(self):
        self.old_flags = OFFSET_TABLE.flags
        OFFSET_TABLE.flags = self.new_flags

    # we don't allow editing z axis or g92 offsets
    def new_flags(self, index):
        if not index.isValid():
            return None
        if index.column() == 9 and index.row() in (0, 1, 2, 3):
            return Qt.ItemIsEnabled
        elif index.row() == 0:
            return Qt.ItemIsEnabled
        elif index.row() == 1 and not index.column() == 2:
            return Qt.NoItemFlags
        # prevent z axis offset editing
        elif index.column() == 2:
            return Qt.ItemIsEnabled
        # prevent g92 offset editing
        elif index.row() == 2:
            return Qt.ItemIsEnabled
        else:
            return Qt.ItemIsEditable | Qt.ItemIsEnabled | Qt.ItemIsSelectable

# patched qt5_graphics functions
    def qt5_graphics_patch(self):
        self.old_dro_format = DRO.dro_format
        DRO.dro_format = self.new_dro_format

    # replace dro with current material
    def new_dro_format(self,s,spd,dtg,limit,homed,positions,axisdtg,g5x_offset,g92_offset,tlo_offset):
        text = self.get_overlay_text()
        return limit, homed, text, text

# patched screen options functions
    def screen_options_patch(self):
        self.old_process_error = OPTIONS.process_error
        OPTIONS.process_error = self.new_process_error

    # we want custom notifications for jog errors
    def new_process_error(self, w, kind, text):
        self.realTimeDelay = False
        O = self.w.screen_options
        N = O.QTVCP_INSTANCE_._NOTICE
        if 'jog-inhibit' in text:
            if self.w.led_float_switch.hal_pin.get():
                text = _translate('HandlerClass', 'Float Switch has disabled jogging')
            elif self.ohmicLedInPin.get():
                text = _translate('HandlerClass', 'Ohmic Probe has disabled jogging')
            elif self.w.led_breakaway_switch.hal_pin.get():
                text = _translate('HandlerClass', 'Breakaway Switch has disabled jogging')
        elif 'jog-stop' in text or 'jog-stop-immediate' in text:
            if self.w.led_float_switch.hal_pin.get():
                text = _translate('HandlerClass', 'Float Switch has aborted active jogging')
            elif self.ohmicLedInPin.get():
                text = _translate('HandlerClass', 'Ohmic Probe has aborted active jogging')
            elif self.w.led_breakaway_switch.hal_pin.get():
                text = _translate('HandlerClass', 'Breakaway Switch has aborted active jogging')
        elif self.virtualMachine and 'unexpected realtime delay' in text.lower():
            text = f'Error suppressed:\n"{text.strip()}"\nRealtime delays are expected in a virtual environment'
            self.realTimeDelay = True
        if O.desktop_notify:
            if 'on limit switch error' in text:
                N.update(O.notify_hard_limits, title='Machine Error:', message=text, msgs=O.notify_max_msgs)
            elif kind == linuxcnc.OPERATOR_ERROR and not self.realTimeDelay:
                N.update(O.notify_critical, title='Operator Error:', message=text, msgs=O.notify_max_msgs)
            elif kind == linuxcnc.OPERATOR_TEXT:
                N.update(O.notify_critical, title='Operator Text:', message=text, msgs=O.notify_max_msgs)
            elif kind == linuxcnc.OPERATOR_DISPLAY:
                N.update(O.notify_critical, title='Operator Display:', message=text, msgs=O.notify_max_msgs)
            elif kind == linuxcnc.NML_ERROR:
                N.update(O.notify_critical, title='Internal NML Error:', message=text, msgs=O.notify_max_msgs)
            elif kind == linuxcnc.NML_TEXT:
                N.update(O.notify_critical, title='Internal NML Text:', message=text, msgs=O.notify_max_msgs)
            elif kind == linuxcnc.NML_DISPLAY:
                N.update(O.notify_critical, title='Internal NML Display:', message=text, msgs=O.notify_max_msgs)
            elif kind == STATUS.TEMPARARY_MESSAGE:
                N.update(O.notify_normal,
                              title='Operator Info:',
                              message=text,
                              status_timeout=0,
                              timeout=2,
                              msgs=O.notify_max_msgs)
        if O.play_sounds and O.mchnMsg_play_sound:
            STATUS.emit('play-sound', '%s' % O.mchnMsg_sound_type)
            if O.mchnMsg_speak_errors:
                if kind in (linuxcnc.OPERATOR_ERROR, linuxcnc.NML_ERROR):
                    STATUS.emit('play-sound', 'SPEAK %s ' % text)
            if O.mchnMsg_speak_text:
                if kind in (linuxcnc.OPERATOR_TEXT, linuxcnc.NML_TEXT,
                            linuxcnc.OPERATOR_DISPLAY, STATUS.TEMPARARY_MESSAGE):
                    STATUS.emit('play-sound', 'SPEAK %s ' % text)
        STATUS.emit('update-machine-log', text, 'TIME')

# patched glcanon functions
    def glcanon_patch(self):
        self.old_draw_grid = DRAW.draw_grid
        DRAW.draw_grid = self.new_draw_grid

    # allows grid to be drawn in P view
    def new_draw_grid(self):
        rotation = math.radians(STATUS.stat.rotation_xy % 90)
        permutation = lambda x_y_z2: (x_y_z2[0], x_y_z2[1], x_y_z2[2])  # XY Z
        inverse_permutation = lambda x_y_z3: (x_y_z3[0], x_y_z3[1], x_y_z3[2])  # XY Z
        self.w.gcodegraphics.draw_grid_permuted(rotation, permutation,
                inverse_permutation)

#########################################################################################################################
# SPECIAL FUNCTIONS SECTION #
#########################################################################################################################
    def make_hal_pins(self):
        self.colorFgPin = self.h.newpin('color_fg', hal.HAL_S32, hal.HAL_OUT)
        self.colorBgPin = self.h.newpin('color_bg', hal.HAL_S32, hal.HAL_OUT)
        self.colorBgAltPin = self.h.newpin('color_bgalt', hal.HAL_S32, hal.HAL_OUT)
        self.consChangePin = self.h.newpin('consumable_changing', hal.HAL_BIT, hal.HAL_IN)
        self.convBlockLoaded = self.h.newpin('conv_block_loaded', hal.HAL_BIT, hal.HAL_IN)
        self.convTabDisable = self.h.newpin('conv_disable', hal.HAL_BIT, hal.HAL_IN)
        self.cutTypePin = self.h.newpin('cut_type', hal.HAL_S32, hal.HAL_IN)
        self.developmentPin = self.h.newpin('development', hal.HAL_BIT, hal.HAL_IN)
        self.extAbortPin = self.h.newpin('ext_abort', hal.HAL_BIT, hal.HAL_IN)
        self.extAutoVoltsEnablePin = self.h.newpin('ext_auto_volts_enable', hal.HAL_BIT, hal.HAL_IN)
        self.extChangeConsPin = self.h.newpin('ext_consumables', hal.HAL_BIT, hal.HAL_IN)
        self.extCornerLockEnablePin = self.h.newpin('ext_cornerlock_enable', hal.HAL_BIT, hal.HAL_IN)
        self.extCutRecCancelPin = self.h.newpin('ext_cutrec_cancel', hal.HAL_BIT, hal.HAL_IN)
        self.extCutRecRevPin = self.h.newpin('ext_cutrec_rev', hal.HAL_BIT, hal.HAL_IN)
        self.extCutRecFwdPin = self.h.newpin('ext_cutrec_fwd', hal.HAL_BIT, hal.HAL_IN)
        self.extCutRecNPin = self.h.newpin('ext_cutrec_n', hal.HAL_BIT, hal.HAL_IN)
        self.extCutRecNEPin = self.h.newpin('ext_cutrec_ne', hal.HAL_BIT, hal.HAL_IN)
        self.extCutRecEPin = self.h.newpin('ext_cutrec_e', hal.HAL_BIT, hal.HAL_IN)
        self.extCutRecSEPin = self.h.newpin('ext_cutrec_se', hal.HAL_BIT, hal.HAL_IN)
        self.extCutRecSPin = self.h.newpin('ext_cutrec_s', hal.HAL_BIT, hal.HAL_IN)
        self.extCutRecSWPin = self.h.newpin('ext_cutrec_sw', hal.HAL_BIT, hal.HAL_IN)
        self.extCutRecWPin = self.h.newpin('ext_cutrec_w', hal.HAL_BIT, hal.HAL_IN)
        self.extCutRecNWPin = self.h.newpin('ext_cutrec_nw', hal.HAL_BIT, hal.HAL_IN)
        self.extFramingPin = self.h.newpin('ext_frame_job', hal.HAL_BIT, hal.HAL_IN)
        self.extHeightOvrCountsPin = self.h.newpin('ext_height_ovr_counts', hal.HAL_S32, hal.HAL_IN)
        self.extHeightOvrCountEnablePin = self.h.newpin('ext_height_ovr_count_enable', hal.HAL_BIT, hal.HAL_IN)
        self.extHeightOvrMinusPin = self.h.newpin('ext_height_ovr_minus', hal.HAL_BIT, hal.HAL_IN)
        self.extHeightOvrPlusPin = self.h.newpin('ext_height_ovr_plus', hal.HAL_BIT, hal.HAL_IN)
        self.extHeightOvrResetPin = self.h.newpin('ext_height_ovr_reset', hal.HAL_BIT, hal.HAL_IN)
        self.extHeightOvrScalePin = self.h.newpin('ext_height_ovr_scale', hal.HAL_FLOAT, hal.HAL_IN)
        self.extIgnoreArcOkPin = self.h.newpin('ext_ignore_arc_ok', hal.HAL_BIT, hal.HAL_IN)
        self.extJogSlowPin = self.h.newpin('ext_jog_slow', hal.HAL_BIT, hal.HAL_IN)
#        self.extKerfCrossEnablePin = self.h.newpin('ext_kerfcross_enable', hal.HAL_BIT, hal.HAL_IN)
        self.extLaserTouchOffPin = self.h.newpin('ext_laser_touchoff', hal.HAL_BIT, hal.HAL_IN)
        self.extLaserTogglePin = self.h.newpin('ext_laser_toggle', hal.HAL_BIT, hal.HAL_IN)
        self.extMeshModePin = self.h.newpin('ext_mesh_mode', hal.HAL_BIT, hal.HAL_IN)
        self.extOhmicPin = self.h.newpin('ext_ohmic', hal.HAL_BIT, hal.HAL_IN)
        self.extOhmicProbeEnablePin = self.h.newpin('ext_ohmic_probe_enable', hal.HAL_BIT, hal.HAL_IN)
        self.extPausePin = self.h.newpin('ext_pause', hal.HAL_BIT, hal.HAL_IN)
        self.extPowerPin = self.h.newpin('ext_power', hal.HAL_BIT, hal.HAL_IN)
        self.extProbePin = self.h.newpin('ext_probe', hal.HAL_BIT, hal.HAL_IN)
        self.extPulsePin = self.h.newpin('ext_pulse', hal.HAL_BIT, hal.HAL_IN)
        self.extRunPausePin = self.h.newpin('ext_run_pause', hal.HAL_BIT, hal.HAL_IN)
        self.extRunPin = self.h.newpin('ext_run', hal.HAL_BIT, hal.HAL_IN)
        self.extThcEnablePin = self.h.newpin('ext_thc_enable', hal.HAL_BIT, hal.HAL_IN)
        self.extTorchEnablePin = self.h.newpin('ext_torch_enable', hal.HAL_BIT, hal.HAL_IN)
        self.extTouchOffPin = self.h.newpin('ext_touchoff', hal.HAL_BIT, hal.HAL_IN)
        self.extVoidLockEnablePin = self.h.newpin('ext_voidlock_enable', hal.HAL_BIT, hal.HAL_IN)
        self.gcodeScalePin = self.h.newpin('gcode_scale', hal.HAL_FLOAT, hal.HAL_OUT)
        self.heightOverridePin = self.h.newpin('height_override', hal.HAL_FLOAT, hal.HAL_OUT)
        self.jogInhibited = self.h.newpin('jog_inhibited', hal.HAL_BIT, hal.HAL_IN)
        self.laserOnPin = self.h.newpin('laser_on', hal.HAL_BIT, hal.HAL_OUT)
        self.offsetSetProbePin = self.h.newpin('offset_set_probe', hal.HAL_BIT, hal.HAL_OUT)
        self.offsetSetScribePin = self.h.newpin('offset_set_scribe', hal.HAL_BIT, hal.HAL_OUT)
        self.laserRecStatePin = self.h.newpin('laser_recovery_state', hal.HAL_S32, hal.HAL_IN)
        self.materialChangePin = self.h.newpin('material_change', hal.HAL_S32, hal.HAL_IN)
        self.materialChangeNumberPin = self.h.newpin('material_change_number', hal.HAL_S32, hal.HAL_IN)
        self.materialChangeTimeoutPin = self.h.newpin('material_change_timeout', hal.HAL_BIT, hal.HAL_IN)
        self.materialReloadPin = self.h.newpin('material_reload', hal.HAL_BIT, hal.HAL_IN)
        self.materialTempPin = self.h.newpin('material_temp', hal.HAL_S32, hal.HAL_IN)
        self.offsetsActivePin = self.h.newpin('offsets_active', hal.HAL_BIT, hal.HAL_IN)
        self.ohmicLedInPin = self.h.newpin('ohmic_led_in', hal.HAL_BIT, hal.HAL_IN)
        self.paramTabDisable = self.h.newpin('param_disable', hal.HAL_BIT, hal.HAL_IN)
        self.settingsTabDisable = self.h.newpin('settings_disable', hal.HAL_BIT, hal.HAL_IN)
        self.plasmacStatePin = self.h.newpin('plasmac_state', hal.HAL_S32, hal.HAL_IN)
        self.plasmacStopPin = self.h.newpin('plasmac_stop', hal.HAL_S32, hal.HAL_IN)
        self.pmx485CurrentPin = self.h.newpin('pmx485_current', hal.HAL_FLOAT, hal.HAL_IN)
        self.pmx485CurrentMaxPin = self.h.newpin('pmx485_current_max', hal.HAL_FLOAT, hal.HAL_IN)
        self.pmx485CurrentMinPin = self.h.newpin('pmx485_current_min', hal.HAL_FLOAT, hal.HAL_IN)
        self.pmx485FaultPin = self.h.newpin('pmx485_fault', hal.HAL_FLOAT, hal.HAL_IN)
        self.pmx485ModePin = self.h.newpin('pmx485_mode', hal.HAL_FLOAT, hal.HAL_IN)
        self.pmx485PressurePin = self.h.newpin('pmx485_pressure', hal.HAL_FLOAT, hal.HAL_IN)
        self.pmx485PressureMaxPin = self.h.newpin('pmx485_pressure_max', hal.HAL_FLOAT, hal.HAL_IN)
        self.pmx485PressureMinPin = self.h.newpin('pmx485_pressure_min', hal.HAL_FLOAT, hal.HAL_IN)
        self.pmx485StatusPin = self.h.newpin('pmx485_status', hal.HAL_BIT, hal.HAL_IN)
        self.pmx485ArcTimePin = self.h.newpin('pmx485_arc_time', hal.HAL_FLOAT, hal.HAL_IN)
        self.probeTestErrorPin = self.h.newpin('probe_test_error', hal.HAL_BIT, hal.HAL_IN)
        self.out0Pin = self.h.newpin('ext_out_0', hal.HAL_BIT, hal.HAL_OUT)
        self.out1Pin = self.h.newpin('ext_out_1', hal.HAL_BIT, hal.HAL_OUT)
        self.out2Pin = self.h.newpin('ext_out_2', hal.HAL_BIT, hal.HAL_OUT)
        self.sensorActive = self.h.newpin('sensor_active', hal.HAL_BIT, hal.HAL_IN)
        self.tabsAlwaysEnabled = self.h.newpin('tabs_always_enabled', hal.HAL_BIT, hal.HAL_IN)
        self.thcFeedRatePin = self.h.newpin('thc_feed_rate', hal.HAL_FLOAT, hal.HAL_OUT)
        self.xOffsetPin = self.h.newpin('x_offset', hal.HAL_FLOAT, hal.HAL_IN)
        self.yOffsetPin = self.h.newpin('y_offset', hal.HAL_FLOAT, hal.HAL_IN)
        self.zHeightPin = self.h.newpin('z_height', hal.HAL_FLOAT, hal.HAL_IN)
        self.zOffsetPin = self.h.newpin('z_offset_counts', hal.HAL_S32, hal.HAL_IN)
        self.xMinPierceExtentPin = self.h.newpin('x_min_pierce_extent', hal.HAL_FLOAT, hal.HAL_IN)
        self.xMaxPierceExtentPin = self.h.newpin('x_max_pierce_extent', hal.HAL_FLOAT, hal.HAL_IN)
        self.yMinPierceExtentPin = self.h.newpin('y_min_pierce_extent', hal.HAL_FLOAT, hal.HAL_IN)
        self.yMaxPierceExtentPin = self.h.newpin('y_max_pierce_extent', hal.HAL_FLOAT, hal.HAL_IN)

    def link_hal_pins(self):
        #arc parameters
        CALL(['halcmd', 'net', 'plasmac:arc-fail-delay', 'qtplasmac.arc_fail_delay-f', 'plasmac.arc-fail-delay'])
        CALL(['halcmd', 'net', 'plasmac:arc-max-starts', 'qtplasmac.arc_max_starts-s', 'plasmac.arc-max-starts'])
        CALL(['halcmd', 'net', 'plasmac:restart-delay', 'qtplasmac.arc_restart_delay-f', 'plasmac.restart-delay'])
        CALL(['halcmd', 'net', 'plasmac:arc-voltage-scale', 'qtplasmac.arc_voltage_scale-f', 'plasmac.arc-voltage-scale'])
        CALL(['halcmd', 'net', 'plasmac:arc-voltage-offset', 'qtplasmac.arc_voltage_offset-f', 'plasmac.arc-voltage-offset'])
        CALL(['halcmd', 'net', 'plasmac:height-per-volt', 'qtplasmac.height_per_volt-f', 'plasmac.height-per-volt'])
        CALL(['halcmd', 'net', 'plasmac:arc-ok-high', 'qtplasmac.arc_ok_high-f', 'plasmac.arc-ok-high'])
        CALL(['halcmd', 'net', 'plasmac:arc-ok-low', 'qtplasmac.arc_ok_low-f', 'plasmac.arc-ok-low'])
        #thc parameters
        CALL(['halcmd', 'net', 'plasmac:thc-feed-rate', 'qtplasmac.thc_feed_rate', 'plasmac.thc-feed-rate'])
        CALL(['halcmd', 'net', 'plasmac:thc-auto', 'qtplasmac.thc_auto', 'plasmac.thc-auto'])
        CALL(['halcmd', 'net', 'plasmac:thc-delay', 'qtplasmac.thc_delay-f', 'plasmac.thc-delay'])
        CALL(['halcmd', 'net', 'plasmac:thc-sample-counts', 'qtplasmac.thc_sample_counts-s', 'plasmac.thc-sample-counts'])
        CALL(['halcmd', 'net', 'plasmac:thc-sample-threshold', 'qtplasmac.thc_sample_threshold-f', 'plasmac.thc-sample-threshold'])
        CALL(['halcmd', 'net', 'plasmac:thc-threshold', 'qtplasmac.thc_threshold-f', 'plasmac.thc-threshold'])
        CALL(['halcmd', 'net', 'plasmac:pid-p-gain', 'qtplasmac.pid_p_gain-f', 'plasmac.pid-p-gain'])
        CALL(['halcmd', 'net', 'plasmac:pid-i-gain', 'qtplasmac.pid_i_gain-f', 'plasmac.pid-i-gain'])
        CALL(['halcmd', 'net', 'plasmac:pid-d-gain', 'qtplasmac.pid_d_gain-f', 'plasmac.pid-d-gain'])
        CALL(['halcmd', 'net', 'plasmac:cornerlock-threshold', 'qtplasmac.cornerlock_threshold-f', 'plasmac.cornerlock-threshold'])
        CALL(['halcmd', 'net', 'plasmac:voidlock-slope', 'qtplasmac.voidlock_slope-s', 'plasmac.voidlock-slope'])
        #probe parameters
        CALL(['halcmd', 'net', 'plasmac:float-switch-travel', 'qtplasmac.float_switch_travel-f', 'plasmac.float-switch-travel'])
        CALL(['halcmd', 'net', 'plasmac:probe-feed-rate', 'qtplasmac.probe_feed_rate-f', 'plasmac.probe-feed-rate'])
        CALL(['halcmd', 'net', 'plasmac:probe-start-height', 'qtplasmac.probe_start_height-f', 'plasmac.probe-start-height'])
        CALL(['halcmd', 'net', 'plasmac:ohmic-probe-offset', 'qtplasmac.ohmic_probe_offset-f', 'plasmac.ohmic-probe-offset'])
        CALL(['halcmd', 'net', 'plasmac:ohmic-max-attempts', 'qtplasmac.ohmic_max_attempts-s', 'plasmac.ohmic-max-attempts'])
        CALL(['halcmd', 'net', 'plasmac:skip-ihs-distance', 'qtplasmac.skip_ihs_distance-f', 'plasmac.skip-ihs-distance'])
        CALL(['halcmd', 'net', 'plasmac:offset-feed-rate', 'qtplasmac.offset_feed_rate-f', 'plasmac.offset-feed-rate'])
        #safety parameters
        CALL(['halcmd', 'net', 'plasmac:safe-height', 'qtplasmac.safe_height-f', 'plasmac.safe-height'])
        #scribe parameters
        CALL(['halcmd', 'net', 'plasmac:scribe-arm-delay', 'qtplasmac.scribe_arm_delay-f', 'plasmac.scribe-arm-delay'])
        CALL(['halcmd', 'net', 'plasmac:scribe-on-delay', 'qtplasmac.scribe_on_delay-f', 'plasmac.scribe-on-delay'])
        #spotting parameters
        CALL(['halcmd', 'net', 'plasmac:spotting-threshold', 'qtplasmac.spotting_threshold-f', 'plasmac.spotting-threshold'])
        CALL(['halcmd', 'net', 'plasmac:spotting-time', 'qtplasmac.spotting_time-f', 'plasmac.spotting-time'])
        #motion parameters
        CALL(['halcmd', 'net', 'plasmac:setup-feed-rate', 'qtplasmac.setup_feed_rate-f', 'plasmac.setup-feed-rate'])
        #material parameters
        CALL(['halcmd', 'net', 'plasmac:cut-feed-rate', 'qtplasmac.cut_feed_rate-f', 'plasmac.cut-feed-rate'])
        CALL(['halcmd', 'net', 'plasmac:cut-height', 'qtplasmac.cut_height-f', 'plasmac.cut-height'])
        CALL(['halcmd', 'net', 'plasmac:cut-volts', 'qtplasmac.cut_volts-f', 'plasmac.cut-volts'])
        CALL(['halcmd', 'net', 'plasmac:kerf-width', 'qtplasmac.kerf_width-f', 'plasmac.kerf-width'])
        CALL(['halcmd', 'net', 'plasmac:pause-at-end', 'qtplasmac.pause_at_end-f', 'plasmac.pause-at-end'])
        CALL(['halcmd', 'net', 'plasmac:pierce-delay', 'qtplasmac.pierce_delay-f', 'plasmac.pierce-delay'])
        CALL(['halcmd', 'net', 'plasmac:pierce-height', 'qtplasmac.pierce_height-f', 'plasmac.pierce-height'])
        CALL(['halcmd', 'net', 'plasmac:puddle-jump-delay', 'qtplasmac.puddle_jump_delay-f', 'plasmac.puddle-jump-delay'])
        CALL(['halcmd', 'net', 'plasmac:puddle-jump-height', 'qtplasmac.puddle_jump_height-f', 'plasmac.puddle-jump-height'])
        #monitor
        CALL(['halcmd', 'net', 'plasmac:arc_ok_out', 'plasmac.arc-ok-out', 'qtplasmac.led_arc_ok'])
        CALL(['halcmd', 'net', 'plasmac:arc_voltage_out', 'plasmac.arc-voltage-out', 'qtplasmac.arc_voltage'])
        CALL(['halcmd', 'net', 'plasmac:breakaway-switch-out', 'qtplasmac.led_breakaway_switch'])
        CALL(['halcmd', 'net', 'plasmac:cornerlock-is-locked', 'plasmac.cornerlock-is-locked', 'qtplasmac.led_corner_lock'])
        CALL(['halcmd', 'net', 'plasmac:float-switch-out', 'qtplasmac.led_float_switch'])
        CALL(['halcmd', 'net', 'plasmac:voidlock-is-locked', 'plasmac.voidlock-is-locked', 'qtplasmac.led_void_lock'])
        CALL(['halcmd', 'net', 'plasmac:led-up', 'plasmac.led-up', 'qtplasmac.led_thc_up'])
        CALL(['halcmd', 'net', 'plasmac:led-down', 'plasmac.led-down', 'qtplasmac.led_thc_down'])
        CALL(['halcmd', 'net', 'plasmac:ohmic-probe-out', 'qtplasmac.ohmic_led_in'])
        CALL(['halcmd', 'net', 'plasmac:thc-active', 'plasmac.thc-active', 'qtplasmac.led_thc_active'])
        CALL(['halcmd', 'net', 'plasmac:thc-enabled', 'plasmac.thc-enabled', 'qtplasmac.led_thc_enabled'])
        CALL(['halcmd', 'net', 'plasmac:torch-on', 'qtplasmac.led_torch_on'])
        #control
        CALL(['halcmd', 'net', 'plasmac:cornerlock-enable', 'qtplasmac.cornerlock_enable', 'plasmac.cornerlock-enable'])
        CALL(['halcmd', 'net', 'plasmac:voidlock-enable', 'qtplasmac.voidlock_enable', 'plasmac.voidlock-enable'])
        CALL(['halcmd', 'net', 'plasmac:mesh-enable', 'qtplasmac.mesh_enable', 'plasmac.mesh-enable'])
        CALL(['halcmd', 'net', 'plasmac:ignore-arc-ok-1', 'qtplasmac.ignore_arc_ok', 'plasmac.ignore-arc-ok-1'])
        CALL(['halcmd', 'net', 'plasmac:ohmic-probe-enable', 'qtplasmac.ohmic_probe_enable', 'plasmac.ohmic-probe-enable'])
        CALL(['halcmd', 'net', 'plasmac:thc-enable', 'qtplasmac.thc_enable', 'plasmac.thc-enable'])
        CALL(['halcmd', 'net', 'plasmac:use-auto-volts', 'qtplasmac.use_auto_volts', 'plasmac.use-auto-volts'])
        CALL(['halcmd', 'net', 'plasmac:torch-enable', 'qtplasmac.torch_enable', 'plasmac.torch-enable'])
        #offsets
        CALL(['halcmd', 'net', 'plasmac:x-offset-current', 'qtplasmac.x_offset'])
        CALL(['halcmd', 'net', 'plasmac:y-offset-current', 'qtplasmac.y_offset'])
        CALL(['halcmd', 'net', 'plasmac:offsets-active', 'qtplasmac.offsets_active'])
        #override
        CALL(['halcmd', 'net', 'plasmac:height-override','qtplasmac.height_override','plasmac.height-override'])
        #INI
        CALL(['halcmd', 'net', 'plasmac:axis-x-max-limit', 'ini.x.max_limit', 'plasmac.axis-x-max-limit'])
        CALL(['halcmd', 'net', 'plasmac:axis-x-min-limit', 'ini.x.min_limit', 'plasmac.axis-x-min-limit'])
        CALL(['halcmd', 'net', 'plasmac:axis-y-max-limit', 'ini.y.max_limit', 'plasmac.axis-y-max-limit'])
        CALL(['halcmd', 'net', 'plasmac:axis-y-min-limit', 'ini.y.min_limit', 'plasmac.axis-y-min-limit'])
        CALL(['halcmd', 'net', 'plasmac:axis-z-max-limit', 'ini.z.max_limit', 'plasmac.axis-z-max-limit'])
        CALL(['halcmd', 'net', 'plasmac:axis-z-min-limit', 'ini.z.min_limit', 'plasmac.axis-z-min-limit'])
        # misc
        CALL(['halcmd', 'net', 'plasmac:consumable-changing', 'plasmac.consumable-changing', 'qtplasmac.consumable_changing'])
        CALL(['halcmd', 'net', 'plasmac:gcode-scale', 'plasmac.gcode-scale', 'qtplasmac.gcode_scale'])
        CALL(['halcmd', 'net', 'plasmac:jog-inhibit', 'qtplasmac.jog_inhibited'])
        CALL(['halcmd', 'net', 'plasmac:laser-on', 'qtplasmac.laser_on'])
        CALL(['halcmd', 'net', 'plasmac:laser-recovery-state', 'plasmac.laser-recovery-state', 'qtplasmac.laser_recovery_state'])
        CALL(['halcmd', 'net', 'plasmac:probe-test-error', 'plasmac.probe-test-error', 'qtplasmac.probe_test_error'])
        CALL(['halcmd', 'net', 'plasmac:sensor_active', 'plasmac.sensor-active', 'qtplasmac.sensor_active'])
        CALL(['halcmd', 'net', 'plasmac:state', 'plasmac.state-out', 'qtplasmac.plasmac_state'])
        CALL(['halcmd', 'net', 'plasmac:stop', 'plasmac.stop-type-out', 'qtplasmac.plasmac_stop'])
        CALL(['halcmd', 'net', 'plasmac:z-height', 'plasmac.z-height', 'qtplasmac.z_height'])
        CALL(['halcmd', 'net', 'plasmac:z-offset-counts', 'qtplasmac.z_offset_counts'])
        CALL(['halcmd', 'net', 'plasmac:offset-set-probe', 'plasmac.offset-set-probe', 'qtplasmac.offset_set_probe'])
        CALL(['halcmd', 'net', 'plasmac:offset-set-scribe', 'plasmac.offset-set-scribe', 'qtplasmac.offset_set_scribe'])

# *** add system hal pin changes here that may affect existing configs ***
# *** these may be removed after auto updating is implemented          ***
        if not hal.pin_has_writer('plasmac.feed-upm'): # if feed-upm is not yet connected in hal
            CALL(['halcmd', 'net', 'plasmac:feed-upm', 'motion.feed-upm', 'plasmac.feed-upm'])

    def init_preferences(self):
        self.mode = self.PREFS.getpref('Mode', 0, int,'GUI_OPTIONS')
        self.autorepeat_skip = self.PREFS.getpref('Autorepeat all', False, bool, 'GUI_OPTIONS')
        self.flash_error = self.PREFS.getpref('Flash error', False, bool,'GUI_OPTIONS')
        self.w.chk_keyboard_shortcuts.setChecked(self.PREFS.getpref('Use keyboard shortcuts', False, bool, 'GUI_OPTIONS'))
        self.w.chk_soft_keyboard.setChecked(self.PREFS.getpref('Use soft keyboard', False, bool, 'GUI_OPTIONS'))
        self.w.chk_overlay.setChecked(self.PREFS.getpref('Show materials', True, bool, 'GUI_OPTIONS'))
        self.w.chk_run_from_line.setChecked(self.PREFS.getpref('Run from line', True, bool, 'GUI_OPTIONS'))
        self.w.chk_tool_tips.setChecked(self.PREFS.getpref('Tool tips', True, bool, 'GUI_OPTIONS'))
        self.w.chk_exit_warning.setChecked(self.PREFS.getpref('Exit warning', True, bool, 'GUI_OPTIONS'))
        self.exitMessage = self.PREFS.getpref('Exit warning text', '', str, 'GUI_OPTIONS')
        self.w.cone_size.setValue(self.PREFS.getpref('Preview cone size', 0.5, float, 'GUI_OPTIONS'))
        self.w.grid_size.setValue(self.PREFS.getpref('Preview grid size', 0.0, float, 'GUI_OPTIONS'))
        self.w.table_zoom_scale.setValue(self.PREFS.getpref('T view zoom scale', 1.0, float, 'GUI_OPTIONS'))
        self.zPlusOverrideJog = self.PREFS.getpref('Override jog inhibit via Z+', False, bool, 'GUI_OPTIONS')
        self.w.color_foregrnd.setStyleSheet(f'background-color: {self.PREFS.getpref("Foreground", "#ffee06", str, "COLOR_OPTIONS")}')
        self.w.color_foregalt.setStyleSheet(f'background-color: {self.PREFS.getpref("Highlight", "#ffee06", str, "COLOR_OPTIONS")}')
        self.w.color_led.setStyleSheet(f'background-color: {self.PREFS.getpref("LED", "#ffee06", str, "COLOR_OPTIONS")}')
        self.w.color_backgrnd.setStyleSheet(f'background-color: {self.PREFS.getpref("Background", "#16160e", str, "COLOR_OPTIONS")}')
        self.w.color_backgalt.setStyleSheet(f'background-color: {self.PREFS.getpref("Background Alt", "#36362e", str, "COLOR_OPTIONS")}')
        self.w.color_frams.setStyleSheet(f'background-color: {self.PREFS.getpref("Frames", "#ffee06", str, "COLOR_OPTIONS")}')
        self.w.color_estop.setStyleSheet(f'background-color: {self.PREFS.getpref("Estop", "#ff0000", str, "COLOR_OPTIONS")}')
        self.w.color_disabled.setStyleSheet(f'background-color: {self.PREFS.getpref("Disabled", "#b0b0b0", str, "COLOR_OPTIONS")}')
        self.w.color_preview.setStyleSheet(f'background-color: {self.PREFS.getpref("Preview", "#000000", str, "COLOR_OPTIONS")}')
        self.lastLoadedProgram = self.w.PREFS_.getpref('RecentPath_0', 'None', str,'BOOK_KEEPING')
        TOOLTIPS.tool_tips_changed(self, self.w)
        self.soft_keyboard()
        self.cone_size_changed(self.w.cone_size.value())
        self.grid_size_changed(self.w.grid_size.value())
        self.set_basic_colors()
        self.w.sd_text.setText(self.exitMessage)

    def hide_widgets(self):
        for b in ['RUN', 'PAUSE', 'ABORT']:
            if self.PREFS.getpref(f'Hide {b.lower()}', False, bool,'GUI_OPTIONS'):
                self.w[b.lower()].hide()
                if self.landscape:
                    self.w.machine_frame.setMaximumHeight(self.w.machine_frame.maximumHeight() - 44)
                    self.w.machine_frame.setMinimumHeight(self.w.machine_frame.maximumHeight())

    def init_widgets(self):
        droPos = self.PREFS.getpref('DRO position', 'bottom', str, 'GUI_OPTIONS')
        if droPos.lower() == 'top':
            #designer can change the layout name in the .ui file
            #this will find the name and move the dro to the top
            lay = self.w.dro_gcode_frame.children()[0].objectName()
            self.w[lay].removeWidget(self.w.dro_frame)
            self.w[lay].insertWidget(0,self.w.dro_frame)
        text = _translate('HandlerClass', 'CONTINUOUS')
        self.w.jogincrements.setItemText(0, text)
        self.w.main_tab_widget.setCurrentIndex(self.MAIN)
        self.w.preview_stack.setCurrentIndex(self.PREVIEW)
        self.prevPreviewIndex = self.PREVIEW
        self.w.gcode_stack.setCurrentIndex(self.GCODE)
        self.w.jog_stack.setCurrentIndex(self.JOG)
        self.w.chk_override_limits.setChecked(False)
        self.w.chk_override_limits.setEnabled(False)
        self.w.chk_override_jog.setChecked(False)
        self.w.chk_override_jog.setEnabled(False)
        self.w.thc_enable.setChecked(self.PREFS.getpref('THC enable', True, bool, 'ENABLE_OPTIONS'))
        self.w.cornerlock_enable.setChecked(self.PREFS.getpref('Corner lock enable', True, bool, 'ENABLE_OPTIONS'))
        self.w.voidlock_enable.setChecked(self.PREFS.getpref('Void lock enable', False, bool, 'ENABLE_OPTIONS'))
        self.w.use_auto_volts.setChecked(self.PREFS.getpref('Use auto volts', True, bool, 'ENABLE_OPTIONS'))
        self.w.ohmic_probe_enable.setChecked(self.PREFS.getpref('Ohmic probe enable', False, bool, 'ENABLE_OPTIONS'))
        self.w.thc_auto.setChecked(self.PREFS.getpref('THC auto', False, bool, 'ENABLE_OPTIONS'))
        self.thc_auto_changed(self.w.thc_auto.isChecked())
        self.w.error_label = QLabel()
        self.w.tool_label = STATLABEL()
        self.w.gcodes_label = STATLABEL()
        self.w.mcodes_label = STATLABEL()
        self.w.lbl_tool = STATLABEL()
        self.w.lbl_gcodes = STATLABEL()
        self.w.lbl_mcodes = STATLABEL()
        self.w.statusbar.addPermanentWidget(self.w.error_label, stretch=1)
        self.w.error_label.setObjectName('error_label')
        self.w.statusbar.addPermanentWidget(VLine())
        self.w.statusbar.addPermanentWidget(self.w.tool_label)
        self.w.tool_label.setObjectName('tool_label')
        self.w.tool_label.setText('TOOL: ')
        self.w.statusbar.addPermanentWidget(self.w.lbl_tool)
        self.w.lbl_tool.setObjectName('lbl_tool')
        self.w.statusbar.addPermanentWidget(VLine())
        self.w.statusbar.addPermanentWidget(self.w.gcodes_label)
        self.w.gcodes_label.setObjectName('gcodes_label')
        self.w.gcodes_label.setText('G-CODES: ')
        self.w.statusbar.addPermanentWidget(self.w.lbl_gcodes)
        self.w.lbl_gcodes.setObjectName('lbl_gcodes')
        self.w.statusbar.addPermanentWidget(VLine())
        self.w.statusbar.addPermanentWidget(self.w.mcodes_label)
        self.w.mcodes_label.setObjectName('mcodes_label')
        self.w.mcodes_label.setText('M-CODES: ')
        self.w.statusbar.addPermanentWidget(self.w.lbl_mcodes)
        self.w.lbl_mcodes.setObjectName('lbl_mcodes')
        text = _translate('HandlerClass', 'MOVE')
        self.w.cut_rec_move_label.setText(f'{text}\n{self.w.kerf_width.text()}')
        self.w.filemanager.windowLayout.setContentsMargins(4,0,4,0)
        self.w.filemanager.windowLayout.setSpacing(4)
        # hide load button (redundant to select button)
        self.w.filemanager.loadButton.hide()
        # for copy/paste control if required
        self.w.filemanager.copy_control.hide()
        # add vertical and horizontal scroll bars to the materials QComboBoxs
        self.w.material_selector.view().setVerticalScrollBarPolicy(Qt.ScrollBarAsNeeded)
        self.w.material_selector.view().setHorizontalScrollBarPolicy(Qt.ScrollBarAsNeeded)
        self.w.conv_material.view().setVerticalScrollBarPolicy(Qt.ScrollBarAsNeeded)
        self.w.conv_material.view().setHorizontalScrollBarPolicy(Qt.ScrollBarAsNeeded)
        self.w.materials_box.view().setVerticalScrollBarPolicy(Qt.ScrollBarAsNeeded)
        self.w.materials_box.view().setHorizontalScrollBarPolicy(Qt.ScrollBarAsNeeded)
        self.w.gcode_display.set_margin_metric(3)
        self.w.gcode_display.setBraceMatching(False)
        self.w.gcode_display.setCaretWidth(0)
        self.w.gcode_display.setCornerWidget(QLabel())
        self.w.gcode_editor.topBox.setContentsMargins(4,4,4,4)
        self.w.gcode_editor.bottomBox.setContentsMargins(4,4,4,4)
        self.w.gcode_editor.set_margin_metric(3)
        self.w.gcode_editor.editor.setBraceMatching(False)
        self.w.gcode_editor.editor.setCaretWidth(4)
        self.w.gcode_editor.editor.setCornerWidget(QLabel())
        self.w.gcode_editor.editMode()
        self.w.gcode_editor.pythonLexerAction.setVisible(False)
        self.w.gcode_editor.gCodeLexerAction.setVisible(False)
        self.w.gcode_editor.label.setText('')
        self.w.gcodegraphics.enable_dro = True
        self.w.gcodegraphics.set_alpha_mode(True)
        self.w.gcodegraphics.setShowOffsets(False)
        self.w.gcodegraphics._font = 'monospace 11'
        self.w.conv_preview.enable_dro = True
        self.w.conv_preview.set_cone_basesize(0.1)
        self.w.conv_preview.set_view('Z')
        self.w.conv_preview.show_tool = False
        self.w.conv_preview.show_limits = False
        self.w.conv_preview.show_small_origin = False
        self.w.conv_preview.set_alpha_mode(True)
        self.w.conv_preview.setShowOffsets(False)
        self.w.conv_preview._font = 'monospace 11'
        self.w.conv_preview.inhibit_selection = True
        self.w.conv_preview.updateGL()
        self.w.conv_preview.setInhibitControls(True)
        self.w.estopButton = self.PREFS.getpref('Estop type', 0, int, 'GUI_OPTIONS')
        if self.w.estopButton == 0:
            self.w.estop.setEnabled(False)
        if self.w.estopButton == 1:
            self.w.estop.hide()
        self.w.camview.cross_color = QtCore.Qt.red
        self.w.camview.cross_pointer_color = QtCore.Qt.red
        self.w.camview.font = QFont('arial,helvetica', 16)
        self.flashState = False
        self.flashRate = 4
        self.flasher = self.flashRate
        self.manualCut = False
        self.jogPreManCut = [False, INFO.DEFAULT_LINEAR_JOG_VEL, 0]
        self.probeTest = False
        self.torchPulse = False
        self.rflSelected = False
        self.fileOpened = False
        self.fileClear = False
        self.error_present = False
        self.laserButtonState = 'laser'
        self.camButtonState = 'markedge'
        self.overlayProgress = QProgressBar(self.w.gcode_display)
        self.overlayProgress.setOrientation(Qt.Vertical)
        self.overlayProgress.setInvertedAppearance(True)
        self.overlayProgress.setFormat('')
        self.overlayProgress.hide()
        self.camNum = self.PREFS.getpref('Camera port', 0, int, 'CAMERA_OFFSET')

    def get_overlay_text(self):
        text = ['']
        if not self.w.chk_overlay.isChecked():
            return text
        scale = 1
        if self.units == 'in' and self.w.dro_z.display_units_mm:
            scale = 25.4
        elif self.units == 'mm' and not self.w.dro_z.display_units_mm:
            scale = 1 / 25.4
        if not self.w.dro_z.display_units_mm:
            fr = 1
            ou = 3
        else:
            fr = 0
            ou = 2
        if '.' in self.w.cut_feed_rate.text() and len(self.w.cut_feed_rate.text().split('.')[0]) > 3:
            text.append(f'FR: {float(self.w.cut_feed_rate.text().split(".")[0]) * scale:.{fr}f}')
        else:
            text.append(f'FR: {float(self.w.cut_feed_rate.text()) * scale:.{fr}f}')
        text.append(f'PH: {float(self.w.pierce_height.text()) * scale:.{ou}f}')
        text.append(f'PD: {self.w.pierce_delay.text()}')
        text.append(f'CH: {float(self.w.cut_height.text()) * scale:.{ou}f}')
        text.append(f'KW: {float(self.w.kerf_width.text()) * scale:.{ou}f}')
        if self.pmx485Exists:
            text.append(f'CA: {self.w.cut_amps.text()}')
        return text

    def offset_peripherals(self):
        self.camOffsetX = 0.0
        self.camOffsetY = 0.0
        self.laserOffsetX = 0.0
        self.laserOffsetY = 0.0
        self.probeOffsetX = 0.0
        self.probeOffsetY = 0.0
        self.probeDelay = 0.0
        head = _translate('HandlerClass', 'Prefs File Error')
        # laser
        try:
            self.laserOffsetX = self.PREFS.getpref('X axis', 0.0, float, 'LASER_OFFSET')
            self.laserOffsetY = self.PREFS.getpref('Y axis', 0.0, float, 'LASER_OFFSET')
        except:
            self.w.laser.hide()
            msg0 = _translate('HandlerClass', 'Invalid entry for laser offset')
            STATUS.emit('error', linuxcnc.OPERATOR_ERROR, f'{head}:\n{msg0}\n')
        if self.laserOffsetX or self.laserOffsetY:
            self.w.laser.setEnabled(False)
        else:
            self.w.laser.hide()
        # camera
        try:
            self.camOffsetX = self.PREFS.getpref('X axis', 0.0, float, 'CAMERA_OFFSET')
            self.camOffsetY = self.PREFS.getpref('Y axis', 0.0, float, 'CAMERA_OFFSET')
        except:
            self.w.camera.hide()
            msg0 = _translate('HandlerClass', 'Invalid entry for camera offset')
            STATUS.emit('error', linuxcnc.OPERATOR_ERROR, f'{head}:\n{msg0}\n')
        if self.camOffsetX or self.camOffsetY:
            self.w.camview.set_camnum(self.camNum)
            self.w.camera.setEnabled(False)
        else:
            self.w.camera.hide()
        # probing
        try:
            self.probeOffsetX = self.PREFS.getpref('X axis', 0.0, float, 'OFFSET_PROBING')
            self.probeOffsetY = self.PREFS.getpref('Y axis', 0.0, float, 'OFFSET_PROBING')
            self.probeDelay = self.PREFS.getpref('Delay', 0.0, float, 'OFFSET_PROBING')
        except:
            self.w.offset_feed_rate.hide()
            self.w.offset_feed_rate_lbl.hide()
            msg0 = _translate('HandlerClass', 'Invalid entry for probe offset')
            STATUS.emit('error', linuxcnc.OPERATOR_ERROR, f'{head}:\n{msg0}\n')
        if not self.probeOffsetX and not self.probeOffsetY:
            self.w.offset_feed_rate.hide()
            self.w.offset_feed_rate_lbl.hide()

# called by the modified closeEvent function in this handler
    def closing_cleanup__(self):
        # disconnect powermax
        self.w.pmx485_enable.setChecked(False)
        # close soft keyboard
        self.vkb_hide()
        # turn autorepeat back on for the OS
        self.autorepeat_keys(True)
        # save the log files
        self.save_logfile(5)
        # save preferences
        if not self.PREFS: return
        self.PREFS.putpref('Use keyboard shortcuts', self.w.chk_keyboard_shortcuts.isChecked(), bool, 'GUI_OPTIONS')
        self.PREFS.putpref('Use soft keyboard', self.w.chk_soft_keyboard.isChecked(), bool, 'GUI_OPTIONS')
        self.PREFS.putpref('Show materials', self.w.chk_overlay.isChecked(), bool, 'GUI_OPTIONS')
        self.PREFS.putpref('Run from line', self.w.chk_run_from_line.isChecked(), bool, 'GUI_OPTIONS')
        self.PREFS.putpref('Tool tips', self.w.chk_tool_tips.isChecked(), bool, 'GUI_OPTIONS')
        self.PREFS.putpref('Exit warning', self.w.chk_exit_warning.isChecked(), bool, 'GUI_OPTIONS')
        self.PREFS.putpref('Exit warning text', self.exitMessage, str, 'GUI_OPTIONS')
        self.PREFS.putpref('Preview cone size', self.w.cone_size.value(), float, 'GUI_OPTIONS')
        self.PREFS.putpref('Preview grid size', self.w.grid_size.value(), float, 'GUI_OPTIONS')
        self.PREFS.putpref('T view zoom scale', self.w.table_zoom_scale.value(), float, 'GUI_OPTIONS')
        self.PREFS.putpref('THC auto', self.w.thc_auto.isChecked(), bool, 'ENABLE_OPTIONS')
        self.PREFS.putpref('Override jog inhibit via Z+', self.zPlusOverrideJog, bool, 'GUI_OPTIONS')
        self.PREFS.putpref('THC enable', self.w.thc_enable.isChecked(), bool, 'ENABLE_OPTIONS')
        self.PREFS.putpref('Corner lock enable', self.w.cornerlock_enable.isChecked(), bool, 'ENABLE_OPTIONS')
        self.PREFS.putpref('Void lock enable', self.w.voidlock_enable.isChecked(), bool, 'ENABLE_OPTIONS')
        self.PREFS.putpref('Use auto volts', self.w.use_auto_volts.isChecked(), bool, 'ENABLE_OPTIONS')
        self.PREFS.putpref('Ohmic probe enable', self.w.ohmic_probe_enable.isChecked(), bool, 'ENABLE_OPTIONS')

    def save_logfile(self, numLogs):
            logPre = 'machine_log_'
            logFiles = []
            logFiles = [f for f in os.listdir(self.PATHS.CONFIGPATH) if f.startswith(logPre)]
            logFiles.sort()
            if len(logFiles) > (numLogs - 1):
                for f in range(0, len(logFiles) - (numLogs - 1)):
                    os.remove(logFiles[0])
                    logFiles = logFiles[1:]
            text = self.w.machinelog.toPlainText()
            logName = f'{self.PATHS.CONFIGPATH}/{logPre}{time.strftime("%y-%m-%d_%H-%M-%S")}.txt'
            with open(logName, 'w') as f:
                f.write(text)

# called by qt_makegui.py
    def processed_key_event__(self,receiver,event,is_pressed,key,code,shift,cntrl):
        # when typing in MDI, we don't want keybinding to call functions
        # so we catch and process the events directly.
        # We do want ESC, F1 and F2 to call keybinding functions though
        if code not in(Qt.Key_Escape, Qt.Key_F1, Qt.Key_F2):
            # search for the top widget of whatever widget received the event
            # then check if it's one we want the keypress events to go to
            flag = False
            conversational = False
            mdiBlank = False
            receiver2 = receiver
            while receiver2 is not None and not flag:
                if isinstance(receiver2, QtWidgets.QDialog):
                    flag = True
                    break
                if isinstance(receiver2, QtWidgets.QListView):
                    flag = True
                    break
                if isinstance(receiver2, FILE_MAN):
                    flag = True
                    break
                if isinstance(receiver2, MDI_LINE):
                    if self.w.mdihistory.MDILine.text().rstrip() == '':
                        mdiBlank = True
                    flag = True
                    break
                if isinstance(receiver2, MDI_HISTORY):
                    if self.w.mdihistory.MDILine.text().rstrip() == '':
                        mdiBlank = True
                    flag = True
                    break
                if isinstance(receiver2, EDITOR):
                    flag = True
                    break
                if isinstance(receiver2, DOUBLESCALE):
                    flag = True
                    break
                if isinstance(receiver2, OFFSETVIEW):
                    flag = True
                    break
                if self.w.main_tab_widget.currentIndex() == self.CONVERSATIONAL and \
                   (isinstance(receiver2, QtWidgets.QLineEdit) or \
                   isinstance(receiver2, QtWidgets.QComboBox) or \
                   isinstance(receiver2, QtWidgets.QPushButton) or \
                   isinstance(receiver2, QtWidgets.QRadioButton)):
                    conversational = True
                    flag = True
                    break
                if self.w.main_tab_widget.currentIndex() == self.SETTINGS:
                    flag = True
                    break
                receiver2 = receiver2.parent()
            if flag:
                if is_pressed:
                    if conversational and (code == Qt.Key_Tab or code == Qt.Key_BackTab):
                        self.keyPressEvent(event)
                    else:
                        receiver.keyPressEvent(event)
                    if mdiBlank and (code == Qt.Key_Return or code == Qt.Key_Enter):
                        self.keyPressEvent(event)
                    event.accept()
                    return True
                else:
                    event.accept()
                    return True
        if event.isAutoRepeat():
            return True
        return KEYBIND.manage_function_calls(self, event, is_pressed, key, shift, cntrl)

    def size_changed(self, object):
        bHeight = self.w.file_edit.height() + 4
        rows = int((object.height() - 24) / bHeight)
        if self.landscape:
            if rows == 4:
                self.buttons_hide(7, 20)
            elif rows == 5:
                self.buttons_hide(9, 20)
                self.buttons_show(7, 8)
            elif rows == 6:
                self.buttons_hide(11, 20)
                self.buttons_show(7, 10)
            elif rows == 7:
                self.buttons_hide(13, 20)
                self.buttons_show(7, 12)
            elif rows == 8:
                self.buttons_hide(15, 20)
                self.buttons_show(7, 14)
            elif rows == 9:
                self.buttons_hide(17, 20)
                self.buttons_show(7, 16)
            elif rows == 10:
                self.buttons_hide(19, 20)
                self.buttons_show(7, 18)
            else:
                self.buttons_show(7, 20)
        else:
            if rows == 15:
                self.buttons_hide(16, 20)
                self.buttons_show(9, 15)
            if rows == 16:
                self.buttons_hide(17, 20)
                self.buttons_show(9, 16)
            elif rows == 17:
                self.buttons_hide(18, 20)
                self.buttons_show(9, 17)
            elif rows == 18:
                self.buttons_hide(19, 20)
                self.buttons_show(9, 18)
            elif rows == 19:
                self.buttons_hide(19, 20)
                self.buttons_show(9, 19)
            else:
                self.buttons_show(9, 20)

    def buttons_hide(self, first, last):
        for b in range(first, last + 1):
            self.w[f'button_{b}'].hide()

    def buttons_show(self, first, last):
        for b in range(first, last + 1):
            self.w[f'button_{b}'].show()


#########################################################################################################################
# CALLBACKS FROM STATUS #
#########################################################################################################################
    def estop_state(self, state):
        if state:
            self.w.power.setChecked(False)
            self.w.power.setEnabled(False)
            if not self.firstRun:
                log = _translate('HandlerClass', 'Emergency stop pressed')
                STATUS.emit('update-machine-log', log, 'TIME')
        else:
            self.w.power.setEnabled(True)
            if not self.firstRun:
                log = _translate('HandlerClass', 'Emergency stop cleared')
                STATUS.emit('update-machine-log', log, 'TIME')

    def power_state(self, state):
        if state:
            self.w.power.setChecked(True)
            self.set_buttons_state([self.machineOnList, self.idleOnList], True)
            if self.tpButton and not self.w.torch_enable.isChecked():
                self.w[self.tpButton].setEnabled(False)
            if self.otButton and not self.w.ohmic_probe_enable.isChecked():
                self.w[self.otButton].setEnabled(False)
            if STATUS.is_all_homed():
                self.set_buttons_state([self.idleHomedList], True)
                if self.convBlockLoaded.get():
                    self.wcs_rotation('set')
            else:
                self.set_buttons_state([self.idleHomedList], False)
            if not self.firstRun:
                log = _translate('HandlerClass', 'GUI power on')
                STATUS.emit('update-machine-log', log, 'TIME')
        else:
            self.w.power.setChecked(False)
            self.set_buttons_state([self.machineOnList, self.idleOnList, self.idleHomedList], False)
            if self.ptButton and hal.get_value('plasmac.probe-test'):
                self.probe_test(False)
            if not self.firstRun:
                log = _translate('HandlerClass', 'GUI power off')
                STATUS.emit('update-machine-log', log, 'TIME')
        self.set_run_button_state()
        self.set_jog_button_state()

    def interp_idle(self, obj):
        hal.set_p('plasmac.consumable-change', '0')
        if self.single_cut_request:
            self.single_cut_request = False
            if self.oldFile and self.fileOpened:
                self.remove_temp_materials()
                ACTION.OPEN_PROGRAM(self.oldFile)
            else:
                self.fileOpened = True
                self.file_clear_clicked()
            self.w[self.scButton].setEnabled(True)
            if self.g91:
                ACTION.CALL_MDI_WAIT('G91')
        if not self.manualCut:
            self.set_buttons_state([self.idleList], True)
        if self.lastLoadedProgram == 'None':
            self.w.file_reload.setEnabled(False)
        if STATUS.machine_is_on() and not self.manualCut:
            self.set_buttons_state([self.idleOnList], True)
            if self.tpButton and not self.w.torch_enable.isChecked():
                self.w[self.tpButton].setEnabled(False)
            if self.otButton and not self.w.ohmic_probe_enable.isChecked():
                self.w[self.otButton].setEnabled(False)
            if STATUS.is_all_homed():
                self.set_buttons_state([self.idleHomedList], True)
            else:
                self.set_buttons_state([self.idleHomedList], False)
        else:
            self.set_buttons_state([self.idleOnList, self.idleHomedList], False)
        self.w.jog_stack.setCurrentIndex(self.JOG)
        self.w.abort.setEnabled(False)
        if self.ccButton:
            self.button_normal(self.ccButton)
        self.set_tab_jog_states(True)
        self.set_run_button_state()
        self.set_jog_button_state()
        if self.jobRunning and obj:
            if self.w.torch_enable.isChecked():
                self.statistics_save()
            else:
                self.jobRunning = False
            log = _translate('HandlerClass', 'Machine idle')
            STATUS.emit('update-machine-log', log, 'TIME')
            self.statistics_show()
        ACTION.SET_MANUAL_MODE()

    def set_run_button_state(self):
        if STATUS.machine_is_on() and STATUS.is_all_homed() and \
           STATUS.is_interp_idle() and not self.offsetsActivePin.get() and \
           self.plasmacStatePin.get() == 0 and not self.fileBoundsError and not self.probeBoundsError and not self.fileClear:
            if self.w.gcode_display.lines() > 1:
                self.w.run.setEnabled(True)
                if self.frButton:
                    self.w[self.frButton].setEnabled(True)
            if self.manualCut:
                self.manualCut = False
                self.set_mc_states(True)
            if self.probeTest:
                self.set_tab_jog_states(True)
                self.probeTest = False
            self.set_buttons_state([self.idleList, self.idleOnList, self.idleHomedList], True)
            self.w.abort.setEnabled(False)
        else:
            self.w.run.setEnabled(False)
            if self.frButton and self.fileBoundsError:
                self.w[self.frButton].setEnabled(False)

    def set_jog_button_state(self):
        if STATUS.machine_is_on() and STATUS.is_interp_idle() and not self.offsetsActivePin.get():
            for widget in self.jogButtonList:
                self.w[widget].setEnabled(True)
            if STATUS.is_all_homed():
                for widget in self.jogSyncList:
                    self.w[widget].setEnabled(True)
            else:
                for widget in self.jogSyncList:
                    self.w[widget].setEnabled(False)
        else:
            for widget in self.jogButtonList:
                self.w[widget].setEnabled(False)
            for widget in self.jogSyncList:
                self.w[widget].setEnabled(False)

    def interp_paused(self, obj):
        pass

    def interp_running(self, obj):
        self.w.run.setEnabled(False)
        if self.frButton:
            self.w[self.frButton].setEnabled(False)
        self.set_buttons_state([self.idleList, self.idleOnList, self.idleHomedList], False)
        self.w.abort.setEnabled(True)
        self.w.height_lower.setEnabled(True)
        self.w.height_raise.setEnabled(True)
        self.w.height_reset.setEnabled(True)
        if STATUS.is_auto_mode() and self.w.gcode_stack.currentIndex() != self.GCODE:
            self.w.gcode_stack.setCurrentIndex(self.GCODE)
        self.set_tab_jog_states(False)
        self.set_jog_button_state()

    def interp_reading(self, obj):
        pass

    def interp_waiting(self, obj):
        pass

    def pause_changed(self, obj, state):
        if hal.get_value('plasmac.paused-motion') or hal.get_value('plasmac.cut-recovering'):
            if state:
                self.w.wcs_button.setEnabled(False)
            if hal.get_value('plasmac.program-is-paused'):
                if self.tpButton and self.w.torch_enable.isChecked():
                    self.w[self.tpButton].setEnabled(True)
                if self.otButton and self.w.ohmic_probe_enable.isChecked():
                    self.w[self.otButton].setEnabled(True)
            elif not hal.get_value('plasmac.program-is-paused') and not hal.get_value('plasmac.paused-motion'):
                if self.tpButton:
                    self.w[self.tpButton].setEnabled(False)
                if self.otButton:
                    self.w[self.otButton].setEnabled(False)
            return
        if state:
            # time delay workaround to ensure userspace pins/variables have time to set
            time.sleep(0.1)
            if self.ccButton and hal.get_value('plasmac.stop-type-out'):
                self.w[self.ccButton].setEnabled(True)
            if self.tpButton and self.w.torch_enable.isChecked():
                self.w[self.tpButton].setEnabled(True)
            if self.otButton and self.w.ohmic_probe_enable.isChecked():
                self.w[self.otButton].setEnabled(True)
            self.w.wcs_button.setEnabled(False)
            self.set_tab_jog_states(True)
            log = _translate('HandlerClass', 'Cycle paused')
            STATUS.emit('update-machine-log', log, 'TIME')
        else:
            self.w.jog_stack.setCurrentIndex(self.JOG)
            if self.ccButton:
                self.w[self.ccButton].setEnabled(False)
            if self.tpButton and STATUS.is_auto_running():
                self.w[self.tpButton].setEnabled(False)
            if self.otButton and STATUS.is_auto_running():
                self.w[self.otButton].setEnabled(False)
            if STATUS.is_auto_running():
                self.set_tab_jog_states(False)

    def jog_rate_changed(self, object, value):
        msg0 = _translate('HandlerClass', 'JOG')
        self.w.jogs_label.setText(f'{msg0}\n{STATUS.get_jograte():.0f}')

    def progress_changed(self, object, percent):
        if percent < 0:
            self.overlayProgress.setValue(0)
            self.overlayProgress.hide()
            self.w.gcode_display.setHorizontalScrollBarPolicy(Qt.ScrollBarAsNeeded)
            self.w.gcode_display.setVerticalScrollBarPolicy(Qt.ScrollBarAsNeeded)
        else:
            self.overlayProgress.setValue(percent)
            self.overlayProgress.show()
            self.overlayProgress.setFixedHeight(self.w.gcode_display.geometry().height())
            self.overlayProgress.move(self.w.gcode_display.geometry().width() - 20, 0)
            self.w.gcode_display.setHorizontalScrollBarPolicy(Qt.ScrollBarAlwaysOff)
            self.w.gcode_display.setVerticalScrollBarPolicy(Qt.ScrollBarAlwaysOff)

    def user_system_changed(self, obj, data):
        sys = self.systemList[int(data)]
        self.w.wcs_button.setText(f'WCS\n{sys}')
        if ACTION.prefilter_path:
            self.file_reload_clicked()

    def file_loaded(self, obj, filename):
        if os.path.basename(filename).count('.') > 1:
            self.lastLoadedProgram = ''
            return
        if filename is not None:
            self.overlayProgress.setValue(0)
            if not any(name in filename for name in ['qtplasmac_program_clear', 'single_cut']):
                self.lastLoadedProgram = filename
            if not self.cameraOn:
                self.preview_index_return(self.w.preview_stack.currentIndex())
            self.w.file_open.setText(os.path.basename(filename))
            self.fileOpened = True
            text = _translate('HandlerClass', 'EDIT')
            self.w.edit_label.setText(f'{text}: {filename}')
            if self.w.gcode_stack.currentIndex() != self.GCODE:
                self.w.gcode_stack.setCurrentIndex(self.GCODE)
            self.w.file_reload.setEnabled(True)
        self.w.gcodegraphics.logger.clear()
        self.w.gcodegraphics.clear_highlight()
        if self.preRflFile and self.preRflFile != ACTION.prefilter_path:
            self.rflActive = False
            self.startLine = 0
            self.preRflFile = ''
        self.fileBoundsError, fileErrMsg = self.bounds_check_file()
        self.probeBoundsError, probeErrMsg = self.bounds_check_probe(False)
        errMsg = fileErrMsg + probeErrMsg
        if self.fileBoundsError or self.probeBoundsError:
            head = _translate('HandlerClass', 'Axis Limit Error')
            STATUS.emit('error', linuxcnc.OPERATOR_ERROR, f'{head}:\n{errMsg}\n')
            self.set_run_button_state()
            if self.single_cut_request:
                self.single_cut_request = False
                if self.oldFile and not 'single_cut' in self.oldFile:
                    self.remove_temp_materials()
                    ACTION.OPEN_PROGRAM(self.oldFile)
                    self.set_buttons_state([self.idleList, self.idleOnList, self.idleHomedList], True)
                self.w[self.scButton].setEnabled(True)
                self.w.run.setEnabled(False)
        else:
            if self.single_cut_request:
                ACTION.RUN()
            self.set_run_button_state()
            if self.fileClear:
                self.fileClear = False
                self.fileOpened = False
                text = _translate('HandlerClass', 'OPEN')
                self.w.file_open.setText(text)
                text = _translate('HandlerClass', 'EDIT')
                self.w.edit_label.setText(f'{text}')
                self.w.gcode_editor.editor.new_text()
                self.w.gcode_editor.editor.setModified(False)
                self.w.gcode_display.new_text()
                self.w.gcode_display.set_margin_metric(3)
                self.w.gcode_editor.set_margin_metric(3)
        ACTION.SET_MANUAL_MODE()
        if not len(self.w.gcode_display.text()):
            self.w.gcode_display.setHorizontalScrollBarPolicy(Qt.ScrollBarAlwaysOff)
        if self.w.main_tab_widget.currentIndex() != self.MAIN:
            self.w.main_tab_widget.setCurrentIndex(self.MAIN)
        # forces the view to remain "table view" if T is checked when a file is loaded
        if self.fileOpened:
            if self.w.view_t.isChecked():
                self.view_t_pressed()
        else:
            self.view_t_pressed()
        if not 'single_cut.ngc' in filename:
            self.preSingleCutMaterial = None
        # remove unused temporary materials from comboboxes
        self.getMaterialBusy = True
        if int(self.w.materials_box.currentText().split(": ", 1)[0]) not in self.materialList:
            self.change_material(self.defaultMaterial)
        for idx in range(self.w.materials_box.count() - 1, -1, -1):
            matNum = int(self.w.materials_box.itemText(idx).split(': ', 1)[0])
            if matNum < 1000000:
                break
            if matNum not in self.materialList:
                self.w.materials_box.removeItem(idx)
                self.w.material_selector.removeItem(idx)
                self.w.conv_material.removeItem(idx)
        self.getMaterialBusy = False

    def joints_all_homed(self, obj):
        self.interp_idle(None)
        if not self.firstHoming:
            ACTION.CALL_MDI_WAIT('T0 M6')
            ACTION.SET_MANUAL_MODE()
            self.firstHoming = True
        self.w.gcodegraphics.updateGL()
        self.w.conv_preview.updateGL()
        log = _translate('HandlerClass', 'Machine homed')
        STATUS.emit('update-machine-log', log, 'TIME')

    def joint_homed(self, obj, joint):
        dro = self.coordinates[int(joint)]
        self.w[f'dro_{dro}'].setProperty('homed', True)
        self.w[f'dro_{dro}'].setStyle(self.w[f'dro_{dro}'].style())
        self.w[f'dro_label_{dro}'].setProperty('homed', True)
        self.w[f'dro_label_{dro}'].setStyle(self.w[f'dro_label_{dro}'].style())
        self.w.update
        STATUS.emit('dro-reference-change-request', 1)
        self.w.gcodegraphics.logger.clear()

    def joint_unhomed(self, obj, joints):
        for joint in joints:
            dro = self.coordinates[int(joint)]
            self.w[f'dro_{dro}'].setProperty('homed', False)
            self.w[f'dro_{dro}'].setStyle(self.w[f'dro_{dro}'].style())
            self.w[f'dro_label_{dro}'].setProperty('homed', False)
            self.w[f'dro_label_{dro}'].setStyle(self.w[f'dro_label_{dro}'].style())
        if len(joints) < len(self.coordinates):
            self.w.home_all.setEnabled(True)
        self.w.update
        STATUS.emit('dro-reference-change-request', 1)
        self.interp_idle(None)
        self.w.gcodegraphics.updateGL()
        self.w.conv_preview.updateGL()

    def hard_limit_tripped(self, obj, tripped, list_of_tripped):
        self.w.chk_override_limits.setEnabled(tripped)
        if not tripped:
            self.w.chk_override_limits.setChecked(False)

    def jog_inhibited_changed(self, state):
        if state:
            self.w.chk_override_jog.setEnabled(state)
            self.w.releaseKeyboard()
        else:
           if not self.w.led_float_switch.hal_pin.get() and not self.ohmicLedInPin.get() and \
                                                            not self.w.led_breakaway_switch.hal_pin.get():
                self.w.chk_override_jog.setChecked(False)
                hal.set_p('plasmac.override-jog', '0')

    def sensor_active_changed(self, state):
        if not state:
            self.w.chk_override_jog.setEnabled(False)
            self.w.chk_override_jog.setChecked(False)
            hal.set_p('plasmac.override-jog', str(state))

    def z_offset_changed(self, height):
        if STATUS.is_interp_paused() and not height:
            if(hal.get_value('plasmac.stop-type-out') or hal.get_value('plasmac.cut-recovering')):
                self.w.set_cut_recovery()
                self.w.laser.setEnabled(True)

    def override_jog_changed(self, state):
        if state:
            hal.set_p('plasmac.override-jog', '1')
        else:
            hal.set_p('plasmac.override-jog', '0')

    def tool_changed(self, obj, tool):
        if tool == 0:
            self.w.lbl_tool.setText('TORCH')
        elif tool == 1:
            self.w.lbl_tool.setText('SCRIBE')
        else:
            self.w.lbl_tool.setText('UNKNOWN')

    def gcodes_changed(self, obj, cod):
        if self.units == 'in' and STATUS.is_metric_mode():
            self.droScale = 25.4
            self.gcodeScalePin.set(25.4)
        elif self.units == 'mm' and not STATUS.is_metric_mode():
            self.droScale = 1 / 25.4
            self.gcodeScalePin.set(1 / 25.4)
        else:
            self.droScale = 1
            self.gcodeScalePin.set(1)
        self.w.lbl_gcodes.setText(f'{cod}')

    def mcodes_changed(self, obj, cod):
        self.w.lbl_mcodes.setText(f'{cod}')

    def metric_mode_changed(self, obj, state):
        self.w.gcodegraphics.updateGL()

    def set_start_line(self, line):
        if self.fileOpened:
            if self.w.chk_run_from_line.isChecked():
                if self.w.sender():
                    if self.w.sender().objectName() == 'gcode_editor_display':
                        return
                if line > 1:
                    msg0 = _translate('HandlerClass', 'SELECTED')
                    self.w.run.setText(f'{msg0} {line}')
                    self.runText = f'{msg0} {line}'
                    self.rflSelected = True
                    self.startLine = line - 1
                elif self.rflActive:
                    txt0 = _translate('HandlerClass', 'RUN FROM LINE')
                    txt1 = _translate('HandlerClass', 'CYCLE START')
                    self.runText = f'{txt0}\n{txt1}'
                    self.rflSelected = False
                else:
                    self.startLine = 0
                    self.rflSelected = False
                    self.w.gcodegraphics.clear_highlight()
            if line < 1:
                self.w.gcode_display.setCursorPosition(0, 0)
                self.w.gcode_display.moveMarker(0)

    def update_gcode_properties(self, props):
        if props:
            self.gcodeProps = props
            if props['gcode_units'] == 'in':
                STATUS.emit('metric-mode-changed', False)
            else:
                STATUS.emit('metric-mode-changed', True)

    def error_update(self, obj, kind, error):
        if not self.realTimeDelay:
            if kind == linuxcnc.OPERATOR_ERROR:
                self.error_status(True)
                self.mdiError = True
            if kind == linuxcnc.NML_ERROR:
                self.error_status(True)


#########################################################################################################################
# CALLBACKS FROM FORM #
#########################################################################################################################
    def ext_run(self, state):
        if self.w.run.isEnabled() and state:
            self.run_clicked()

    def ext_abort(self, state):
        if self.w.abort.isEnabled() and state:
            self.abort_pressed()

    def ext_pause(self, state):
        if self.w.pause.isEnabled() and state:
            ACTION.PAUSE()

    def ext_touch_off(self, state):
        if self.w.touch_xy.isEnabled() and state:
            self.touch_xy_clicked()

    def ext_laser_touch_off(self, state):
        if self.w.laser.isVisible():
            if state:
                self.extLaserButton = True
                self.laser_pressed()
            else:
                self.extLaserButton = False
                self.laser_clicked()

    def ext_laser_toggle(self, state):
        if self.w.laser.isVisible() and state:
            self.laserOnPin.set(not self.laserOnPin.get())

    def ext_jog_slow(self, state):
        if self.w.jog_slow.isEnabled() and state:
            self.jog_slow_pressed(True)

    def ext_run_pause(self, state):
        if self.w.run.isEnabled() and state:
            self.run_clicked()
        elif self.w.pause.isEnabled() and state:
            ACTION.PAUSE()

    def power_button(self, action, state):
        if action == 'pressed':
            self.shutdownTimer.start(self.shutdownTime)
        elif action == 'released':
            self.shutdownTimer.stop()
        elif action == 'clicked':
            if STATUS.estop_is_clear():
                ACTION.SET_MACHINE_STATE(not STATUS.machine_is_on())
            else:
                self.w.power.setChecked(False)
        elif action == 'external' and self.w.power.isEnabled() and not self.firstRun:
            if state:
                self.shutdownTimer.start(self.shutdownTime)
                self.w.power.setDown(True)
            else:
                self.shutdownTimer.stop()
                self.w.power.setDown(False)
                self.w.power.click()

    def run_clicked(self):
        if self.convBlockLoaded.get():
            self.wcs_rotation('get')
        if self.startLine and self.rflSelected:
            self.w.run.setEnabled(False)
            if self.frButton:
                self.w[self.frButton].setEnabled(False)
            self.rflActive = True
            self.rflSelected = False
            if self.developmentPin.get():
                reload(RFL)
            head = _translate('HandlerClass', 'Gcode Error')
            data = RFL.run_from_line_get(self.lastLoadedProgram, self.startLine)
            # cannot do run from line within a subroutine or if using cutter compensation
            if data['error']:
                if data['compError']:
                    msg0 = _translate('HandlerClass', 'Cannot run from line while')
                    msg1 = _translate('HandlerClass', 'cutter compensation is active')
                    STATUS.emit('error', linuxcnc.OPERATOR_ERROR, f'{head}:\n{msg0}\n{msg1}\n')
                if data['subError']:
                    msg0 = _translate('HandlerClass', 'Cannot do run from line')
                    msg1 = _translate('HandlerClass', 'inside subroutine')
                    msg2 = ''
                    for sub in data['subError']:
                        msg2 += f' {sub}'
                    STATUS.emit('error', linuxcnc.OPERATOR_ERROR, f'{head}:\n{msg0}\n{msg1}{msg2}\n')
                self.clear_rfl()
                self.set_run_button_state()
            else:
                # get user input
                userInput = self.dialog_run_from_line()
                # rfl cancel clicked
                if userInput['cancel']:
                    if 'rfl.ngc' in self.lastLoadedProgram:
                        self.set_start_line(-1)
                    else:
                        self.clear_rfl()
                    self.set_run_button_state()
                else:
                    # rfl load clicked
                    rflFile = f'{self.tmpPath}rfl.ngc'
                    result = RFL.run_from_line_set(rflFile, data, userInput, self.unitsPerMm)
                    # leadin cannot be used
                    if result['error']:
                        msg0 = _translate('HandlerClass', 'Unable to calculate a leadin for this cut')
                        msg1 = _translate('HandlerClass', 'Program will run from selected line with no leadin applied')
                        STATUS.emit('error', linuxcnc.OPERATOR_ERROR, f'{head}:\n{msg0}\n{msg1}\n')
                    # load rfl file
                    if ACTION.prefilter_path or self.lastLoadedProgram != 'None':
                        self.preRflFile = ACTION.prefilter_path or self.lastLoadedProgram
                    ACTION.OPEN_PROGRAM(rflFile)
                    ACTION.prefilter_path = self.preRflFile
                    self.set_run_button_state()
                    txt0 = _translate('HandlerClass', 'RUN FROM LINE')
                    txt1 = _translate('HandlerClass', 'CYCLE START')
                    self.runText = f'{txt0}\n{txt1}'
                    log = _translate('HandlerClass', 'Run from line loaded')
                    log1 = _translate('HandlerClass', 'Start line')
                    STATUS.emit('update-machine-log', f'{log} - {log1}: {(self.startLine + 1)}', 'TIME')
        elif not self.cut_critical_check():
            self.jobRunning = True
            ACTION.RUN(0)
            log = _translate('HandlerClass', 'Cycle started')
            if self.w.torch_enable.isChecked():
                log1 = _translate('HandlerClass', 'Torch enabled')
            else:
                log1 = _translate('HandlerClass', 'Torch disabled')
            STATUS.emit('update-machine-log', f'{log} - {log1}', 'TIME')

    def abort_pressed(self):
        if self.manualCut:
            ACTION.SET_SPINDLE_STOP(0)
            if self.mcButton:
                self.button_normal(self.mcButton)
                self.w[self.mcButton].setEnabled(False)
            self.w.abort.setEnabled(False)
            log = _translate('HandlerClass', 'Manual cut aborted')
            STATUS.emit('update-machine-log', log, 'TIME')
            return
        elif self.probeTest:
            self.probe_test_stop()
            log = _translate('HandlerClass', 'Probe test aborted')
            STATUS.emit('update-machine-log', log, 'TIME')
            return
        elif self.torchPulse:
            self.torch_pulse(True)
            log = _translate('HandlerClass', 'Torch pulse aborted')
            STATUS.emit('update-machine-log', log, 'TIME')
        else:
            ACTION.ABORT()
            if hal.get_value('plasmac.cut-recovery'):
                hal.set_p('plasmac.cut-recovery', '0')
                self.laserOnPin.set(0)
            self.interp_idle(None)
            if self.convBlockLoaded.get():
                self.wcs_rotation('set')
            log = _translate('HandlerClass', 'Cycle aborted')
            STATUS.emit('update-machine-log', log, 'TIME')

    def pause_pressed(self):
        if hal.get_value('plasmac.cut-recovering'):
            self.w.jog_stack.setCurrentIndex(self.JOG)
            self.laserOnPin.set(0)
        self.cancelWait = False
        self.w.laser.setEnabled(False)
        if STATUS.is_auto_paused():
            log = _translate('HandlerClass', 'Cycle resumed')
            STATUS.emit('update-machine-log', log, 'TIME')

    def user_button_pressed(self, button):
        self.user_button_down(button)

    def user_button_released(self, button):
        self.user_button_up(button)

    def height_ovr_pressed(self, state, height):
        if state:
            if height:
                self.heightOvr += height * self.w.thc_threshold.value()
            else:
                self.heightOvr = 0
        if self.heightOvr < -9:
            self.heightOvr = -9
        if self.heightOvr > 9:
            self.heightOvr = 9
        self.heightOverridePin.set(self.heightOvr)
        self.w.height_ovr_label.setText(f'{self.heightOvr:.2f}')

    def height_ovr_encoder(self,value):
        if (value != self.old_ovr_counts and self.extHeightOvrCountEnablePin.get()):
            self.heightOvr += (value-self.old_ovr_counts) * self.w.thc_threshold.value() * self.heightOvrScale
            if self.heightOvr < -9:
                self.heightOvr = -9
            if self.heightOvr > 9:
                self.heightOvr = 9
            self.heightOverridePin.set(self.heightOvr)
            self.w.height_ovr_label.setText(f'{self.heightOvr:.2f}')
        self.old_ovr_counts = value

    def height_ovr_scale_change(self,value):
        if value:self.heightOvrScale = value

    def touch_xy_clicked(self):
        self.touch_off_xy(0, 0)
        self.w.gcodegraphics.logger.clear()

    def setup_feed_rate_changed(self):
        if self.w.probe_feed_rate.value() > self.w.setup_feed_rate.value():
            self.w.probe_feed_rate.setValue(self.w.setup_feed_rate.value())
        self.w.probe_feed_rate.setMaximum(self.w.setup_feed_rate.value())

    def save_plasma_clicked(self):
        self.save_plasma_parameters()

    def reload_plasma_clicked(self):
        self.load_plasma_parameters()

    def backup_clicked(self):
        self.save_logfile(6)
        bkpPath = f'{os.path.expanduser("~")}'
        bkpName = f'{self.machineName}_V{LCNCVER}-{VERSION}_{time.strftime("%y-%m-%d_%H-%M-%S")}.tar.gz'
        tmpFile = os.path.join(self.PATHS.CONFIGPATH, 'config_info.txt')
        lcncInfo = (Popen('linuxcnc_info -s', stdout=PIPE, stderr=PIPE, shell=True).communicate()[0]).decode('utf-8')
        network = (Popen('lspci | grep -i net', stdout=PIPE, stderr=PIPE, shell=True).communicate()[0]).decode('utf-8')
        with open(tmpFile, 'a') as outFile:
            if network:
                outFile.write(f'lspci | grep -i net:\n{network}\n')
            else:
                outFile.write('Unknown error with "lspci | grep -i net" command\n\n')
            if lcncInfo:
                outFile.write('linuxcnc_info:\n')
                try:
                    with open('/tmp/linuxcnc_info.txt', 'r') as inFile:
                        for line in inFile:
                            outFile.write(line)
                except:
                    outFile.write("Unknown error opening /tmp/linuxcnc_info.txt\n")
            else:
                outFile.write('Unknown error creating /tmp/linuxcnc_info.txt\n')
        with tarfile.open(f'{bkpPath}/{bkpName}', mode='w:gz', ) as archive:
            archive.add(f'{self.PATHS.CONFIGPATH}')
        try:
            os.remove(tmpFile)
        except:
            log = _translate('HandlerClass', 'Unknown error removing')
            STATUS.emit('update-machine-log', f'{log} {tmpFile}', 'TIME')
        head = _translate('HandlerClass', 'Backup Complete')
        msg0 = _translate('HandlerClass', 'A compressed backup of the machine configuration including the machine logs has been saved in your home directory as')
        msg1 = _translate('HandlerClass', 'It is safe to delete this file at any time')
        self.dialog_show_ok(QMessageBox.Information, head, f'\n{msg0}:\n{bkpName}\n\n{msg1}\n')

    def set_offsets_clicked(self):
        if self.developmentPin.get():
            reload(OFFSETS)
        self.w.main_tab_widget.setCurrentIndex(self.MAIN)
        if STATUS.stat.rotation_xy:
            ACTION.CALL_MDI_WAIT('G10 L2 P0 R0')
            ACTION.SET_MANUAL_MODE()
        OFFSETS.dialog_show(self, self.w, self.PREFS, INIPATH, STATUS, ACTION, TOOL)

    def feed_label_pressed(self):
        self.w.feed_slider.setValue(100)

    def rapid_label_pressed(self):
        self.w.rapid_slider.setValue(100)

    def jogs_label_pressed(self):
        self.w.jog_slider.setValue(INFO.DEFAULT_LINEAR_JOG_VEL)

    def gui_button_jog(self, state, joint, direction):
        shift = False
        if state and joint == 'z' and direction == 1 and self.zPlusOverrideJog and self.w.chk_override_jog.isEnabled():
                self.w.chk_override_jog.setChecked(True)
        if STATUS.is_joint_mode():
            self.kb_jog(state, self.coordinates.index(joint), direction, shift)
        else:
            self.kb_jog(state, ['x','y','z','a','b','c'].index(joint), direction, shift)

    def view_t_pressed(self):
        t = time.time() + 0.01
        while time.time() < t:
            QApplication.processEvents()
        self.w.gcodegraphics.set_view('Z')
        mid, size = DRAW.extents_info(self.w.gcodegraphics)
        if self.gcodeProps:
            mult = 1
            if self.units == 'in' and self.gcodeProps['gcode_units'] == 'mm':
                mult = 0.03937
            elif self.units == 'mm' and self.gcodeProps['gcode_units'] == 'in':
                mult = 25.4
            x = (round(float(self.gcodeProps['x'].split()[0]) * mult, 4))
            y = (round(float(self.gcodeProps['y'].split()[0]) * mult, 4))
            xl = (round(float(self.gcodeProps['x'].split('=')[1].split()[0]) * mult, 4))
            yl = (round(float(self.gcodeProps['y'].split('=')[1].split()[0]) * mult, 4))
        else:
            x = y = xl = yl = 0
        if (mid[0] == 0 and mid[1] == 0) or mid[0] > self.xLen or mid[1] > self.yLen or \
           self.w.view_t.isChecked() or self.w.view_t.isDown() or self.fileClear:
            mult = 1 if self.units == 'in' else 25.4
            zoomScale = (self.w.table_zoom_scale.value() * 2)
            mid = [(self.xLen - (x * 2) - xl) / mult / 2, (self.yLen - (y * 2) - yl) / mult / 2, 0]
            size = [self.xLen / mult / zoomScale, self.yLen / mult / zoomScale, 0]
        glTranslatef(-mid[0], -mid[1], -mid[2])
        self.w.gcodegraphics.set_eyepoint_from_extents(size[0], size[1])
        self.w.gcodegraphics.perspective = False
        self.w.gcodegraphics.lat = self.w.gcodegraphics.lon = 0
        self.w.gcodegraphics.updateGL()

    def view_p_pressed(self):
        self.w.gcodegraphics.set_view('P')

    def view_z_pressed(self):
        self.w.gcodegraphics.set_view('Z')

    def view_clear_pressed(self):
        self.w.gcodegraphics.logger.clear()

    def pan_left_pressed(self):
        self.w.gcodegraphics.recordMouse(0,0)
        self.w.gcodegraphics.translateOrRotate(-self.w.gcodegraphics._view_incr,0)

    def pan_right_pressed(self):
        self.w.gcodegraphics.recordMouse(0,0)
        self.w.gcodegraphics.translateOrRotate(self.w.gcodegraphics._view_incr,0)

    def pan_up_pressed(self):
        self.w.gcodegraphics.recordMouse(0,0)
        self.w.gcodegraphics.translateOrRotate(0,-self.w.gcodegraphics._view_incr)

    def pan_down_pressed(self):
        self.w.gcodegraphics.recordMouse(0,0)
        self.w.gcodegraphics.translateOrRotate(0,self.w.gcodegraphics._view_incr)

    def zoom_in_pressed(self):
        self.w.gcodegraphics.zoomin()

    def zoom_out_pressed(self):
        self.w.gcodegraphics.zoomout()

    def gcode_display_loaded(self):
        gcodeLines = len(str(self.w.gcode_display.lines()))
        self.w.gcode_display.set_margin_metric(gcodeLines)
        self.w.gcode_editor.set_margin_metric(gcodeLines)

    def file_clear_clicked(self):
        proceed = self.editor_close_check()
        if not proceed:
            return
        self.w.preview_stack.setCurrentIndex(self.PREVIEW)
        self.w.gcode_editor.editor.new_text()
        self.w.gcode_editor.editor.setModified(False)
        # clear error message list and error status
        if self.w.screen_options.desktop_notify:
            self.w.screen_options.QTVCP_INSTANCE_._NOTICE.alarmpage = []
            self.w.screen_options.QTVCP_INSTANCE_._NOTICE.external_close()
        self.error_status(False)
        # return cut-type button to Normal
        if self.cutType:
            self.cutType = 0
            self.cutTypePin.set(0)
            self.button_normal(self.ctButton)
            self.w[self.ctButton].setText(self.cutTypeText)
        if self.fileOpened:
            self.fileClear = True
            if self.rflActive:
                self.clear_rfl()
            clearFile = f'{self.tmpPath}qtplasmac_program_clear.ngc'
            with open(clearFile, 'w') as outFile:
                outFile.write('m2')
            if ACTION.prefilter_path:
                if 'single_cut' in ACTION.prefilter_path:
                    self.preClearFile = self.oldFile
                else:
                    if self.lastLoadedProgram != 'None':
                        self.preClearFile = ACTION.prefilter_path or self.lastLoadedProgram
                    self.w.materials_box.setCurrentIndex(self.materialList.index(self.defaultMaterial))
                    self.w.material_selector.setCurrentIndex(self.w.materials_box.currentIndex())
                    self.w.conv_material.setCurrentIndex(self.w.materials_box.currentIndex())
            self.remove_temp_materials()
            ACTION.OPEN_PROGRAM(clearFile)
            ACTION.prefilter_path = self.preClearFile
            if self.w.lbl_tool.text() != 'TORCH' and STATUS.is_on_and_idle() and STATUS.is_all_homed():
                ACTION.CALL_MDI_WAIT('T0 M6')
                ACTION.CALL_MDI_WAIT('G43 H0')
                ACTION.SET_MANUAL_MODE()
            log = _translate('HandlerClass', 'Program cleared')
            STATUS.emit('update-machine-log', log, 'TIME')
        else:
            self.view_t_pressed()

    def file_open_clicked(self):
        if self.w.preview_stack.currentIndex() != self.OPEN:
            self.w.preview_stack.setCurrentIndex(self.OPEN)
        else:
            self.preview_index_return(self.w.preview_stack.currentIndex())

    def file_edit_clicked(self):
        if STATUS.stat.interp_state == linuxcnc.INTERP_IDLE and self.w.preview_stack.currentIndex() != self.EDIT:
            self.w.preview_stack.setCurrentIndex(self.EDIT)
            self.w.run.setEnabled(False)
            self.w.gcode_editor.editor.setFocus()
            if self.fileOpened and not self.w.gcode_editor.editor.isModified():
                self.w.gcode_editor.editor.load_text(ACTION.prefilter_path)
                text = _translate('HandlerClass', 'EDIT')
                self.w.edit_label.setText(f'{text}: {ACTION.prefilter_path}')
                self.w.gcode_editor.editor.setModified(False)
                try:
                    if os.path.getsize(self.gcodeErrorFile):
                        with open(self.gcodeErrorFile, 'r') as inFile:
                            self.w.gcode_editor.select_line(int(inFile.readline().rstrip()) - 1)
                            inFile.seek(0)
                            for line in inFile:
                                self.w.gcode_editor.editor.userHandle = \
                                self.w.gcode_editor.editor.markerAdd(int(line) - 1, self.w.gcode_editor.editor.USER_MARKER_NUM)
                except:
                    pass
            self.vkb_show()
        else:
            self.new_exitCall(self.PREVIEW)

    def mdi_show_clicked(self):
        if STATUS.is_on_and_idle() and STATUS.is_all_homed() and self.w.gcode_stack.currentIndex() != self.MDI:
            self.w.gcode_stack.setCurrentIndex(self.MDI)
            self.vkb_show()
        else:
            self.w.gcode_stack.setCurrentIndex(self.GCODE)
            ACTION.SET_MANUAL_MODE()
            self.vkb_hide()

    def file_cancel_clicked(self):
        self.preview_index_return(self.w.preview_stack.currentIndex())

    def cone_size_changed(self, data):
        self.w.gcodegraphics.set_cone_basesize(data)

    def grid_size_changed(self, data):
        # grid size is in inches
        grid = data / self.unitsPerMm / 25.4
        self.w.gcodegraphics.grid_size = grid

    def main_tab_changed(self, tab):
        t = time.time() + 0.01
        while time.time() < t:
            QApplication.processEvents()
        if tab == self.MAIN:
            if self.w.preview_stack.currentIndex() == self.OPEN:
                self.vkb_show()
            else:
                self.vkb_hide()
            if self.w.gcode_stack.currentIndex() == self.GCODE and self.w.preview_stack.currentIndex() == self.PREVIEW:
                self.autorepeat_keys(False)
        elif tab == self.CONVERSATIONAL:
            self.w.conv_preview.logger.clear()
            self.w.conv_preview.set_current_view()
            if self.developmentPin.get():
                reload(self.CONV)
            self.CONV.conv_setup(self, self.w)
            self.vkb_show(True)
            self.autorepeat_keys(True)
        elif tab == self.PARAMETERS:
            self.vkb_show(True)
            self.autorepeat_keys(True)
        elif tab == self.SETTINGS:
            self.vkb_show()
            self.autorepeat_keys(True)
        elif tab == self.STATISTICS:
            self.vkb_hide()
            self.w.machinelog.moveCursor(QTextCursor.End)
            self.w.machinelog.setCursorWidth(0)
            self.error_status(False)

    def z_height_changed(self, value):
        self.w.dro_z.update_user(value * self.droScale)

    def offsets_active_changed(self, value):
        if not value:
            # set z dro to normal made
            self.w.dro_z.setProperty('Qreference_type', 1)
            self.set_run_button_state()
            self.set_jog_button_state()

    def consumable_change_changed(self, value):
        if self.ccButton:
            if value:
                self.cutrec_buttons_enable(False)
                self.cutrec_motion_enable(False)
                if self.tpButton:
                    self.w[self.tpButton].setEnabled(False)
                if self.otButton:
                    self.w[self.otButton].setEnabled(False)
                log = _translate('HandlerClass', 'Consumable change initiated')
                STATUS.emit('update-machine-log', log, 'TIME')
            else:
                self.cutrec_buttons_enable(True)
                self.cutrec_motion_enable(True)
                if STATUS.is_interp_paused():
                    self.w.pause.setEnabled(True)
                    self.w[self.ccButton].setEnabled(True)
                    if self.tpButton and self.w.torch_enable.isChecked():
                        self.w[self.tpButton].setEnabled(True)
                    if self.otButton:
                        self.w[self.otButton].setEnabled(True)
                else:
                    if self.ccButton:
                        self.w[self.ccButton].setEnabled(False)
                self.button_normal(self.ccButton)
                log = _translate('HandlerClass', 'Consumable change completed')
                STATUS.emit('update-machine-log', log, 'TIME')

    def plasmac_state_changed(self, state):
        if ((state > self.PROBE_UP and not STATUS.is_interp_idle()) or state == self.PROBE_TEST) and hal.get_value('axis.z.eoffset-counts'):
            # set z dro to offset mode
            self.w.dro_z.setProperty('Qreference_type', 10)
        if state == self.IDLE:
            self.set_run_button_state()
            self.set_jog_button_state()

    def plasmac_stop_changed(self, state):
        if not state and not self.plasmacStatePin.get():
            for pin in ['pierce-type', 'pierce-motion-delay', 'cut-height-delay', 'pierce-end-height', \
                        'gouge-speed', 'gouge-speed-distance', 'creep-speed', 'creep-speed-distance']:
                hal.set_p(f'plasmac.{pin}', '0')

    def file_reload_clicked(self):
        proceed = self.editor_close_check()
        if not proceed:
            return
        if self.rflActive:
            self.clear_rfl()
            self.set_run_button_state()
        if ACTION.prefilter_path or self.lastLoadedProgram != 'None':
            file = ACTION.prefilter_path or self.lastLoadedProgram
            if os.path.exists(file):
                self.overlayProgress.setValue(0)
                self.remove_temp_materials()
                ACTION.OPEN_PROGRAM(file)
                log = _translate('HandlerClass', 'Reloaded')
                STATUS.emit('update-machine-log', f'{log}: {file}', 'TIME')
            else:
                head = _translate('HandlerClass', 'File Error')
                msg0 = _translate('HandlerClass', 'does not exist')
                STATUS.emit('error', linuxcnc.OPERATOR_ERROR, f'{head}:\n{file} {msg0}\n')

    def jog_slow_pressed(self, external=False):
        if self.w.jog_slow.isChecked():
            self.w.jog_slow.setText(_translate('HandlerClass', 'FAST'))
            self.w.jog_slider.setMaximum(self.w.jog_slider.maximum() * self.slowJogFactor)
            self.w.jog_slider.setValue(self.w.jog_slider.value() * self.slowJogFactor)
            self.w.jog_slider.setPageStep(100)
            self.previousJogSpeed = self.w.jog_slider.value()
            if external:
                self.w.jog_slow.setChecked(False)
        else:
            self.w.jog_slow.setText(_translate('HandlerClass', 'SLOW'))
            self.w.jog_slider.setValue(self.w.jog_slider.value() / self.slowJogFactor)
            self.w.jog_slider.setMaximum(self.w.jog_slider.maximum() / self.slowJogFactor)
            self.w.jog_slider.setPageStep(10)
            if external:
                self.w.jog_slow.setChecked(True)

    def chk_override_limits_changed(self, state):
        if state:
            ACTION.TOGGLE_LIMITS_OVERRIDE()

    def save_shutdown_message_clicked(self):
        self.PREFS.putpref('Exit warning text', self.w.sd_text.text(), str, 'GUI_OPTIONS')
        self.exitMessage = self.w.sd_text.text()

    def reload_shutdown_message_clicked(self):
        self.w.sd_text.setText(self.PREFS.getpref('Exit warning text', '', str, 'GUI_OPTIONS'))

    def save_user_button_clicked(self):
        self.set_interlock_defaults()
        for n in range(1, 21):
            self.PREFS.putpref(f'{n} Name', self.w[f'ub_name_{n}'].text(), str, 'BUTTONS')
            self.PREFS.putpref(f'{n} Code', self.w[f'ub_code_{n}'].text(), str, 'BUTTONS')
        self.user_button_setup()
        self.set_buttons_state([self.alwaysOnList, self.idleList], True)
        if STATUS.machine_is_on():
            self.set_buttons_state([self.machineOnList], True)
            if STATUS.is_interp_idle():
                self.set_buttons_state([self.idleOnList], True)
                if STATUS.is_all_homed():
                    self.set_buttons_state([self.idleHomedList], True)
                else:
                    self.set_buttons_state([self.idleHomedList], False)
            else:
                self.set_buttons_state([self.idleOnList, self.idleHomedList], False)
        else:
            self.set_buttons_state([self.machineOnList, self.idleOnList, self.idleHomedList], False)

    def reload_user_button_clicked(self):
        for n in range(1, 21):
            self.w[f'ub_name_{n}'].clear()
            self.w[f'ub_code_{n}'].clear()
        self.user_button_setup()

    def web_back_pressed(self):
        self.w.webview.back()

    def web_forward_pressed(self):
        self.w.webview.forward()

    def web_reload_pressed(self):
        self.w.webview.load(self.umUrl)


#########################################################################################################################
# GENERAL FUNCTIONS #
#########################################################################################################################
    # called by ScreenOptions, this function overrides ScreenOption's closeEvent
    def closeEvent(self, event):
        O = self.w.screen_options
        if self.w.chk_exit_warning.isChecked() or not STATUS.is_interp_idle():
            icon = QMessageBox.Question if STATUS.is_interp_idle() else QMessageBox.Critical
            head = _translate('HandlerClass', 'Shutdown')
            if not STATUS.is_interp_idle():
                msg0 = _translate('HandlerClass', 'Current operation is not complete')
                msg0 += '!\n\n'
            else:
                msg0 = ''
            if self.exitMessage:
                exitLines = self.exitMessage.split('\\')
                for line in exitLines:
                    msg0 += f'{line}\n'
                msg0 += '\n'
            msg0 += _translate('HandlerClass', 'Do you want to shutdown QtPlasmaC')
            if self.dialog_show_yesno(icon, head, f'\n{msg0}?\n'):
                if O.PREFS_ and O.play_sounds and O.shutdown_play_sound:
                    STATUS.emit('play-sound', O.shutdown_exit_sound_type)
                O.QTVCP_INSTANCE_.settings.sync()
                O.QTVCP_INSTANCE_.shutdown()
                O.QTVCP_INSTANCE_.panel_.shutdown()
                STATUS.shutdown()
                event.accept()
            else:
                event.ignore()
        else:
            if O.PREFS_ and O.play_sounds and O.shutdown_play_sound:
                STATUS.emit('play-sound', O.shutdown_exit_sound_type)
            O.QTVCP_INSTANCE_.settings.sync()
            O.QTVCP_INSTANCE_.shutdown()
            O.QTVCP_INSTANCE_.panel_.shutdown()
            STATUS.shutdown()

    def update_check(self):
        # newest update must be added last in this function
        # if any writing to the INI file is required then that needs
        # to be done later in the update_iniwrite function
        halfiles = self.iniFile.findall('HAL', 'HALFILE') or None
        qtvcpPrefsFile = os.path.join(self.PATHS.CONFIGPATH, 'qtvcp.prefs')
        self.restart = False
        # use qtplasmac_comp.hal for component connections (pre V1.221.154 2022/01/18)
        if halfiles and not [f for f in halfiles if 'plasmac.tcl' in f] and not \
            [f for f in halfiles if 'qtplasmac_comp.hal' in f]:
            restart, error, text = UPDATER.add_component_hal_file(self.PATHS.CONFIGPATH, halfiles)
            self.updateData.append([restart, error, text])
            if error:
                return
            self.updateIni[154] = True
        # split out qtplasmac specific prefs into a separate file (pre V1.222.170 2022/03/08)
        if not os.path.isfile(self.prefsFile):
            old = os.path.join(self.PATHS.CONFIGPATH, 'qtplasmac.prefs')
            if os.path.isfile(old):
                restart, error, text = UPDATER.split_prefs_file(old, qtvcpPrefsFile, self.prefsFile)
                self.updateData.append([restart, error, text])
                if error:
                    return
            self.PREFS = Access(self.prefsFile)
        # move conversational prefs from qtvcp.prefs to <machine_name>.prefs (pre V1.222.187 2022/05/03)
        if os.path.isfile(qtvcpPrefsFile) and os.path.isfile(self.prefsFile):
            with open(qtvcpPrefsFile, 'r') as inFile:
                data = inFile.readlines()
                if [line for line in data if '[CONVERSATIONAL]' in line]:
                    restart, error, text = UPDATER.move_prefs(qtvcpPrefsFile, self.prefsFile)
                    self.updateData.append([restart, error, text])
                    if error:
                        return
        # change RS274 startup parameters from a subroutine (pre V1.224.207 2022/06/22)
        startupCode = self.iniFile.find('RS274NGC', 'RS274NGC_STARTUP_CODE')
        if 'metric_startup' in startupCode or 'imperial_startup' in startupCode:
            self.updateIni[207] = True
        # remove the qtplasmac link from the config directory (pre V1.225.208 2022/06/29)
        if os.path.islink(os.path.join(self.PATHS.CONFIGPATH, 'qtplasmac')):
            # stage 1: set up for unlinking on the next run of qtplasmac
            if 'code.py' in self.iniFile.find('FILTER', 'ngc'):
                self.updateIni[208] = True
            # stage 2: remove the qtplasmac link
            else:
                os.unlink(os.path.join(self.PATHS.CONFIGPATH, 'qtplasmac'))
        # move qtplasmac options from INI file to prefs file pre V1.227.219 2022/07/14)
        if not self.PREFS.has_section('BUTTONS'):
            update = False
            for n in range(1,21):
                if self.iniFile.find('QTPLASMAC', f'BUTTON_{n}_NAME'):
                    update = True
                    break
            if update:
                restart, error, text = UPDATER.move_options_to_prefs_file(self.iniFile, self.PREFS)
                self.updateData.append([restart, error, text])
                if error:
                    return
                self.updateIni[219] = True
        # move port info from [GUI_OPTIONS] section (if it was moved via V1.227.219 update) to [POWERMAX] section
        if self.PREFS.has_option('GUI_OPTIONS', 'Port'):
            restart, error, text = UPDATER.move_port(self.PREFS)
            self.updateData.append([restart, error, text])
            if error:
                return
        # move default material from prefs file to material 0 in materials file (pre V1.236.278 2023/07/07)
        if self.PREFS.has_section('DEFAULT MATERIAL'):
            restart, error, text = UPDATER.move_default_material(self.PREFS, self.materialFile, self.unitsPerMm)
            self.updateData.append([restart, error, text])
            if error:
                return
        # change runcritical to cutcritical in <machine_name>.prefs file (pre V2.10-001.015 2023/12/23)
        if os.path.isfile(self.prefsFile):
            with open(self.prefsFile, 'r') as inFile:
                text = inFile.read()
                if 'runcritical' in text:
                    restart, error, text = UPDATER.rename_runcritical(self.prefsFile)
                    self.updateData.append([restart, error, text])
                    if error:
                        return
        # set user_m_path to include ../../nc_files/plasmac/m_files (pre V2.10-001.017 2024/01/23)
        mPathIni = self.iniFile.find('RS274NGC', 'USER_M_PATH')
        if 'nc_files/plasmac/m_files' not in mPathIni:
            if '/usr' in self.PATHS.BASEDIR:
                mPath = '../../nc_files/plasmac/m_files'
                #simPath = os.path.join(self.PATHS.BASEDIR, 'share/doc/linuxcnc/examples/sample-configs/sim/qtplasmac')
                # we need elevated privileges to remove a file from here so forget it...
                # we may revisit this.
                simPath = None
            else:
                mPath = os.path.realpath(os.path.join(self.PATHS.BASEDIR, 'nc_files/plasmac/m_files'))
                simPath = os.path.join(self.PATHS.BASEDIR, 'configs/sim/qtplasmac')
            restart, error, text = UPDATER.insert_user_m_path(self.PATHS.CONFIGPATH, simPath)
            if error:
                return
            self.updateIni['001-017'] = mPath

    def update_iniwrite(self):
        # this is for updates that write to the INI file
        if 154 in self.updateIni:
            restart, error, text = UPDATER.add_component_hal_file_iniwrite(INIPATH)
            if restart:
                self.restart = True
            self.updateData.append([self.restart, error, text])
            if error:
                return
        if 207 in self.updateIni:
            restart, error, text = UPDATER.rs274ngc_startup_code_iniwrite(INIPATH)
            if restart:
                self.restart = True
            self.updateData.append([self.restart, error, text])
            if error:
                return
        if 208 in self.updateIni:
            restart, error, text = UPDATER.remove_qtplasmac_link_iniwrite(INIPATH)
            if restart:
                self.restart = True
            self.updateData.append([self.restart, error, text])
            if error:
                return
        if 219 in self.updateIni:
            restart, error, text = UPDATER.move_options_to_prefs_file_iniwrite(INIPATH)
            if restart:
                self.restart = True
            self.updateData.append([self.restart, error, text])
            if error:
                return
        if '001-017' in self.updateIni:
            restart, error, text = UPDATER.insert_user_m_path_iniwrite(INIPATH, self.updateIni['001-017'])
            if restart:
                self.restart = True
            self.updateData.append([self.restart, error, text])
            if error:
                return

    def motion_type_changed(self, value):
        if value == 0 and STATUS.is_mdi_mode():
            ACTION.SET_MANUAL_MODE()

    def wcs_rotation(self, wcs):
        if wcs == 'get':
            self.currentRotation = STATUS.stat.rotation_xy
            self.currentX = STATUS.stat.g5x_offset[0]
            self.currentY = STATUS.stat.g5x_offset[1]
        elif wcs == 'set':
            ACTION.CALL_MDI_WAIT(f'G10 L2 P0 X{self.currentX} Y{self.currentY} R{self.currentRotation}')
            if self.currentRotation != STATUS.stat.rotation_xy:
                self.w.gcodegraphics.set_current_view()
            ACTION.SET_MANUAL_MODE()

    def set_interlock_defaults(self):
        self.alwaysOnList = []
        self.machineOnList = []
        self.idleList = ['file_clear', 'file_open', 'file_reload', 'file_edit']
        self.idleOnList = ['home_x', 'home_y', 'home_z', 'home_a', 'home_b', 'home_c', 'home_all']
        self.idleHomedList = ['camera', 'laser', 'touch_x', 'touch_y', 'touch_z', 'touch_a', 'touch_b', 'touch_c', 'touch_xy', \
                              'mdi_show', 'height_lower', 'height_raise', 'wcs_button', 'set_offsets']
        self.ccButton, self.otButton, self.ptButton, self.tpButton = '', '', '', ''
        self.ctButton, self.scButton, self.frButton, self.mcButton = '', '', '', ''
        self.ovButton, self.llButton, self.tlButton, self.umButton, self.jtButton = '', '', [], '', ''
        self.halTogglePins = {}
        self.halPulsePins = {}
        self.dualCodeButtons = {}

    def get_main_tab_widgets(self):
        # 1 of 2 this is a work around for pyqt5.11 not having setTabVisible(index, bool) that is present in pyqt5.15
        self.widgetMain = self.w.main_tab_widget.findChild(QWidget, 'main_tab')
        self.widgetConversational = self.w.main_tab_widget.findChild(QWidget, 'conv_tab')
        self.widgetParameters = self.w.main_tab_widget.findChild(QWidget, 'param_tab')
        self.widgetSettings = self.w.main_tab_widget.findChild(QWidget, 'settings_tab')
        self.widgetStatistics = self.w.main_tab_widget.findChild(QWidget, 'stats_tab')

    def disable_tabs(self):
        # remove all tabs, then add them back based on their pin state (this keeps them in order)
        # 2 of 2 this is a work around for pyqt5.11 not having setTabVisible(index, bool) that is present in pyqt5.15
        while self.w.main_tab_widget.count() > 1:
            self.w.main_tab_widget.removeTab(1)
        if not self.convTabDisable.get():
            self.w.main_tab_widget.insertTab(1, self.widgetConversational, 'CONVERSATIONAL')
        if not self.paramTabDisable.get():
            self.w.main_tab_widget.insertTab(2, self.widgetParameters, 'PARAMETERS')
        if not self.settingsTabDisable.get():
            self.w.main_tab_widget.insertTab(3, self.widgetSettings, 'SETTINGS')
        self.w.main_tab_widget.insertTab(4, self.widgetStatistics, 'STATISTICS')
        # reorder the indexes to account for any missing tabs, any missing will be -1 (which doesn't matter)
        self.CONVERSATIONAL = self.w.main_tab_widget.indexOf(self.widgetConversational)
        self.PARAMETERS = self.w.main_tab_widget.indexOf(self.widgetParameters)
        self.SETTINGS = self.w.main_tab_widget.indexOf(self.widgetSettings)
        self.STATISTICS = self.w.main_tab_widget.indexOf(self.widgetStatistics)

    def preview_index_return(self, index):
        if self.w.gcode_editor.editor.isModified():
            self.new_exitCall(index)
        else:
            if index == self.PREVIEW:
                pass
            elif index == self.OPEN:
                self.vkb_hide()
                ACTION.SET_MANUAL_MODE()
            elif index == self.EDIT:
                pass
            elif index == self.CAMERA:
                self.button_normal('camera')
                self.w.touch_xy.setEnabled(True)
                self.w.laser.setEnabled(True)
                self.cameraOn = False
                self.vkb_hide()
                ACTION.SET_MANUAL_MODE()
            elif index == self.OFFSETS:
                pass
            elif index == self.USER_MANUAL:
                pass
            self.w.preview_stack.setCurrentIndex(self.PREVIEW)

    def editor_close_check(self):
        if self.w.gcode_editor.editor.isModified():
            head = _translate('HandlerClass', 'Unsaved Editor Changes')
            msg0 = _translate('HandlerClass', 'Unsaved changes will be lost')
            msg1 = _translate('HandlerClass', 'Do you want to proceed')
            if not self.dialog_show_yesno(QMessageBox.Question, head, f'\n{msg0}\n\n{msg1}?\n'):
                self.w.preview_stack.setCurrentIndex(self.EDIT)
                self.w.gcode_editor.editor.setFocus()
                return False
        return True

    def set_buttons_state(self, buttonLists, state):
        for buttonList in buttonLists:
            for button in buttonList:
                if state and STATUS.is_interp_paused() and button not in self.pausedValidList:
                    continue
                if not state and button == self.tpButton and self.torchTimer.isActive():
                    continue
                self.w[button].setEnabled(state)
        if self.laserRecStatePin.get():
            self.w.laser.setEnabled(False)
        if self.tpButton and not self.w.torch_enable.isChecked():
            self.w[self.tpButton].setEnabled(False)
        if self.frButton and self.w.gcode_display.lines() == 1:
            self.w[self.frButton].setEnabled(False)
        if self.ccButton and not STATUS.is_interp_paused():
            self.w[self.ccButton].setEnabled(False)

    def system_notify_button_pressed(self, object, button, state):
        if button in ['clearAll', 'close', 'lastFive'] and state:
            self.error_status(False)

    def error_status(self, state):
        self.error_present = state
        if state:
            text = _translate('HandlerClass', 'ERROR SENT TO MACHINE LOG')
        else:
            text = ''
        self.w.error_label.setText(f'{text}')

    def touch_off_xy(self, x, y):
        if STATUS.is_on_and_idle() and STATUS.is_all_homed():
            ACTION.CALL_MDI_WAIT(f'G10 L20 P0 X{x} Y{y}')
            if self.fileOpened == True:
                self.file_reload_clicked()
            ACTION.SET_MANUAL_MODE()

    def bounds_check_file(self):
        msg = _translate('HandlerClass', 'G-code')
        boundsMultiplier = 1
        if 'gcode_units' in self.gcodeProps:
            if self.units == 'in' and self.gcodeProps['gcode_units'] == 'mm':
                boundsMultiplier = 0.03937
            elif self.units == 'mm' and self.gcodeProps['gcode_units'] == 'in':
                boundsMultiplier = 25.4
        xMin = float(self.gcodeProps['x'].split()[0]) * boundsMultiplier
        xMax = float(self.gcodeProps['x'].split()[2]) * boundsMultiplier
        yMin = float(self.gcodeProps['y'].split()[0]) * boundsMultiplier
        yMax = float(self.gcodeProps['y'].split()[2]) * boundsMultiplier
        errMsg = self.bounds_compare(xMin, xMax, yMin, yMax, msg)
        return (True, errMsg) if errMsg else (False, '')

    def bounds_check_probe(self, static):
        msg = _translate('HandlerClass', 'Move to probe offset')
        xPierceOffset = yPierceOffset = xMinP = xMaxP = yMinP = yMaxP = 0
        if static:
            xMinP = xMaxP = STATUS.get_position()[0][0] + self.probeOffsetX
            yMinP = yMaxP = STATUS.get_position()[0][1] + self.probeOffsetY
        elif any((self.xMinPierceExtentPin.get(), self.xMaxPierceExtentPin.get(), \
                  self.yMinPierceExtentPin.get(), self.yMaxPierceExtentPin.get())):
            if self.cutTypePin.get():
                xPierceOffset = self.w.x_pierce_offset.value()
                yPierceOffset = self.w.y_pierce_offset.value()
            boundsMultiplier = 1
            if 'gcode_units' in self.gcodeProps:
                if self.units == 'in' and self.gcodeProps['gcode_units'] == 'mm':
                    boundsMultiplier = 0.03937
                elif self.units == 'mm' and self.gcodeProps['gcode_units'] == 'in':
                    boundsMultiplier = 25.4
            xMinP = self.xMinPierceExtentPin.get() * boundsMultiplier + self.probeOffsetX + STATUS.stat.g5x_offset[0] + xPierceOffset
            xMaxP = self.xMaxPierceExtentPin.get() * boundsMultiplier + self.probeOffsetX + STATUS.stat.g5x_offset[0] + xPierceOffset
            yMinP = self.yMinPierceExtentPin.get() * boundsMultiplier + self.probeOffsetY + STATUS.stat.g5x_offset[1] + yPierceOffset
            yMaxP = self.yMaxPierceExtentPin.get() * boundsMultiplier + self.probeOffsetY + STATUS.stat.g5x_offset[1] + yPierceOffset
        errMsg = self.bounds_compare(xMinP, xMaxP, yMinP, yMaxP, msg)
        return (True, errMsg) if errMsg else (False, '')

    def bounds_check_framing(self, xOffset=0, yOffset=0, laser=False):
        msg = _translate('HandlerClass', 'Framing move')
        msg1 = ''
        boundsMultiplier = 1
        if 'gcode_units' in self.gcodeProps:
            if self.units == 'in' and self.gcodeProps['gcode_units'] == 'mm':
                boundsMultiplier = 0.03937
            elif self.units == 'mm' and self.gcodeProps['gcode_units'] == 'in':
                boundsMultiplier = 25.4
        if laser:
            msg1 = _translate('HandlerClass', 'due to laser offset')
        xStart = STATUS.stat.g5x_offset[0] + xOffset
        yStart = STATUS.stat.g5x_offset[1] + yOffset
        xMin = float(self.gcodeProps['x_zero_rxy'].split()[0]) * boundsMultiplier + xOffset
        xMax = float(self.gcodeProps['x_zero_rxy'].split()[2]) * boundsMultiplier + xOffset
        yMin = float(self.gcodeProps['y_zero_rxy'].split()[0]) * boundsMultiplier + yOffset
        yMax = float(self.gcodeProps['y_zero_rxy'].split()[2]) * boundsMultiplier + yOffset
        coordinates = [[xStart, yStart], [xMin, yMin], [xMin, yMax], [xMax, yMax], [xMax, yMin]]
        frame_points, xMin, yMin, xMax, yMax = self.rotate_frame(coordinates)
        errMsg = self.bounds_compare(xMin, xMax, yMin, yMax, msg, msg1)
        return (errMsg, frame_points)

    def bounds_compare(self, xMin, xMax, yMin, yMax, msg, msg1=''):
        errMsg = ''
        epsilon = 1e-4
        txtxMin = _translate('HandlerClass', 'exceeds the X minimum limit by')
        txtxMax = _translate('HandlerClass', 'exceeds the X maximum limit by')
        txtyMin = _translate('HandlerClass', 'exceeds the Y minimum limit by')
        txtyMax = _translate('HandlerClass', 'exceeds the Y maximum limit by')
        lessThan = _translate('HandlerClass', 'less than')
        if xMin < self.xMin:
            errMsg += f'{msg} {txtxMin} {lessThan} {epsilon} {self.units} {msg1}\n' if (self.xMin - xMin) < epsilon \
                else f'{msg} {txtxMin} {self.xMin - xMin:0.4f} {self.units} {msg1}\n'
        if xMax > self.xMax:
            errMsg += f'{msg} {txtxMax} {lessThan} {epsilon} {self.units} {msg1}\n' if (xMax - self.xMax) < epsilon \
                else f'{msg} {txtxMax} {xMax - self.xMax:0.4f} {self.units} {msg1}\n'
        if yMin < self.yMin:
            errMsg += f'{msg} {txtyMin} {lessThan} {epsilon} {self.units} {msg1}\n' if (self.yMin - yMin) < epsilon \
                else f'{msg} {txtyMin} {self.yMin - yMin:0.4f} {self.units} {msg1}\n'
        if yMax > self.yMax:
            errMsg += f'{msg} {txtyMax} {lessThan} {epsilon} {self.units} {msg1}\n' if (yMax - self.yMax) < epsilon \
                else f'{msg} {txtyMax} {yMax - self.yMax:0.4f} {self.units} {msg1}\n'
        return errMsg

    def rotate_frame(self, coordinates):
        angle = math.radians(STATUS.stat.rotation_xy)
        cos = math.cos(angle)
        sin = math.sin(angle)
        frame_points = [coordinates[0]]
        ox = frame_points[0][0]
        oy = frame_points[0][1]
        for x, y in coordinates[1:]:
            tox = x - ox
            toy = y - oy
            rx = (tox * cos) - (toy * sin) + ox
            ry = (tox * sin) + (toy * cos) + oy
            frame_points.append([rx, ry])
        xMin = min(frame_points[1:])[0]
        xMax = max(frame_points[1:])[0]
        yMin = min(frame_points[1:])[1]
        yMax = max(frame_points[1:])[1]
        return frame_points, xMin, yMin, xMax, yMax

    def save_plasma_parameters(self):
        self.PREFS.putpref('Arc OK High', self.w.arc_ok_high.value(), float, 'PLASMA_PARAMETERS')
        self.PREFS.putpref('Arc OK Low', self.w.arc_ok_low.value(), float, 'PLASMA_PARAMETERS')
        self.PREFS.putpref('Arc Maximum Starts', self.w.arc_max_starts.value(), int, 'PLASMA_PARAMETERS')
        self.PREFS.putpref('Arc Fail Timeout', self.w.arc_fail_delay.value(), float, 'PLASMA_PARAMETERS')
        self.PREFS.putpref('Arc Voltage Offset', self.w.arc_voltage_offset.value(), float, 'PLASMA_PARAMETERS')
        self.PREFS.putpref('Arc Voltage Scale', self.w.arc_voltage_scale.value(), float, 'PLASMA_PARAMETERS')
        self.PREFS.putpref('Velocity Anti Dive Threshold', self.w.cornerlock_threshold.value(), float, 'PLASMA_PARAMETERS')
        self.PREFS.putpref('Float Switch Travel', self.w.float_switch_travel.value(), float, 'PLASMA_PARAMETERS')
        self.PREFS.putpref('Height Per Volt', self.w.height_per_volt.value(), float, 'PLASMA_PARAMETERS')
        self.PREFS.putpref('Void Sense Slope', self.w.voidlock_slope.value(), int, 'PLASMA_PARAMETERS')
        self.PREFS.putpref('Offset Feed Rate', self.w.offset_feed_rate.value(), float, 'PLASMA_PARAMETERS')
        self.PREFS.putpref('Ohmic Maximum Attempts', self.w.ohmic_max_attempts.value(), int, 'PLASMA_PARAMETERS')
        self.PREFS.putpref('Ohmic Probe Offset', self.w.ohmic_probe_offset.value(), float, 'PLASMA_PARAMETERS')
        self.PREFS.putpref('Pid P Gain', self.w.pid_p_gain.value(), float, 'PLASMA_PARAMETERS')
        self.PREFS.putpref('Pid D Gain', self.w.pid_d_gain.value(), float, 'PLASMA_PARAMETERS')
        self.PREFS.putpref('Pid I Gain', self.w.pid_i_gain.value(), float, 'PLASMA_PARAMETERS')
        self.PREFS.putpref('Probe Feed Rate', self.w.probe_feed_rate.value(), float, 'PLASMA_PARAMETERS')
        self.PREFS.putpref('Probe Start Height', self.w.probe_start_height.value(), float, 'PLASMA_PARAMETERS')
        self.PREFS.putpref('Arc Restart Delay', self.w.arc_restart_delay.value(), float, 'PLASMA_PARAMETERS')
        self.PREFS.putpref('Safe Height', self.w.safe_height.value(), float, 'PLASMA_PARAMETERS')
        self.PREFS.putpref('Scribe Arming Delay', self.w.scribe_arm_delay.value(), float, 'PLASMA_PARAMETERS')
        self.PREFS.putpref('Scribe On Delay', self.w.scribe_on_delay.value(), float, 'PLASMA_PARAMETERS')
        self.PREFS.putpref('Setup Feed Rate', self.w.setup_feed_rate.value(), float, 'PLASMA_PARAMETERS')
        self.PREFS.putpref('Skip IHS Distance', self.w.skip_ihs_distance.value(), float, 'PLASMA_PARAMETERS')
        self.PREFS.putpref('Spotting Threshold', self.w.spotting_threshold.value(), float, 'PLASMA_PARAMETERS')
        self.PREFS.putpref('Spotting Time', self.w.spotting_time.value(), float, 'PLASMA_PARAMETERS')
        self.PREFS.putpref('THC Delay', self.w.thc_delay.value(), float, 'PLASMA_PARAMETERS')
        self.PREFS.putpref('THC Sample Counts', self.w.thc_sample_counts.value(), int, 'PLASMA_PARAMETERS')
        self.PREFS.putpref('THC Sample Threshold', self.w.thc_sample_threshold.value(), float, 'PLASMA_PARAMETERS')
        self.PREFS.putpref('THC Threshold', self.w.thc_threshold.value(), float, 'PLASMA_PARAMETERS')
        self.PREFS.putpref('X Pierce Offset', self.w.x_pierce_offset.value(), float, 'PLASMA_PARAMETERS')
        self.PREFS.putpref('Y Pierce Offset', self.w.y_pierce_offset.value(), float, 'PLASMA_PARAMETERS')

    def load_plasma_parameters(self):
        self.w.arc_fail_delay.setValue(self.PREFS.getpref('Arc Fail Timeout', 3.0, float, 'PLASMA_PARAMETERS'))
        self.w.arc_ok_high.setValue(self.PREFS.getpref('Arc OK High', 250.0, float, 'PLASMA_PARAMETERS'))
        self.w.arc_ok_low.setValue(self.PREFS.getpref('Arc OK Low', 60.0, float, 'PLASMA_PARAMETERS'))
        self.w.arc_max_starts.setValue(self.PREFS.getpref('Arc Maximum Starts', 3, int, 'PLASMA_PARAMETERS'))
        self.w.arc_voltage_offset.setValue(self.PREFS.getpref('Arc Voltage Offset', 0.0, float, 'PLASMA_PARAMETERS'))
        self.w.arc_voltage_scale.setValue(self.PREFS.getpref('Arc Voltage Scale', 1.0, float, 'PLASMA_PARAMETERS'))
        self.w.cornerlock_threshold.setValue(self.PREFS.getpref('Velocity Anti Dive Threshold', 90.0, float, 'PLASMA_PARAMETERS'))
        self.w.float_switch_travel.setValue(self.PREFS.getpref('Float Switch Travel', round(1.5 * self.unitsPerMm, 2), float, 'PLASMA_PARAMETERS'))
        self.w.height_per_volt.setValue(self.PREFS.getpref('Height Per Volt', round(0.1 * self.unitsPerMm, 3), float, 'PLASMA_PARAMETERS'))
        self.w.offset_feed_rate.setValue(self.PREFS.getpref('Offset Feed Rate', self.offsetFeedRate * 0.8, float, 'PLASMA_PARAMETERS'))
        self.w.ohmic_max_attempts.setValue(self.PREFS.getpref('Ohmic Maximum Attempts', 0, int, 'PLASMA_PARAMETERS'))
        self.w.ohmic_probe_offset.setValue(self.PREFS.getpref('Ohmic Probe Offset', 0.0, float, 'PLASMA_PARAMETERS'))
        self.w.pid_p_gain.setValue(self.PREFS.getpref('Pid P Gain', 10.0, float, 'PLASMA_PARAMETERS'))
        self.w.pid_d_gain.setValue(self.PREFS.getpref('Pid D Gain', 0.0, float, 'PLASMA_PARAMETERS'))
        self.w.pid_i_gain.setValue(self.PREFS.getpref('Pid I Gain', 0.0, float, 'PLASMA_PARAMETERS'))
        self.w.probe_feed_rate.setValue(self.PREFS.getpref('Probe Feed Rate', round(300.0 * self.unitsPerMm, 0), float, 'PLASMA_PARAMETERS'))
        self.w.probe_start_height.setValue(self.PREFS.getpref('Probe Start Height', round(25.0 * self.unitsPerMm, 0), float, 'PLASMA_PARAMETERS'))
        self.w.arc_restart_delay.setValue(self.PREFS.getpref('Arc Restart Delay', 1.0, float, 'PLASMA_PARAMETERS'))
        self.w.safe_height.setValue(self.PREFS.getpref('Safe Height', round(25.0 * self.unitsPerMm, 0), float, 'PLASMA_PARAMETERS'))
        self.w.setup_feed_rate.setValue(self.PREFS.getpref('Setup Feed Rate', self.thcFeedRate * 0.8, float, 'PLASMA_PARAMETERS'))
        self.w.scribe_arm_delay.setValue(self.PREFS.getpref('Scribe Arming Delay', 0.0, float, 'PLASMA_PARAMETERS'))
        self.w.scribe_on_delay.setValue(self.PREFS.getpref('Scribe On Delay', 0.0, float, 'PLASMA_PARAMETERS'))
        self.w.skip_ihs_distance.setValue(self.PREFS.getpref('Skip IHS Distance', 0.0, float, 'PLASMA_PARAMETERS'))
        self.w.spotting_threshold.setValue(self.PREFS.getpref('Spotting Threshold', 1.0, float, 'PLASMA_PARAMETERS'))
        self.w.spotting_time.setValue(self.PREFS.getpref('Spotting Time', 0.0, float, 'PLASMA_PARAMETERS'))
        self.w.thc_delay.setValue(self.PREFS.getpref('THC Delay', 0.5, float, 'PLASMA_PARAMETERS'))
        self.w.thc_sample_counts.setValue(self.PREFS.getpref('THC Sample Counts', 50, int, 'PLASMA_PARAMETERS'))
        self.w.thc_sample_threshold.setValue(self.PREFS.getpref('THC Sample Threshold', 1.0, float, 'PLASMA_PARAMETERS'))
        self.w.thc_threshold.setValue(self.PREFS.getpref('THC Threshold', 1.0, float, 'PLASMA_PARAMETERS'))
        self.w.voidlock_slope.setValue(self.PREFS.getpref('Void Sense Slope', 500, int, 'PLASMA_PARAMETERS'))
        self.w.x_pierce_offset.setValue(self.PREFS.getpref('X Pierce Offset', round(1.6 * self.unitsPerMm, 2), float, 'PLASMA_PARAMETERS'))
        self.w.y_pierce_offset.setValue(self.PREFS.getpref('Y Pierce Offset', 0.0, float, 'PLASMA_PARAMETERS'))

    def set_signal_connections(self):
        self.w.power.pressed.connect(lambda:self.power_button("pressed", True))
        self.w.power.released.connect(lambda:self.power_button("released", False))
        self.w.power.clicked.connect(lambda:self.power_button("clicked", None))
        self.w.run.clicked.connect(self.run_clicked)
        self.w.pause.pressed.connect(self.pause_pressed)
        self.w.abort.pressed.connect(self.abort_pressed)
        self.w.file_reload.clicked.connect(self.file_reload_clicked)
        self.w.jog_slow.pressed.connect(self.jog_slow_pressed)
        self.w.chk_soft_keyboard.stateChanged.connect(self.soft_keyboard)
        self.w.chk_override_limits.stateChanged.connect(self.chk_override_limits_changed)
        self.w.chk_overlay.stateChanged.connect(self.overlay_update)
        self.w.chk_tool_tips.stateChanged.connect(lambda:TOOLTIPS.tool_tips_changed(self, self.w))
        self.w.torch_enable.stateChanged.connect(lambda w:self.torch_enable_changed(w))
        self.w.ohmic_probe_enable.stateChanged.connect(lambda w:self.ohmic_probe_enable_changed(w))
        self.w.thc_auto.stateChanged.connect(lambda w:self.thc_auto_changed(w))
        self.w.cone_size.valueChanged.connect(self.cone_size_changed)
        self.w.grid_size.valueChanged.connect(self.grid_size_changed)
        self.w.gcode_display.linesChanged.connect(self.gcode_display_loaded)
        self.w.gcode_editor.percentDone.connect(lambda w:self.progress_changed(None, w))
        self.w.file_clear.clicked.connect(self.file_clear_clicked)
        self.w.file_open.clicked.connect(self.file_open_clicked)
        self.w.file_edit.clicked.connect(self.file_edit_clicked)
        self.w.mdi_show.clicked.connect(self.mdi_show_clicked)
        self.w.file_cancel.clicked.connect(self.file_cancel_clicked)
        self.w.color_foregrnd.clicked.connect(lambda:self.openColorDialog(self.w.color_foregrnd))
        self.w.color_foregalt.clicked.connect(lambda:self.openColorDialog(self.w.color_foregalt))
        self.w.color_led.clicked.connect(lambda:self.openColorDialog(self.w.color_led))
        self.w.color_backgrnd.clicked.connect(lambda:self.openColorDialog(self.w.color_backgrnd))
        self.w.color_backgalt.clicked.connect(lambda:self.openColorDialog(self.w.color_backgalt))
        self.w.color_frams.clicked.connect(lambda:self.openColorDialog(self.w.color_frams))
        self.w.color_estop.clicked.connect(lambda:self.openColorDialog(self.w.color_estop))
        self.w.color_disabled.clicked.connect(lambda:self.openColorDialog(self.w.color_disabled))
        self.w.color_preview.clicked.connect(lambda:self.openColorDialog(self.w.color_preview))
        self.w.save_plasma.clicked.connect(self.save_plasma_clicked)
        self.w.reload_plasma.clicked.connect(self.reload_plasma_clicked)
        self.w.backup.clicked.connect(self.backup_clicked)
        self.w.set_offsets.clicked.connect(self.set_offsets_clicked)
        self.w.save_material.clicked.connect(self.save_materials_clicked)
        self.w.reload_material.clicked.connect(self.reload_materials_clicked)
        self.w.new_material.clicked.connect(lambda:self.new_material_clicked(0, 0))
        self.w.delete_material.clicked.connect(self.delete_material_clicked)
        self.w.setup_feed_rate.valueChanged.connect(self.setup_feed_rate_changed)
        self.w.touch_xy.clicked.connect(self.touch_xy_clicked)
        self.w.materials_box.currentIndexChanged.connect(lambda w:self.material_changed(w))
        self.w.material_selector.currentIndexChanged.connect(lambda w:self.selector_changed(w))
        self.w.conv_material.currentIndexChanged.connect(lambda w:self.conv_material_changed(w))
        self.w.default_material.currentIndexChanged.connect(lambda w:self.default_material_changed(w))
        self.w.sd_save.clicked.connect(self.save_shutdown_message_clicked)
        self.w.sd_reload.clicked.connect(self.reload_shutdown_message_clicked)
        self.w.ub_save.clicked.connect(self.save_user_button_clicked)
        self.w.ub_reload.clicked.connect(self.reload_user_button_clicked)
        self.materialChangePin.value_changed.connect(lambda w:self.material_change_pin_changed(w))
        self.materialChangeNumberPin.value_changed.connect(lambda w:self.material_change_number_pin_changed(w))
        self.materialChangeTimeoutPin.value_changed.connect(lambda w:self.material_change_timeout_pin_changed(w))
        self.materialReloadPin.value_changed.connect(lambda w:self.material_reload_pin_changed(w))
        self.materialTempPin.value_changed.connect(lambda w:self.material_temp_pin_changed(w))
        self.w.height_lower.pressed.connect(lambda:self.height_ovr_pressed(1,-1))
        self.w.height_raise.pressed.connect(lambda:self.height_ovr_pressed(1,1))
        self.w.height_reset.pressed.connect(lambda:self.height_ovr_pressed(1,0))
        self.w.button_1.pressed.connect(lambda:self.user_button_pressed(1))
        self.w.button_1.released.connect(lambda:self.user_button_released(1))
        self.w.button_2.pressed.connect(lambda:self.user_button_pressed(2))
        self.w.button_2.released.connect(lambda:self.user_button_released(2))
        self.w.button_3.pressed.connect(lambda:self.user_button_pressed(3))
        self.w.button_3.released.connect(lambda:self.user_button_released(3))
        self.w.button_4.pressed.connect(lambda:self.user_button_pressed(4))
        self.w.button_4.released.connect(lambda:self.user_button_released(4))
        self.w.button_5.pressed.connect(lambda:self.user_button_pressed(5))
        self.w.button_5.released.connect(lambda:self.user_button_released(5))
        self.w.button_6.pressed.connect(lambda:self.user_button_pressed(6))
        self.w.button_6.released.connect(lambda:self.user_button_released(6))
        self.w.button_7.pressed.connect(lambda:self.user_button_pressed(7))
        self.w.button_7.released.connect(lambda:self.user_button_released(7))
        self.w.button_8.pressed.connect(lambda:self.user_button_pressed(8))
        self.w.button_8.released.connect(lambda:self.user_button_released(8))
        self.w.button_9.pressed.connect(lambda:self.user_button_pressed(9))
        self.w.button_9.released.connect(lambda:self.user_button_released(9))
        self.w.button_10.pressed.connect(lambda:self.user_button_pressed(10))
        self.w.button_10.released.connect(lambda:self.user_button_released(10))
        self.w.button_11.pressed.connect(lambda:self.user_button_pressed(11))
        self.w.button_11.released.connect(lambda:self.user_button_released(11))
        self.w.button_12.pressed.connect(lambda:self.user_button_pressed(12))
        self.w.button_12.released.connect(lambda:self.user_button_released(12))
        self.w.button_13.pressed.connect(lambda:self.user_button_pressed(13))
        self.w.button_13.released.connect(lambda:self.user_button_released(13))
        self.w.button_14.pressed.connect(lambda:self.user_button_pressed(14))
        self.w.button_14.released.connect(lambda:self.user_button_released(14))
        self.w.button_15.pressed.connect(lambda:self.user_button_pressed(15))
        self.w.button_15.released.connect(lambda:self.user_button_released(15))
        self.w.button_16.pressed.connect(lambda:self.user_button_pressed(16))
        self.w.button_16.released.connect(lambda:self.user_button_released(16))
        self.w.button_17.pressed.connect(lambda:self.user_button_pressed(17))
        self.w.button_17.released.connect(lambda:self.user_button_released(17))
        self.w.button_18.pressed.connect(lambda:self.user_button_pressed(18))
        self.w.button_18.released.connect(lambda:self.user_button_released(18))
        self.w.button_19.pressed.connect(lambda:self.user_button_pressed(19))
        self.w.button_19.released.connect(lambda:self.user_button_released(19))
        self.w.button_20.pressed.connect(lambda:self.user_button_pressed(20))
        self.w.button_20.released.connect(lambda:self.user_button_released(20))
        self.w.cut_rec_speed.valueChanged.connect(lambda w:self.cutrec_speed_changed(w))
        self.w.kerf_width.valueChanged.connect(lambda w:self.cutrec_move_changed(w))
        self.w.jog_x_plus.pressed.connect(lambda:self.gui_button_jog(1, 'x', 1))
        self.w.jog_x_plus.released.connect(lambda:self.gui_button_jog(0, 'x', 1))
        self.w.jog_x_minus.pressed.connect(lambda:self.gui_button_jog(1, 'x', -1))
        self.w.jog_x_minus.released.connect(lambda:self.gui_button_jog(0, 'x', -1))
        self.w.jog_y_plus.pressed.connect(lambda:self.gui_button_jog(1, 'y', 1))
        self.w.jog_y_plus.released.connect(lambda:self.gui_button_jog(0, 'y', 1))
        self.w.jog_y_minus.pressed.connect(lambda:self.gui_button_jog(1, 'y', -1))
        self.w.jog_y_minus.released.connect(lambda:self.gui_button_jog(0, 'y', -1))
        self.w.jog_z_plus.pressed.connect(lambda:self.gui_button_jog(1, 'z', 1))
        self.w.jog_z_plus.released.connect(lambda:self.gui_button_jog(0, 'z', 1))
        self.w.jog_z_minus.pressed.connect(lambda:self.gui_button_jog(1, 'z', -1))
        self.w.jog_z_minus.released.connect(lambda:self.gui_button_jog(0, 'z', -1))
        self.w.jog_a_plus.pressed.connect(lambda:self.gui_button_jog(1, 'a', 1))
        self.w.jog_a_plus.released.connect(lambda:self.gui_button_jog(0, 'a', 1))
        self.w.jog_a_minus.pressed.connect(lambda:self.gui_button_jog(1, 'a', -1))
        self.w.jog_a_minus.released.connect(lambda:self.gui_button_jog(0, 'a', -1))
        self.w.jog_b_plus.pressed.connect(lambda:self.gui_button_jog(1, 'b', 1))
        self.w.jog_b_plus.released.connect(lambda:self.gui_button_jog(0, 'b', 1))
        self.w.jog_b_minus.pressed.connect(lambda:self.gui_button_jog(1, 'b', -1))
        self.w.jog_b_minus.released.connect(lambda:self.gui_button_jog(0, 'b', -1))
        self.w.jog_c_plus.pressed.connect(lambda:self.gui_button_jog(1, 'c', 1))
        self.w.jog_c_plus.released.connect(lambda:self.gui_button_jog(0, 'c', 1))
        self.w.jog_c_minus.pressed.connect(lambda:self.gui_button_jog(1, 'c', -1))
        self.w.jog_c_minus.released.connect(lambda:self.gui_button_jog(0, 'c', -1))
        self.w.cut_rec_fwd.pressed.connect(lambda:self.cutrec_motion(1))
        self.w.cut_rec_fwd.released.connect(lambda:self.cutrec_motion(0))
        self.w.cut_rec_rev.pressed.connect(lambda:self.cutrec_motion(-1))
        self.w.cut_rec_rev.released.connect(lambda:self.cutrec_motion(0))
        self.w.cut_rec_cancel.pressed.connect(lambda:self.cutrec_cancel_pressed(1))
        self.w.cut_rec_n.pressed.connect(lambda:self.cutrec_move(1, 0, 1))
        self.w.cut_rec_ne.pressed.connect(lambda:self.cutrec_move(1, 1, 1))
        self.w.cut_rec_e.pressed.connect(lambda:self.cutrec_move(1, 1, 0))
        self.w.cut_rec_se.pressed.connect(lambda:self.cutrec_move(1, 1, -1))
        self.w.cut_rec_s.pressed.connect(lambda:self.cutrec_move(1, 0, -1))
        self.w.cut_rec_sw.pressed.connect(lambda:self.cutrec_move(1, -1, -1))
        self.w.cut_rec_w.pressed.connect(lambda:self.cutrec_move(1, -1, 0))
        self.w.cut_rec_nw.pressed.connect(lambda:self.cutrec_move(1, -1, 1))
        self.xOffsetPin.value_changed.connect(lambda v:self.cutrec_offset_changed(v, self.yOffsetPin.get()))
        self.yOffsetPin.value_changed.connect(lambda v:self.cutrec_offset_changed(self.xOffsetPin.get(), v))
        self.offsetsActivePin.value_changed.connect(lambda v:self.offsets_active_changed(v))
        self.consChangePin.value_changed.connect(lambda v:self.consumable_change_changed(v))
        self.w.cam_mark.clicked.connect(self.cam_mark_clicked)
        self.w.cam_goto.clicked.connect(self.cam_goto_clicked)
        self.w.cam_zoom_plus.pressed.connect(self.cam_zoom_plus_pressed)
        self.w.cam_zoom_minus.pressed.connect(self.cam_zoom_minus_pressed)
        self.w.cam_dia_plus.pressed.connect(self.cam_dia_plus_pressed)
        self.w.cam_dia_minus.pressed.connect(self.cam_dia_minus_pressed)
        self.w.view_p.pressed.connect(self.view_p_pressed)
        self.w.view_z.pressed.connect(self.view_z_pressed)
        self.w.view_t.pressed.connect(self.view_t_pressed)
        self.w.view_clear.pressed.connect(self.view_clear_pressed)
        self.w.pan_left.pressed.connect(self.pan_left_pressed)
        self.w.pan_right.pressed.connect(self.pan_right_pressed)
        self.w.pan_up.pressed.connect(self.pan_up_pressed)
        self.w.pan_down.pressed.connect(self.pan_down_pressed)
        self.w.zoom_in.pressed.connect(self.zoom_in_pressed)
        self.w.zoom_out.pressed.connect(self.zoom_out_pressed)
        self.w.camera.pressed.connect(self.camera_pressed)
        self.w.laser.pressed.connect(self.laser_pressed)
        self.w.laser.clicked.connect(self.laser_clicked)
        self.w.main_tab_widget.currentChanged.connect(lambda w:self.main_tab_changed(w))
        self.zHeightPin.value_changed.connect(lambda v:self.z_height_changed(v))
        self.plasmacStatePin.value_changed.connect(lambda v:self.plasmac_state_changed(v))
        self.plasmacStopPin.value_changed.connect(lambda v:self.plasmac_stop_changed(v))
        self.w.feed_label.pressed.connect(self.feed_label_pressed)
        self.w.rapid_label.pressed.connect(self.rapid_label_pressed)
        self.w.jogs_label.pressed.connect(self.jogs_label_pressed)
        self.paramTabDisable.value_changed.connect(self.disable_tabs)
        self.settingsTabDisable.value_changed.connect(self.disable_tabs)
        self.convTabDisable.value_changed.connect(self.disable_tabs)
        self.w.cut_time_reset.pressed.connect(lambda:self.statistic_reset('cut_time', 'Cut time'))
        self.w.probe_time_reset.pressed.connect(lambda:self.statistic_reset('probe_time', 'Probe time'))
        self.w.paused_time_reset.pressed.connect(lambda:self.statistic_reset('paused_time', 'Paused time'))
        self.w.run_time_reset.pressed.connect(lambda:self.statistic_reset('run_time', 'Program run time'))
        self.w.torch_time_reset.pressed.connect(lambda:self.statistic_reset('torch_time', 'Torch on time'))
        self.w.rapid_time_reset.pressed.connect(lambda:self.statistic_reset('rapid_time', 'Rapid time'))
        self.w.cut_length_reset.pressed.connect(lambda:self.statistic_reset('cut_length', 'Cut length'))
        self.w.pierce_reset.pressed.connect(lambda:self.statistic_reset('pierce_count', 'Pierce count'))
        self.w.all_reset.pressed.connect(self.statistics_reset)
        self.extPowerPin.value_changed.connect(lambda v:self.power_button("external", v))
        self.extRunPin.value_changed.connect(lambda v:self.ext_run(v))
        self.extPausePin.value_changed.connect(lambda v:self.ext_pause(v))
        self.extAbortPin.value_changed.connect(lambda v:self.ext_abort(v))
        self.extTouchOffPin.value_changed.connect(lambda v:self.ext_touch_off(v))
        self.extLaserTouchOffPin.value_changed.connect(lambda v:self.ext_laser_touch_off(v))
        self.extLaserTogglePin.value_changed.connect(lambda v:self.ext_laser_toggle(v))
        self.extRunPausePin.value_changed.connect(lambda v:self.ext_run_pause(v))
        self.extHeightOvrPlusPin.value_changed.connect(lambda v:self.height_ovr_pressed(v,1))
        self.extHeightOvrMinusPin.value_changed.connect(lambda v:self.height_ovr_pressed(v,-1))
        self.extHeightOvrResetPin.value_changed.connect(lambda v:self.height_ovr_pressed(v,0))
        self.extHeightOvrCountsPin.value_changed.connect(lambda v:self.height_ovr_encoder(v))
        self.extHeightOvrScalePin.value_changed.connect(lambda v:self.height_ovr_scale_change(v))
        self.extChangeConsPin.value_changed.connect(lambda v:self.ext_change_consumables(v))
        self.extCutRecRevPin.value_changed.connect(lambda v:self.cutrec_motion(-v))
        self.extCutRecFwdPin.value_changed.connect(lambda v:self.cutrec_motion(v))
        self.extCutRecNPin.value_changed.connect(lambda v:self.cutrec_move(v, 0, 1))
        self.extCutRecNEPin.value_changed.connect(lambda v:self.cutrec_move(v, 1, 1))
        self.extCutRecEPin.value_changed.connect(lambda v:self.cutrec_move(v, 1, 0))
        self.extCutRecSEPin.value_changed.connect(lambda v:self.cutrec_move(v, 1, -1))
        self.extCutRecSPin.value_changed.connect(lambda v:self.cutrec_move(v, 0, -1))
        self.extCutRecSWPin.value_changed.connect(lambda v:self.cutrec_move(v, -1, -1))
        self.extCutRecWPin.value_changed.connect(lambda v:self.cutrec_move(v, -1, 0))
        self.extCutRecNWPin.value_changed.connect(lambda v:self.cutrec_move(v, -1, 1))
        self.extCutRecCancelPin.value_changed.connect(lambda v:self.cutrec_cancel_pressed(v))
        self.extTorchEnablePin.value_changed.connect(lambda v:self.ext_torch_enable_changed(v))
        self.extThcEnablePin.value_changed.connect(lambda v:self.ext_thc_enable_changed(v))
        self.extCornerLockEnablePin.value_changed.connect(lambda v:self.ext_corner_lock_enable_changed(v))
        self.extVoidLockEnablePin.value_changed.connect(lambda v:self.ext_void_lock_enable_changed(v))
        self.extIgnoreArcOkPin.value_changed.connect(lambda v:self.ext_ignore_arc_ok_changed(v))
        self.extMeshModePin.value_changed.connect(lambda v:self.ext_mesh_mode_changed(v))
        self.extOhmicProbeEnablePin.value_changed.connect(lambda v:self.ext_ohmic_probe_enable_changed(v))
        self.extAutoVoltsEnablePin.value_changed.connect(lambda v:self.ext_auto_volts_enable_changed(v))
        self.extJogSlowPin.value_changed.connect(self.ext_jog_slow)
        self.extProbePin.value_changed.connect(lambda v:self.ext_probe_test(v))
        self.extPulsePin.value_changed.connect(lambda v:self.ext_torch_pulse(v))
        self.extOhmicPin.value_changed.connect(lambda v:self.ext_ohmic_test(v))
        self.extFramingPin.value_changed.connect(lambda v:self.ext_frame_job(v))
        self.probeTestErrorPin.value_changed.connect(lambda v:self.probe_test_error(v))
        self.w.preview_stack.currentChanged.connect(self.preview_stack_changed)
        self.w.gcode_stack.currentChanged.connect(self.gcode_stack_changed)
        click_signal(self.w.material_label).connect(self.show_material_selector)
        click_signal(self.w.velocity_label).connect(self.show_material_selector)
        click_signal(self.w.velocity_show).connect(self.show_material_selector)
        self.w.conv_line.pressed.connect(lambda:self.conv_call('line'))
        self.w.conv_circle.pressed.connect(lambda:self.conv_call('circle'))
        self.w.conv_ellipse.pressed.connect(lambda:self.conv_call('ellipse'))
        self.w.conv_triangle.pressed.connect(lambda:self.conv_call('triangle'))
        self.w.conv_rectangle.pressed.connect(lambda:self.conv_call('rectangle'))
        self.w.conv_polygon.pressed.connect(lambda:self.conv_call('polygon'))
        self.w.conv_bolt.pressed.connect(lambda:self.conv_call('bolt'))
        self.w.conv_slot.pressed.connect(lambda:self.conv_call('slot'))
        self.w.conv_star.pressed.connect(lambda:self.conv_call('star'))
        self.w.conv_gusset.pressed.connect(lambda:self.conv_call('gusset'))
        self.w.conv_sector.pressed.connect(lambda:self.conv_call('sector'))
        self.w.conv_block.pressed.connect(lambda:self.conv_call('block'))
        self.w.conv_new.pressed.connect(lambda:self.conv_call('new'))
        self.w.conv_save.pressed.connect(lambda:self.conv_call('save'))
        self.w.conv_settings.pressed.connect(lambda:self.conv_call('settings'))
        self.w.conv_send.pressed.connect(lambda:self.conv_call('send'))
        self.w.chk_override_jog.stateChanged.connect(self.override_jog_changed)
        self.jogInhibited.value_changed.connect(lambda v:self.jog_inhibited_changed(v))
        self.sensorActive.value_changed.connect(lambda v:self.sensor_active_changed(v))
        self.zOffsetPin.value_changed.connect(lambda v:self.z_offset_changed(v))
        self.laserRecStatePin.value_changed.connect(lambda v:self.laser_recovery_state_changed(v))
        self.ohmicLedInPin.value_changed.connect(lambda v:self.ohmic_sensed(v))
        self.w.webview_back.pressed.connect(self.web_back_pressed)
        self.w.webview_forward.pressed.connect(self.web_forward_pressed)
        self.w.webview_reload.pressed.connect(self.web_reload_pressed)

    def conv_call(self, operation):
        if self.developmentPin.get():
            reload(self.CONV)
        if operation == 'block':
            self.CONV.conv_block_pressed(self, self.w)
        elif operation == 'new':
            self.CONV.conv_new_pressed(self, self.w, 'button')
        elif operation == 'save':
            self.CONV.conv_save_pressed(self, self.w)
        elif operation == 'settings':
            self.CONV.conv_settings_pressed(self, self.w)
        elif operation == 'send':
            self.CONV.conv_send_pressed(self, self.w)
        else:
            self.CONV.conv_shape_request(self, self.w, f'conv_{operation}', True)

    def set_axes_and_joints(self):
        self.coordinates = 'xyz' # backup in case we cannot find valid coordinates
        kinematics = self.iniFile.find('KINS', 'KINEMATICS').lower().split() or None
        if not kinematics:
            head = _translate('HandlerClass', 'INI File Error')
            msg0  = _translate('HandlerClass', 'Error in [KINS]KINEMATICS in the INI file')
            msg1 = _translate('HandlerClass', 'reverting to default coordinates of xyz')
            STATUS.emit('error', linuxcnc.OPERATOR_ERROR, f'{head}:\n{msg0}\n{msg1}\n')
        else:
            coords = [s for s in kinematics if 'coordinates' in s]
            if coords:
                self.coordinates = coords[0].split('=')[1].strip()
            else:
                coords = self.iniFile.find('KINS', 'COORDINATES').lower() or None
                if coords:
                    self.coordinates = coords
        # hide axes a, b, and c if not being used
        for axis in 'abc':
            if axis not in self.axes['valid']:
                for i in self.axes[axis]:
                    self.w[i].hide()
        # setup home buttons
        for axis in self.axes['valid']:
            self.w[f'home_{axis}'].set_joint(self.coordinates.index(axis))
            self.w[f'home_{axis}'].set_joint_number(self.coordinates.index(axis))
        for joint in range(len(self.coordinates)):
            # check if home all button required
            if not self.iniFile.find(f'JOINT_{joint}', 'HOME_SEQUENCE'):
                self.w.home_all.hide()
            # check if not joggable before homing
            elif self.iniFile.find(f'JOINT_{joint}', 'HOME_SEQUENCE').startswith('-'):
                if f'jog_{self.coordinates[joint]}_plus' not in self.jogSyncList:
                    self.jogSyncList.append(f'jog_{self.coordinates[joint]}_plus')
                    self.jogSyncList.append(f'jog_{self.coordinates[joint]}_minus')
                    self.jogButtonList.remove(f'jog_{self.coordinates[joint]}_plus')
                    self.jogButtonList.remove(f'jog_{self.coordinates[joint]}_minus')

    def set_mode(self):
        block1 = ['arc_ok_high', 'arc_ok_high_lbl', 'arc_ok_low', 'arc_ok_low_lbl' ]
        block2 = ['arc_voltage_scale', 'arc_voltage_scale_lbl', 'arc_voltage_offset', 'arc_voltage_offset_lbl',
                  'voidlock_frm', 'height_per_volt', 'height_per_volt_lbl', 'thc_delay', 'thc_delay_lbl',
                  'thc_sample_counts', 'thc_sample_counts_lbl', 'thc_sample_threshold', 'thc_sample_threshold_lbl',
                  'thc_threshold', 'thc_threshold_lbl', 'pid_i_gain', 'pid_i_gain_lbl', 'pid_d_gain', 'pid_d_gain_lbl',
                  'use_auto_volts', 'use_auto_volts_lbl', 'led_thc_active', 'led_thc_active_lbl', 'arc_voltage',
                  'arc_override_frm', 'voidlock_slope', 'voidlock_slope_lbl', 'thc_auto', 'thc_auto_lbl' ]
        if self.mode == 1:
            hal.set_p('plasmac.mode', '1')
            for widget in block1:
                self.w[widget].hide()
        elif self.mode == 2:
            hal.set_p('plasmac.mode', '2')
            for widget in block1 + block2:
                self.w[widget].hide()
                self.w.pid_p_gain_lbl.setText(_translate('HandlerClass', 'Speed %'))

    def set_spinbox_parameters(self):
        if self.units == 'in':
            self.w.setup_feed_rate.setRange(4.0, int(self.thcFeedRate))
            self.w.setup_feed_rate.setDecimals(1)
            self.w.setup_feed_rate.setSingleStep(0.1)
            self.w.safe_height.setRange(0.75, int(self.maxHeight))
            self.w.safe_height.setDecimals(2)
            self.w.safe_height.setSingleStep(0.01)
            self.w.probe_feed_rate.setRange(4.0, int(self.thcFeedRate))
            self.w.probe_feed_rate.setDecimals(1)
            self.w.probe_feed_rate.setSingleStep(0.1)
            self.w.probe_start_height.setRange(0.1, int(self.maxHeight))
            self.w.probe_start_height.setDecimals(2)
            self.w.probe_start_height.setSingleStep(0.01)
            self.w.offset_feed_rate.setRange(4.0, int(self.offsetFeedRate))
            self.w.offset_feed_rate.setDecimals(1)
            self.w.offset_feed_rate.setSingleStep(0.1)
            self.w.float_switch_travel.setRange(-1.0, 1.0)
            self.w.float_switch_travel.setDecimals(3)
            self.w.float_switch_travel.setSingleStep(0.001)
            self.w.height_per_volt.setRange(0.001, 0.01)
            self.w.height_per_volt.setDecimals(3)
            self.w.height_per_volt.setSingleStep(0.001)
            self.w.ohmic_probe_offset.setRange(-1.0, 1.0)
            self.w.ohmic_probe_offset.setDecimals(3)
            self.w.ohmic_probe_offset.setSingleStep(0.001)
            self.w.skip_ihs_distance.setRange(0.0, 40.0)
            self.w.skip_ihs_distance.setDecimals(1)
            self.w.skip_ihs_distance.setSingleStep(0.1)
            self.w.kerf_width.setRange(0.0, 1.0)
            self.w.kerf_width.setDecimals(3)
            self.w.kerf_width.setSingleStep(0.001)
            self.w.cut_feed_rate.setRange(0.0, 999.0)
            self.w.cut_feed_rate.setDecimals(1)
            self.w.cut_feed_rate.setSingleStep(0.1)
            self.w.cut_height.setRange(0.0, 1.0)
            self.w.cut_height.setDecimals(3)
            self.w.cut_height.setSingleStep(0.001)
            self.w.pierce_height.setRange(0.0, 1.0)
            self.w.pierce_height.setDecimals(3)
            self.w.pierce_height.setSingleStep(0.001)
            self.w.x_pierce_offset.setDecimals(2)
            self.w.x_pierce_offset.setRange(-0.2, 0.2)
            self.w.x_pierce_offset.setSingleStep(0.01)
            self.w.y_pierce_offset.setDecimals(2)
            self.w.y_pierce_offset.setRange(-0.2, 0.2)
            self.w.y_pierce_offset.setSingleStep(0.01)
        else:
            self.w.setup_feed_rate.setMaximum(int(self.thcFeedRate))
            self.w.safe_height.setMaximum(int(self.maxHeight))
            self.w.probe_feed_rate.setMaximum(int(self.thcFeedRate))
            self.w.probe_start_height.setMaximum(int(self.maxHeight))
            self.w.offset_feed_rate.setMaximum(int(self.offsetFeedRate))

    def set_probe_offset_pins(self):
        hal.set_p('plasmac.offset-probe-x', f'{self.probeOffsetX}')
        hal.set_p('plasmac.offset-probe-y', f'{self.probeOffsetY}')
        hal.set_p('plasmac.offset-probe-delay', f'{self.probeDelay}')

    def kb_jog(self, state, joint, direction, shift = False, linear = True):
        if linear:
            distance = STATUS.get_jog_increment()
            rate = STATUS.get_jograte()/60
        else:
            distance = STATUS.get_jog_increment_angular()
            rate = STATUS.get_jograte_angular()/60
        if state:
            if not STATUS.is_man_mode() or not STATUS.machine_is_on() or \
               (self.offsetsActivePin.get() and not self.manualCut):
                return
            if (shift or self.jogFast) and not self.manualCut:
                rate = INFO.MAX_LINEAR_JOG_VEL
            elif self.jogSlow and not self.w.jog_slow.isChecked():
                rate = STATUS.get_jograte()/60/self.slowJogFactor
            ACTION.JOG(joint, direction, rate, distance)
            self.w.grabKeyboard()
        else:
            self.w.releaseKeyboard()
            if not STATUS.get_jog_increment():
                ACTION.JOG(joint, 0, 0, 0)

    def keyboard_shortcuts(self):
        if self.w.chk_keyboard_shortcuts.isChecked():
            return True
        else:
            return False

    def soft_keyboard(self):
        if self.w.chk_soft_keyboard.isChecked():
            inputType = 'CALCULATOR'
            self.w.originoffsetview.setProperty('dialog_code_string','CALCULATOR')
            self.w.originoffsetview.setProperty('text_dialog_code_string','KEYBOARD')
            self.w.gcode_display.SendScintilla(QsciScintilla.SCI_SETEXTRAASCENT, 4)
            self.w.gcode_display.SendScintilla(QsciScintilla.SCI_SETEXTRADESCENT, 4)
            self.w.gcode_editor.editor.SendScintilla(QsciScintilla.SCI_SETEXTRAASCENT, 4)
            self.w.gcode_editor.editor.SendScintilla(QsciScintilla.SCI_SETEXTRADESCENT, 4)
            self.vkb_check()
            if self.w.main_tab_widget.currentIndex() == self.PARAMETERS:
                self.vkb_show(True)
            elif self.w.main_tab_widget.currentIndex() == self.SETTINGS:
                self.vkb_show()
            self.w.chk_keyboard_shortcuts.setChecked(False)
            self.w.chk_keyboard_shortcuts.setEnabled(False)
        else:
            inputType = 'ENTRY'
            self.w.originoffsetview.setProperty('dialog_code_string','')
            self.w.originoffsetview.setProperty('text_dialog_code_string','')
            self.w.gcode_display.SendScintilla(QsciScintilla.SCI_SETEXTRAASCENT, 1)
            self.w.gcode_display.SendScintilla(QsciScintilla.SCI_SETEXTRADESCENT, 1)
            self.w.gcode_editor.editor.SendScintilla(QsciScintilla.SCI_SETEXTRAASCENT, 1)
            self.w.gcode_editor.editor.SendScintilla(QsciScintilla.SCI_SETEXTRADESCENT, 1)
            self.vkb_hide()
            self.w.chk_keyboard_shortcuts.setEnabled(True)
        for axis in 'xyzabc':
            button = f'touch_{axis}'
            self.w[button].dialog_code = inputType

    def overlay_update(self, state):
        self.w.gcodegraphics.updateGL()
        self.w.conv_preview.updateGL()

    def dialog_show_ok(self, icon, title, error, bText=_translate('HandlerClass', 'OK')):
        msg = QMessageBox(self.w)
        buttonY = msg.addButton(QMessageBox.Yes)
        buttonY.setText(bText)
        buttonY.setIcon(QIcon())
        msg.setIcon(icon)
        msg.setWindowTitle(title)
        msg.setText(error)
        msg.setWindowFlag(Qt.Popup)
        msg.exec_()
        self.dialogError = False
        return msg

    def dialog_show_yesno(self, icon, title, error, bY=_translate('HandlerClass', 'YES'), bN=_translate('HandlerClass', 'NO')):
        msg = QMessageBox(self.w)
        buttonY = msg.addButton(QMessageBox.Yes)
        buttonY.setText(bY)
        buttonY.setIcon(QIcon())
        buttonN = msg.addButton(QMessageBox.No)
        buttonN.setText(bN)
        buttonN.setIcon(QIcon())
        msg.setIcon(icon)
        msg.setWindowTitle(title)
        msg.setText(error)
        msg.setWindowFlag(Qt.WindowStaysOnTopHint) if 'shutdown' in error else msg.setWindowFlag(Qt.Popup)
        choice = msg.exec_()
        if choice == QMessageBox.Yes:
            return True
        else:
            return False
    # virtkb: 0=none, 1=alpha~close, 2=num~close, 3=alpha~num, 4=num~num, 5=alpha~alpha, 6=num~alpha
    def dialog_input(self, virtkb, title, text, btn1, btn2, delay=None):
        input = QInputDialog(self.w)
        input.setWindowTitle(title)
        input.setLabelText(f'{text}')
        if btn1:
            input.setOkButtonText(btn1)
        if btn2:
            input.setCancelButtonText(btn2)
        if delay is not None:
            input.setTextValue(f'{delay:0.2f}')
        for button in input.findChildren(QPushButton):
            button.setIcon(QIcon())
        if virtkb in (1,3,5):
            self.vkb_show(False)
        elif virtkb in (2,4,6):
            self.vkb_show(True)
        valid = input.exec_()
        if virtkb < 3:
            self.vkb_hide()
        elif virtkb in (3,4):
            self.vkb_show(True)
        elif virtkb in (5,6):
            self.vkb_show(False)
        out = input.textValue()
        return valid, out

    def dialog_run_from_line(self):
        rFl = QDialog(self.w)
        rFl.setWindowTitle(_translate('HandlerClass', 'Run From Line'))
        lbl1 = QLabel(_translate('HandlerClass', 'USE LEADIN:'))
        lbl2 = QLabel(_translate('HandlerClass', 'LEADIN LENGTH:'))
        lbl3 = QLabel(_translate('HandlerClass', 'LEADIN ANGLE:'))
        lbl4 = QLabel('')
        leadinDo = QCheckBox()
        leadinLength = QDoubleSpinBox()
        leadinAngle = QDoubleSpinBox()
        buttons = QDialogButtonBox.Ok | QDialogButtonBox.Cancel
        buttonBox = QDialogButtonBox(buttons)
        buttonBox.accepted.connect(rFl.accept)
        buttonBox.rejected.connect(rFl.reject)
        buttonBox.button(QDialogButtonBox.Ok).setText(_translate('HandlerClass', 'LOAD'))
        buttonBox.button(QDialogButtonBox.Ok).setIcon(QIcon())
        buttonBox.button(QDialogButtonBox.Cancel).setText(_translate('HandlerClass', 'CANCEL'))
        buttonBox.button(QDialogButtonBox.Cancel).setIcon(QIcon())
        layout = QGridLayout()
        layout.addWidget(lbl1, 0, 0)
        layout.addWidget(lbl2, 1, 0)
        layout.addWidget(lbl3, 2, 0)
        layout.addWidget(lbl4, 3, 0)
        layout.addWidget(leadinDo, 0, 1)
        layout.addWidget(leadinLength, 1, 1)
        layout.addWidget(leadinAngle, 2, 1)
        layout.addWidget(buttonBox, 4, 0, 1, 2)
        rFl.setLayout(layout)
        lbl1.setAlignment(Qt.AlignRight | Qt.AlignBottom)
        lbl2.setAlignment(Qt.AlignRight | Qt.AlignBottom)
        lbl3.setAlignment(Qt.AlignRight | Qt.AlignBottom)
        if self.units == 'in':
            leadinLength.setDecimals(2)
            leadinLength.setSingleStep(0.05)
            leadinLength.setSuffix(' inch')
            leadinLength.setMinimum(0.05)
        else:
            leadinLength.setDecimals(0)
            leadinLength.setSingleStep(1)
            leadinLength.setSuffix(' mm')
            leadinLength.setMinimum(1)
        leadinAngle.setDecimals(0)
        leadinAngle.setSingleStep(1)
        leadinAngle.setSuffix(' deg')
        leadinAngle.setRange(-359, 359)
        leadinAngle.setWrapping(True)
        self.vkb_show(True)
        result = rFl.exec_()
        self.vkb_hide()
        # load clicked
        if result:
            return {'cancel':False, 'do':leadinDo.isChecked(), 'length':leadinLength.value(), 'angle':leadinAngle.value()}
        # cancel clicked
        else:
            return {'cancel':True}

    def invert_pin_state(self, halpin):
        if 'qtplasmac.ext_out_' in halpin:
            pin = f'out{halpin.split("out_")[1]}Pin'
            self[pin].set(not hal.get_value(halpin))
        else:
            hal.set_p(halpin, str(not hal.get_value(halpin)))
        self.set_button_color()

    def set_button_color(self):
        for halpin in self.halTogglePins:
            color = self.w[self.halTogglePins[halpin][0]].palette().color(QtGui.QPalette.Background)
            if hal.get_value(halpin):
                if color != self.w.color_foregalt.palette().color(QPalette.Background):
                    self.button_active(self.halTogglePins[halpin][0])
                text = 3
            else:
                if color != self.w.color_backgrnd.palette().color(QPalette.Background):
                    self.button_normal(self.halTogglePins[halpin][0])
                text = 2
            if self.halTogglePins[halpin][3]:
                toggleText = self.halTogglePins[halpin][text].replace('\\', '\n')
                self.w[self.halTogglePins[halpin][0]].setText(f'{toggleText}')
        for halpin in self.halPulsePins:
            color = self.w[self.halPulsePins[halpin][0]].palette().color(QtGui.QPalette.Background)
            if hal.get_value(halpin):
                if color != self.w.color_foregalt.palette().color(QPalette.Background):
                    self.button_active(self.halPulsePins[halpin][0])
            else:
                if color != self.w.color_backgrnd.palette().color(QPalette.Background):
                    self.button_normal(self.halPulsePins[halpin][0])
        if self.tlButton:
            for button in self.tlButton:
                if self.laserOnPin.get():
                    self.button_active(button)
                else:
                    self.button_normal(button)


    def cut_critical_check(self):
        rcButtonList = []
        # halTogglePins format is: button name, run critical flag, button text
        for halpin in self.halTogglePins:
            if self.halTogglePins[halpin][1] and not hal.get_value(halpin):
                rcButtonList.append(self.halTogglePins[halpin][2].replace('\n', ' '))
        if rcButtonList and self.w.torch_enable.isChecked():
            head = _translate('HandlerClass', 'Run Critical Toggle')
            btn1 = _translate('HandlerClass', 'CONTINUE')
            btn2 = _translate('HandlerClass', 'CANCEL')
            msg0 = _translate('HandlerClass', 'Button not toggled')
            joined = '\n'.join(rcButtonList)
            msg1 = f'\n{joined}'
            if self.dialog_show_yesno(QMessageBox.Warning, f'{head}', f'\n{msg0}:\n{msg1}', f'{btn1}', f'{btn2}'):
                return False
            else:
                return True
        else:
            return False

    def preview_stack_changed(self):
        if self.w.preview_stack.currentIndex() == self.PREVIEW:
            self.w.file_clear.setEnabled(True)
            self.w.file_reload.setEnabled(True)
            self.autorepeat_keys(False)
            self.w.jog_frame.setEnabled(True)
            self.set_run_button_state()
            if STATUS.is_interp_idle():
                self.set_buttons_state([self.idleList], True)
                if STATUS.machine_is_on():
                    self.set_buttons_state([self.idleOnList], True)
                    if STATUS.is_all_homed():
                        self.set_buttons_state([self.idleHomedList], True)
        elif self.w.preview_stack.currentIndex() == self.OPEN:
            self.button_active(self.w.file_open.objectName())
            self.autorepeat_keys(True)
            self.vkb_hide()
            self.w.filemanager.table.setFocus()
            self.set_buttons_state([self.idleOnList, self.idleHomedList], False)
            self.w.jog_frame.setEnabled(False)
            self.w.run.setEnabled(False)
        elif self.w.preview_stack.currentIndex() == self.EDIT:
            self.button_active(self.w.file_edit.objectName())
            text0 = _translate('HandlerClass', 'EDIT')
            text1 = _translate('HandlerClass', 'CLOSE')
            self.w.file_edit.setText(f'{text0}\n{text1}')
            self.autorepeat_keys(True)
            buttonList = [button for button in self.idleHomedList if button != 'mdi_show']
            self.set_buttons_state([self.idleOnList, buttonList], False)
            self.w.jog_frame.setEnabled(False)
        elif self.w.preview_stack.currentIndex() == self.CAMERA:
            self.button_active('camera')
            self.w.run.setEnabled(False)
            self.w.touch_xy.setEnabled(False)
            self.w.laser.setEnabled(False)
            self.cameraOn = True
        elif self.w.preview_stack.currentIndex() == self.OFFSETS:
            self.button_active(self.ovButton)
            buttonList = [button for button in self.idleHomedList if button not in ['touch_x', 'touch_y', 'touch_z', \
                                                                                    'touch_a', 'touch_b', 'touch_c', \
                                                                                    'touch_xy', 'mdi_show', 'wcs_button', \
                                                                                    'set_offsets']]
            self.set_buttons_state([self.idleOnList, buttonList], False)
            self.w.jog_frame.setEnabled(False)
            self.w.run.setEnabled(False)
            for row in range(self.w.originoffsetview.tablemodel.rowCount(self.w.originoffsetview)):
                self.w.originoffsetview.resizeRowToContents(row)
            for column in range(self.w.originoffsetview.tablemodel.rowCount(self.w.originoffsetview)-1):
                self.w.originoffsetview.resizeColumnToContents(column)
        elif self.w.preview_stack.currentIndex() == self.USER_MANUAL:
            self.button_active(self.umButton)
            self.autorepeat_keys(True)
            buttonList = [button for button in self.idleHomedList if button != 'mdi_show']
            self.set_buttons_state([self.idleOnList, buttonList], False)
            self.w.jog_frame.setEnabled(False)
            self.w.run.setEnabled(False)
        if self.w.preview_stack.currentIndex() != self.OPEN or self.w.preview_stack.currentIndex() == self.PREVIEW:
            self.button_normal(self.w.file_open.objectName())
        if self.w.preview_stack.currentIndex() != self.EDIT or self.w.preview_stack.currentIndex() == self.PREVIEW:
            self.button_normal(self.w.file_edit.objectName())
            self.w.file_edit.setText(_translate('HandlerClass', 'EDIT'))
        if self.w.preview_stack.currentIndex() !=self.CAMERA or self.w.preview_stack.currentIndex() == self.PREVIEW:
            self.button_normal('camera')
        if self.w.preview_stack.currentIndex() != self.OFFSETS or self.w.preview_stack.currentIndex() == self.PREVIEW:
            if self.ovButton:
                self.button_normal(self.ovButton)
        if self.w.preview_stack.currentIndex() != self.USER_MANUAL or self.w.preview_stack.currentIndex() == self.PREVIEW:
            if self.prevPreviewIndex == self.EDIT:
                buttonList = [button for button in self.idleList if button in [self.ovButton, 'file_open']]
                self.set_buttons_state([buttonList], True)
            if self.umButton:
                self.button_normal(self.umButton)

    def gcode_stack_changed(self):
        if self.w.gcode_stack.currentIndex() == self.MDI:
            self.button_active(self.w.mdi_show.objectName())
            text0 = _translate('HandlerClass', 'MDI')
            text1 = _translate('HandlerClass', 'CLOSE')
            self.w.mdi_show.setText(f'{text0}\n{text1}')
            self.w.mdihistory.reload()
            self.w.mdihistory.MDILine.setFocus()
            self.autorepeat_keys(True)
            self.w.jog_frame.setEnabled(False)
        else:
            self.button_normal(self.w.mdi_show.objectName())
            self.w.mdi_show.setText(_translate('HandlerClass', 'MDI'))
            if self.w.preview_stack.currentIndex() != self.EDIT:
                self.autorepeat_keys(False)
                self.w.jog_frame.setEnabled(True)

    def set_mc_states(self, state):
        if self.manualCut:
            self.jogPreManCut[0] = self.w.jog_slow.isChecked()
            self.jogPreManCut[1] = self.w.jog_slider.value()
            self.jogPreManCut[2] = self.w.jogincrements.currentIndex()
            if self.w.jog_slow.isChecked():
                self.jog_slow_pressed(True)
            self.w.jog_slider.setValue(self.w.cut_feed_rate.value())
            self.w.jogincrements.setCurrentIndex(0)
        else:
            if self.jogPreManCut[0]:
                self.jog_slow_pressed(True)
            self.w.jog_slider.setValue(self.jogPreManCut[1])
            self.w.jogincrements.setCurrentIndex(self.jogPreManCut[2])
        self.w.jog_z_plus.setEnabled(state)
        self.w.jog_z_minus.setEnabled(state)
        self.set_tab_jog_states(state)

    def set_tab_jog_states(self, state):
        if STATUS.is_auto_paused():
            if self.torchPulse:
                self.w.pause.setEnabled(state)
            for n in range(self.w.main_tab_widget.count()):
                if n > 1:
                    self.w.main_tab_widget.setTabEnabled(n, state)
        else:
            if self.tabsAlwaysEnabled.get():
                self.w.main_tab_widget.setTabEnabled(self.CONVERSATIONAL, state)
            else:
                for n in range(self.w.main_tab_widget.count()):
                    if n != 0 and (not self.probeTest or n != self.w.main_tab_widget.currentIndex()):
                         self.w.main_tab_widget.setTabEnabled(n, state)
            # disable jog controls on MAIN tab (for manual cut)
            self.w.jog_slider.setEnabled(state)
            self.w.jogs_label.setEnabled(state)
            self.w.jog_slow.setEnabled(state)
            self.w.jogincrements.setEnabled(state)
            # disable material selector on MAIN tab
            self.w.material_label.setEnabled(state)
            self.w.material_selector.setEnabled(state)
            # disable materials items on PARAMETERS tab
            self.w.materials_box.setEnabled(state)
            self.w.save_material.setEnabled(state)
            self.w.new_material.setEnabled(state)
            self.w.delete_material.setEnabled(state)
            self.w.reload_material.setEnabled(state)
            self.w.cut_amps.setEnabled(state)
            self.w.cut_feed_rate.setEnabled(state)
            self.w.cut_height.setEnabled(state)
            self.w.cut_mode.setEnabled(state)
            self.w.cut_mode_label.setEnabled(state)
            self.w.cut_volts.setEnabled(state)
            self.w.gas_pressure.setEnabled(state)
            self.w.kerf_width.setEnabled(state)
            self.w.pause_at_end.setEnabled(state)
            self.w.pierce_delay.setEnabled(state)
            self.w.pierce_height.setEnabled(state)
            self.w.puddle_jump_delay.setEnabled(state)
            self.w.puddle_jump_height.setEnabled(state)
            # disable user button items on SETTINGS tab
            self.w.ub_save.setEnabled(state)
            self.w.ub_reload.setEnabled(state)
            for bNum in range(1,21):
                self.w[f'ub_name_{bNum}'].setEnabled(state)
                self.w[f'ub_code_{bNum}'].setEnabled(state)
            # disable Jog Frame during probe test or torch pulse
            if self.probeTest or self.torchPulse:
                self.w.jog_frame.setEnabled(state)

    def show_material_selector(self):
        self.w.material_selector.showPopup()

    def autorepeat_keys(self, state):
        if not self.autorepeat_skip:
            if state:
                ACTION.ENABLE_AUTOREPEAT_KEYS(' ')
            else:
                ACTION.DISABLE_AUTOREPEAT_KEYS(' ')

    def clear_rfl(self):
        self.rflActive = False
        self.startLine = 0
        self.preRflFile = ''
        self.w.gcodegraphics.clear_highlight()

    def ohmic_sensed(self, state):
        if state:
            hal.set_p('qtplasmac.led_ohmic_probe', '1')
            self.ohmicLedTimer.start(150)

    def vm_check(self):
        try:
            response = (Popen('cat /sys/class/dmi/id/product_name', stdout=PIPE, stderr=PIPE, shell=True).communicate()[0]).decode('utf-8')
            if 'virtual' in response.lower() or 'vmware' in response.lower():
                self.virtualMachine = True
                STATUS.emit('update-machine-log', f'"{response.strip()}" Virtual Machine detected', 'TIME')
        except:
            pass

    def toggle_joint_mode(self):
        if not STATUS.is_all_homed():
            return
        if hal.get_value('halui.mode.is-teleop'):
            teleop = False
        elif hal.get_value('halui.mode.is-joint'):
            teleop = True
        ACTION.cmd.teleop_enable(teleop)
        for axis in self.axes['valid']:
            self.w[f'touch_{axis}'].setEnabled(teleop)
            self.w[f'dro_{axis}'].setEnabled(teleop)
            self.w[f'dro_label_{axis}'].setProperty('homed', teleop)
            self.w[f'dro_label_{axis}'].setStyle(self.w[f'dro_label_{axis}'].style())
        time.sleep(0.1)
        self.w.gcodegraphics.updateGL()
        self.w.conv_preview.updateGL()


#########################################################################################################################
# TIMER FUNCTIONS #
#########################################################################################################################
    def shutdown_timeout(self):
        self.w.close()

    def startup_timeout(self):
        if STATUS.stat.estop:
            self.estop_state(True)
        self.w.run.setEnabled(False)
        if self.frButton:
            self.w[self.frButton].setEnabled(False)
        self.w.pause.setEnabled(False)
        self.w.abort.setEnabled(False)
        self.w.gcode_display.setHorizontalScrollBarPolicy(Qt.ScrollBarAlwaysOff)
        self.view_t_pressed()
        self.set_signal_connections()
        if self.firstRun is True:
            self.firstRun = False

    def update_periodic(self):
        if self.framing and STATUS.is_interp_idle():
            self.framing = False
            ACTION.SET_MANUAL_MODE()
            self.laserOnPin.set(0)
            self.w.gcodegraphics.logger.clear()
        self.set_button_color()
        if self.flasher:
            self.flasher -= 1
        else:
            self.flasher = self.flashRate
            self.flashState = not self.flashState
            self.flasher_timeout()
        if not self.firstRun and self.pmPort and not hal.component_exists('pmx485'):
            if self.pmx485_check(self.pmPort, True):
                self.w.gas_pressure.show()
                self.w.gas_pressure_label.show()
                self.w.cut_mode.show()
                self.w.cut_mode_label.show()
                self.w.pmx485_frame.show()
                self.w.pmx_stats_frame.show()
                self.pmx485_startup(self.pmPort)
        if not self.firstRun and os.path.isfile(self.upFile):
            exec(open(self.upFile).read())

    def flasher_timeout(self):
        if STATUS.is_auto_paused():
            if self.flashState:
                self.w.pause.setText(_translate('HandlerClass', 'CYCLE RESUME'))
            else:
                self.w.pause.setText('')
        elif self.w.jog_stack.currentIndex() == self.JOG:
            self.w.pause.setText(_translate('HandlerClass', 'CYCLE PAUSE'))
        text = _translate('HandlerClass', 'FEED')
        if self.w.feed_slider.value() != 100:
            if self.flashState:
                self.w.feed_label.setText(f'{text}\n{STATUS.stat.feedrate * 100:.0f}%')
            else:
                self.w.feed_label.setText(' \n ')
        else:
            self.w.feed_label.setText(f'{text}\n{STATUS.stat.feedrate * 100:.0f}%')
        text = _translate('HandlerClass', 'RAPID')
        if self.w.rapid_slider.value() != 100:
            if self.flashState:
                self.w.rapid_label.setText(f'{text}\n{STATUS.stat.rapidrate * 100:.0f}%')
            else:
                self.w.rapid_label.setText(' \n ')
        else:
            self.w.rapid_label.setText(f'{text}\n{STATUS.stat.rapidrate * 100:.0f}%')
        text = _translate('HandlerClass', 'JOG')
        if self.manualCut:
            if self.flashState:
                self.w.run.setText(_translate('HandlerClass', 'MANUAL CUT'))
                self.w.jogs_label.setText(f'{text}\n{STATUS.get_jograte():.0f}')
            else:
                self.w.run.setText('')
                self.w.jogs_label.setText(' \n ')
        if self.heightOvr > 0.01 or self.heightOvr < -0.01:
            if self.flashState:
                self.w.height_ovr_label.setText(f'{self.heightOvr:.2f}')
            else:
                self.w.height_ovr_label.setText('')
        else:
            self.w.height_ovr_label.setText(f'{self.heightOvr:.2f}')
        if self.flash_error and self.error_present:
            if self.flashState:
                self.w.error_label.setText(_translate('HandlerClass', 'ERROR SENT TO MACHINE LOG'))
            else:
                self.w.error_label.setText('')
        if self.startLine > 0:
            if not self.w.run.text().startswith(_translate('HandlerClass', 'RUN')):
                if self.flashState:
                    self.w.run.setText(self.runText)
                else:
                    self.w.run.setText('')
        elif not self.manualCut:
            self.w.run.setText(_translate('HandlerClass', 'CYCLE START'))
        if not self.w.pmx485_enable.isChecked():
            self.w.pmx485_label.setText('')
            self.pmx485LabelState = None
        elif self.pmx485CommsError:
            if self.flashState:
                self.w.pmx485_label.setText(_translate('HandlerClass', 'COMMS ERROR'))
                self.pmx485LabelState = None
            else:
                self.w.pmx485_label.setText('')
                self.pmx485LabelState = None
        elif not self.pmx485LabelState:
            if self.flashState:
                self.w.pmx485_label.setText(f'Fault Code: {self.pmx485FaultCode}')
                self.pmx485LabelState = None
            else:
                self.w.pmx485_label.setText('')
                self.pmx485LabelState = None

    def probe_timeout(self):
        if self.probeTime > 1:
            self.probeTime -= 1
            self.probeTimer.start(1000)
            self.w[self.ptButton].setText(f'{self.probeTime}')
        else:
            self.probe_test_stop()
            log = _translate('HandlerClass', 'Probe test completed')
            STATUS.emit('update-machine-log', log, 'TIME')

    def torch_timeout(self):
        if self.torchTime:
            self.torchTime -= 0.1
            self.torchTimer.start(100)
            self.w[self.tpButton].setText(f'{self.torchTime:.1f}')
        if self.torchTime <= 0:
            self.torchTimer.stop()
            self.torchTime = 0
            if not self.w[self.tpButton].isDown() and not self.extPulsePin.get():
                self.torch_pulse_states(True)
                log = _translate('HandlerClass', 'Torch pulse completed')
                STATUS.emit('update-machine-log', log, 'TIME')
            else:
                text0 = _translate('HandlerClass', 'TORCH')
                text1 = _translate('HandlerClass', 'ON')
                self.w[self.tpButton].setText(f'{text0}\n{text1}')
        else:
            self.torchTimer.start(100)

    def pulse_timer_timeout(self):
        # halPulsePins format is: button name, pulse time, button text, remaining time, button number
        active = False
        try:
            for halpin in self.halPulsePins:
                if self.halPulsePins[halpin][3] > 0.05:
                    active = True
                    if self.halPulsePins[halpin][1] == self.halPulsePins[halpin][3]:
                        self.invert_pin_state(halpin)
                    self.halPulsePins[halpin][3] -= 0.1
                    self.w[self.halPulsePins[halpin][0]].setText(f'{self.halPulsePins[halpin][3]:0.1f}')
                elif self.w[self.halPulsePins[halpin][0]].text() != self.halPulsePins[halpin][2]:
                    self.invert_pin_state(halpin)
                    self.halPulsePins[halpin][3] = 0
                    self.w[self.halPulsePins[halpin][0]].setText(f'{self.halPulsePins[halpin][2]}')
        except Exception as err:
            self.halPulsePins[halpin][3] = 0
            bNum = self.halPulsePins[halpin][4]
            head = _translate('HandlerClass', 'HAL Pin Error')
            msg0 = _translate('HandlerClass', 'Invalid code for user button')
            msg1 = _translate('HandlerClass', 'Failed to pulse HAL pin')
            STATUS.emit('error', linuxcnc.OPERATOR_ERROR, f'{head}:\n{msg0} #{bNum}\n{msg1}\n"{halpin}" {err}\n')
        if not active:
            self.pulseTimer.stop()

    def laser_timeout(self):
        if self.w.laser.isDown() or self.extLaserButton:
            self.laserOnPin.set(0)
            self.laserButtonState = 'reset'
            self.w.laser.setText(_translate('HandlerClass', 'LASER'))
            self.button_normal('laser')
            self.w.touch_xy.setEnabled(True)
            self.w.camera.setEnabled(True)

    def ohmic_led_timeout(self):
        if not self.ohmicLedInPin.get():
            hal.set_p('qtplasmac.led_ohmic_probe', '0')
        else:
            self.ohmicLedTimer.start(50)

#########################################################################################################################
# USER BUTTON FUNCTIONS #
#########################################################################################################################
    def user_button_setup(self):
        self.iniButtonCodes = ['Codes']
        iniButtonCodes = ['Codes']
        self.probePressed = False
        self.probeTime = 0
        self.probeTimer = QTimer()
        self.probeTimer.setSingleShot(True)
        self.probeTimer.timeout.connect(self.probe_timeout)
        self.torchTime = 0.0
        self.torchTimer = QTimer()
        self.torchTimer.setSingleShot(True)
        self.torchTimer.timeout.connect(self.torch_timeout)
        self.pulseTime = 0
        self.pulseTimer = QTimer()
        self.pulseTimer.timeout.connect(self.pulse_timer_timeout)
        self.cutType = 0
        self.single_cut_request = False
        self.oldFile = None
        singleCodes = ['change-consumables', 'cut-type', 'framing', 'manual-cut', 'offsets-view', 'ohmic-test', \
                       'probe-test', 'single-cut', 'torch-pulse', 'user-manual', 'latest-file', 'toggle-joint']
        head = _translate('HandlerClass', 'User Button Error')
        for bNum in range(1,21):
            self.w[f'button_{str(bNum)}'].setEnabled(False)
            self.w[f'button_{str(bNum)}'].setCheckable(False)
            bName = self.PREFS.getpref(f'{bNum} Name', '', str, 'BUTTONS') or None
            bCode = self.PREFS.getpref(f'{bNum} Code', '', str, 'BUTTONS') or None
            if bName or bCode:
                self.w[f'ub_name_{bNum}'].setText(bName)
                self.w[f'ub_code_{bNum}'].setText(bCode)
            if (bCode and not bName) or (not bCode and bName):
                msg0 = _translate('HandlerClass', 'are both required')
                msg1 = _translate('HandlerClass', 'only one has been specified for')
                STATUS.emit('error', linuxcnc.OPERATOR_ERROR, f'{head}:\nCODE + NAME {msg0}\n{msg1} BUTTON_{bNum}\n')
                self.w[f'button_{str(bNum)}'].setText('')
                self.iniButtonCodes.append('')
                continue
            if not bCode:
                self.w[f'button_{str(bNum)}'].setText('')
                self.iniButtonCodes.append('')
                continue
            code = bCode.lower().strip().split()[0]
            if code in singleCodes and code in iniButtonCodes:
                msg1 = _translate('HandlerClass', 'Duplicate code entry for')
                msg2 = _translate('HandlerClass', 'Using first instance only of')
                STATUS.emit('error', linuxcnc.OPERATOR_ERROR, f'{head}:\n{msg1} BUTTON_{iniButtonCodes.index(code)} + BUTTON_{bNum}\n{msg2} {bCode.split()[0]}\n')
                self.w[f'button_{str(bNum)}'].setText('')
                self.iniButtonCodes.append('')
                continue
            self.iniButtonCodes.append(bCode)
            iniButtonCodes.append(code)
            msg0 = _translate('HandlerClass', 'Invalid code for user button')
            bNames = bName.split('\\')
            bLabel = bNames[0]
            if len(bNames) > 1:
                for name in range(1, len(bNames)):
                    bLabel += f'\n{bNames[name]}'
            self.w[f'button_{str(bNum)}'].setText(bLabel)
            if 'change-consumables' in bCode:
                self.ccParm = bCode.replace('change-consumables','').replace(' ','').lower() or None
                if self.ccParm != None and ('x' in self.ccParm or 'y' in self.ccParm):
                    self.ccButton = f'button_{str(bNum)}'
                    self.idleHomedList.append(self.ccButton)
                    self.pausedValidList.append(self.ccButton)
                else:
                    msg1 = _translate('HandlerClass', 'Check button code for invalid or missing arguments')
                    STATUS.emit('error', linuxcnc.OPERATOR_ERROR, f'{head}:\n{msg0} #{bNum}\n{msg1}\n')
                    continue
            elif 'probe-test' in bCode:
                if len(bCode.split()) < 3:
                    if bCode.lower().replace('probe-test','').strip():
                        try:
                            self.ptTime = round(float(bCode.lower().replace('probe-test','').strip()))
                        except:
                            msg1 = _translate('HandlerClass', 'Check button code for invalid seconds argument')
                            STATUS.emit('error', linuxcnc.OPERATOR_ERROR, f'{head}:\n{msg0} #{bNum}\n{msg1}\n')
                            continue
                    else:
                        self.ptTime = 10
                    self.ptButton = f'button_{str(bNum)}'
                    self.idleHomedList.append(self.ptButton)
                    self.probeText = self.w[self.ptButton].text()
                else:
                    msg1 = _translate('HandlerClass', 'Check button code for extra arguments')
                    STATUS.emit('error', linuxcnc.OPERATOR_ERROR, f'{head}:\n{msg0} #{bNum}\n{msg1}\n')
                    continue
            elif 'torch-pulse' in bCode:
                if len(bCode.split()) < 3:
                    if bCode.lower().replace('torch-pulse','').strip():
                        try:
                            self.tpTime = round(float(bCode.lower().replace('torch-pulse','').strip()), 1)
                        except:
                            msg1 = _translate('HandlerClass', 'Check button code for invalid seconds argument')
                            STATUS.emit('error', linuxcnc.OPERATOR_ERROR, f'{head}:\n{msg0} #{bNum}\n{msg1}\n')
                            continue
                        self.tpTime = 3.0 if self.torchTime > 3.0 else self.tpTime
                    else:
                        self.tpTime = 1.0
                    self.tpButton = f'button_{str(bNum)}'
                    self.idleOnList.append(self.tpButton)
                    self.pausedValidList.append(self.tpButton)
                    self.tpText = self.w[self.tpButton].text()
                else:
                    msg1 = _translate('HandlerClass', 'Check button code for extra arguments')
                    STATUS.emit('error', linuxcnc.OPERATOR_ERROR, f'{head}:\n{msg0} #{bNum}\n{msg1}\n')
                    continue
            elif 'ohmic-test' in bCode:
                self.otButton = f'button_{str(bNum)}'
                self.idleOnList.append(self.otButton)
                self.pausedValidList.append(self.otButton)
            elif 'framing' in bCode:
                frButton = True
                self.defaultZ = True
                self.frFeed = 0
                bCode = bCode.lower().replace('framing', '').strip()
                if 'usecurrentzheight' in bCode:
                    bCode = bCode.lower().replace('usecurrentzheight', '').strip()
                    self.defaultZ = False
                if len(bCode):
                    if bCode[0] == 'f':
                        try:
                            self.frFeed = float(bCode.replace('f', ''))
                        except:
                            msg1 = _translate('HandlerClass', 'Check button code for invalid feed argument')
                            STATUS.emit('error', linuxcnc.OPERATOR_ERROR, f'{head}:\n{msg0} #{bNum}\n{msg1}\n')
                            frButton = False
                            continue
                    else:
                        msg1 = _translate('HandlerClass', 'Check button code for invalid arguments')
                        STATUS.emit('error', linuxcnc.OPERATOR_ERROR, f'{head}:\n{msg0} #{bNum}\n{msg1}\n')
                        continue
                if frButton:
                    self.frButton = f'button_{str(bNum)}'
                    self.idleHomedList.append(self.frButton)
            elif 'cut-type' in bCode:
                self.ctButton = f'button_{str(bNum)}'
                self.idleOnList.append(self.ctButton)
            elif 'single-cut' in bCode:
                self.scButton = f'button_{str(bNum)}'
                self.idleHomedList.append(self.scButton)
            elif 'manual-cut' in bCode:
                self.mcButton = f'button_{str(bNum)}'
                self.idleHomedList.append(self.mcButton)
            elif 'load' in bCode:
                self.idleOnList.append(f'button_{str(bNum)}')
            elif 'toggle-halpin' in bCode:
                head = _translate('HandlerClass', 'HAL Pin Error')
                altLabel = None
                if ';;' in bCode:
                    altLabel = bCode[bCode.index(';;') + 2:].strip()
                    bCode = bCode[:bCode.index(';;')].strip()
                if len(bCode.split()) == 3 and 'cutcritical' in bCode.lower():
                    critical = True
                elif len(bCode.split()) == 2:
                    critical = False
                else:
                    head = _translate('HandlerClass', 'User Button Error')
                    msg1 = _translate('HandlerClass', 'Check button code for invalid arguments')
                    STATUS.emit('error', linuxcnc.OPERATOR_ERROR, f'{head}:\n{msg0} #{bNum}\n{msg1}\n')
                    continue
                halpin = bCode.lower().split('toggle-halpin')[1].split(' ')[1].strip()
                excludedHalPins = ('plasmac.torch-pulse-start', 'plasmac.ohmic-test', \
                                'plasmac.probe-test', 'plasmac.consumable-change')
                if halpin in excludedHalPins:
                    msg1 = _translate('HandlerClass', 'HAL pin')
                    msg2 = _translate('HandlerClass', 'must be toggled')
                    msg3 = _translate('HandlerClass', 'using standard button code')
                    STATUS.emit('error', linuxcnc.OPERATOR_ERROR, f'{head}:\n{msg0} #{bNum}\n{msg1} "{halpin}" {msg1}\n{msg3}\n')
                    continue
                else:
                    try:
                        hal.get_value(halpin)
                        self.machineOnList.append(f'button_{str(bNum)}')
                    except:
                        msg1 = _translate('HandlerClass', 'HAL pin')
                        msg2 = _translate('HandlerClass', 'does not exist')
                        STATUS.emit('error', linuxcnc.OPERATOR_ERROR, f'{head}:\n{msg0} #{bNum}\n{msg1} "{halpin}" {msg2}\n')
                        continue
                # halTogglePins format is: button name, run critical flag, button text, alt button text
                self.halTogglePins[halpin] = [f'button_{str(bNum)}', critical, bLabel, altLabel]
            elif 'toggle-laser' in bCode:
                self.tlButton.append(f'button_{str(bNum)}')
                self.idleHomedList.append(f'button_{str(bNum)}')
                continue
            elif 'pulse-halpin' in bCode:
                if len(bCode.split()) < 4:
                    try:
                        code, halpin, delay = bCode.lower().strip().split()
                    except:
                        try:
                            code, halpin = bCode.lower().strip().split()
                            delay = '1.0'
                        except:
                            head = _translate('HandlerClass', 'User Button Error')
                            msg1 = _translate('HandlerClass', 'Check button code for invalid arguments')
                            code = halpin = delay = ''
                            STATUS.emit('error', linuxcnc.OPERATOR_ERROR, f'{head}:\n{msg0} #{bNum}\n{msg1}\n')
                            continue
                    excludedHalPins = ('plasmac.torch-pulse-start', 'plasmac.ohmic-test', \
                                    'plasmac.probe-test', 'plasmac.consumable-change')
                    head = _translate('HandlerClass', 'HAL Pin Error')
                    if halpin in excludedHalPins:
                        msg1 = _translate('HandlerClass', 'HAL pin')
                        msg2 = _translate('HandlerClass', 'must be pulsed')
                        msg3 = _translate('HandlerClass', 'using standard button code')
                        STATUS.emit('error', linuxcnc.OPERATOR_ERROR, f'{head}:\n{msg0} #{bNum}\n{msg1} "{halpin}" {msg1}\n{msg3}\n')
                        continue
                    else:
                        try:
                            hal.get_value(halpin)
                            self.machineOnList.append(f'button_{str(bNum)}')
                        except:
                            msg1 = _translate('HandlerClass', 'HAL pin')
                            msg2 = _translate('HandlerClass', 'does not exist')
                            STATUS.emit('error', linuxcnc.OPERATOR_ERROR, f'{head}:\n{msg0} #{bNum}\n{msg1} "{halpin}" {msg2}\n')
                            continue
                    # halPulsePins format is: button name, pulse time, button text, remaining time, button number
                    try:
                        self.halPulsePins[halpin] = [f'button_{str(bNum)}', float(delay), bLabel, 0.0, bNum]
                    except:
                        head = _translate('HandlerClass', 'User Button Error')
                        msg1 = _translate('HandlerClass', 'Check button code for invalid seconds argument')
                        STATUS.emit('error', linuxcnc.OPERATOR_ERROR, f'{head}:\n{msg0} #{bNum}\n{msg1}\n')
                        continue
                else:
                    head = _translate('HandlerClass', 'User Button Error')
                    msg1 = _translate('HandlerClass', 'Check button code for invalid arguments')
                    STATUS.emit('error', linuxcnc.OPERATOR_ERROR, f'{head}:\n{msg0} #{bNum}\n{msg1}\n')
                    continue
            elif 'offsets-view' in bCode:
                self.ovButton = f'button_{str(bNum)}'
                self.idleList.append(self.ovButton)
            elif 'latest-file' in bCode:
                self.llButton = f'button_{str(bNum)}'
                self.idleList.append(self.llButton)
            elif 'user-manual' in bCode:
                self.umButton = f'button_{str(bNum)}'
                self.idleList.append(self.umButton)
                self.w.webview.load(self.umUrl)
            elif 'toggle-joint' in bCode:
                self.jtButton = f'button_{str(bNum)}'
                self.idleHomedList.append(self.jtButton)
            else:
                if 'dual-code' in bCode:
                    # incoming code is: "dual-code" ;; code1 ;; label1 ;; code2 ;; checked (optional = true)
                    data = bCode.split(';;')
                    if len(data) not in [4, 5]:
                        head = _translate('HandlerClass', 'User Button Error')
                        msg1 = _translate('HandlerClass', 'Check button code for invalid arguments')
                        code = halpin = delay = ''
                        STATUS.emit('error', linuxcnc.OPERATOR_ERROR, f'{head}:\n{msg0} #{bNum}\n{msg1}\n')
                        continue
                    else:
                        if len(data) == 5 and data[4].strip().lower() == 'true':
                            self.w[f'button_{str(bNum)}'].setCheckable(True)
                            checked = True
                        else:
                            checked = True
                        self.dualCodeButtons[bNum] = [data[1], data[2], data[3], bLabel, checked]
                        # dualCodeButtons format is: code1 ;; label1 ;; code2 ;; label2 ;; checked
                    commands = f'{data[1]}\\{data[3]}'
                else:
                    commands = bCode
                for command in commands.split('\\'):
                    command = command.strip()
                    if command and command[0].lower() in 'xyzabcgmfsto' and command.replace(' ','')[1] in '0123456789<':
                        if f'button_{str(bNum)}' not in self.idleHomedList:
                            self.idleHomedList.append(f'button_{str(bNum)}')
                    elif command and command[0] == '%':
                        cmd = command.lstrip('%').lstrip(' ').split(' ', 1)[0]
                        if cmd[-3:] == '.py':
                            reply = os.path.exists(os.path.expanduser(cmd))
                        else:
                            reply = Popen(f'which {cmd}', stdout=PIPE, stderr=PIPE, shell=True).communicate()[0]
                        if not reply:
                            head = _translate('HandlerClass', 'External Code Error')
                            msg1 = _translate('HandlerClass', 'External command')
                            msg2 = _translate('HandlerClass', 'does not exist')
                            STATUS.emit('error', linuxcnc.OPERATOR_ERROR, f'{head}:\n{msg0} #{bNum}\n{msg1} "{cmd}" {msg2}\n')
                        else:
                            self.alwaysOnList.append(f'button_{str(bNum)}')
                    else:
                        head = _translate('HandlerClass', 'Code Error')
                        msg1 = self.w[f'button_{str(bNum)}'].text().replace('\n',' ')
                        STATUS.emit('error', linuxcnc.OPERATOR_ERROR, f'{head}:\n{msg0} #{bNum}\n{msg1}: "{command}"\n')
                        if f'button_{str(bNum)}' in self.idleHomedList:
                            self.idleHomedList.remove(f'button_{str(bNum)}')
                        break

    def user_button_down(self, bNum):
        commands = self.iniButtonCodes[bNum]
        if not commands: return
        if 'change-consumables' in commands.lower() and not 'e-halpin' in commands.lower():
            self.change_consumables(True)
        elif 'probe-test' in commands.lower() and not 'e-halpin' in commands.lower():
            self.probe_test(True)
        elif 'torch-pulse' in commands.lower() and not 'e-halpin' in commands.lower():
            self.torch_pulse(True)
        elif 'ohmic-test' in commands.lower() and not 'e-halpin' in commands.lower():
            self.ohmic_test(True)
        elif 'framing' in commands.lower():
            self.frame_job(True)
        elif 'cut-type' in commands.lower():
            self.w.gcodegraphics.logger.clear()
            self.cutType ^= 1
            if self.cutType:
                self.cutTypePin.set(1)
                self.button_active(self.ctButton)
                self.cutTypeText = self.w[self.ctButton].text()
                self.w[self.ctButton].setText(_translate('HandlerClass', 'PIERCE\nONLY'))
            else:
                self.cutTypePin.set(0)
                self.button_normal(self.ctButton)
                self.w[self.ctButton].setText(self.cutTypeText)
            self.overlayProgress.setValue(0)
            if self.fileOpened == True:
                self.file_reload_clicked()
        elif 'load' in commands.lower():
            lFile = f'{self.programPrefix}/{commands.split("load", 1)[1].strip()}'
            self.overlayProgress.setValue(0)
            self.remove_temp_materials()
            ACTION.OPEN_PROGRAM(lFile)
        elif 'toggle-halpin' in commands.lower():
            halpin = commands.lower().split('toggle-halpin')[1].split(' ')[1].strip()
            try:
                if halpin in self.halPulsePins and self.halPulsePins[halpin][3] > 0.05:
                    self.halPulsePins[halpin][3] = 0.0
                else:
                    self.invert_pin_state(halpin)
            except Exception as err:
                head = _translate('HandlerClass', 'HAL Pin Error')
                msg0 = _translate('HandlerClass', 'Invalid code for user button')
                msg1 = _translate('HandlerClass', 'Failed to toggle HAL pin')
                STATUS.emit('error', linuxcnc.OPERATOR_ERROR, f'{head,}:\n{msg0} #{bNum}\n{msg1}\n"{halpin}" {err}\n')
        elif 'toggle-laser' in commands.lower():
            self.laserOnPin.set(not self.laserOnPin.get())
            for command in commands.split('\\'):
                command = command.strip()
                if command != 'toggle-laser':
                    self.user_button_command(bNum, command)
            ACTION.SET_MANUAL_MODE()
        elif 'pulse-halpin' in commands.lower():
            head = _translate('HandlerClass', 'HAL Pin Error')
            msg1 = _translate('HandlerClass', 'Failed to pulse HAL pin')
            try:
                code, halpin, delay = commands.lower().strip().split()
            except:
                try:
                    code, halpin = commands.lower().strip().split()
                    delay = '1.0'
                except:
                    msg0 = _translate('HandlerClass', 'Unknown error for user button')
                    STATUS.emit('error', linuxcnc.OPERATOR_ERROR, f'{head}:\n{msg0} #{bNum}\n{msg1} "{halpin}"\n')
                    return
            # halPulsePins format is: button name, pulse time, button text, remaining time, button number
            try:
                if self.halPulsePins[halpin][3] > 0.05:
                    self.halPulsePins[halpin][3] = 0.0
                else:
                    self.w[self.halPulsePins[halpin][0]].setText(f'{self.halPulsePins[halpin][2]}')
                    self.halPulsePins[halpin][3] = self.halPulsePins[halpin][1]
                    if not self.pulseTimer.isActive():
                        self.pulseTimer.start(100)
            except:
                msg0 = _translate('HandlerClass', 'Invalid code for user button')
                STATUS.emit('error', linuxcnc.OPERATOR_ERROR, f'{head}:\n{msg0} #{bNum}\n{msg1} "{halpin}"\n')
        elif 'single-cut' in commands.lower():
            self.single_cut()
        elif 'manual-cut' in commands.lower():
            self.manual_cut()
        elif 'offsets-view' in commands.lower():
            if self.w.preview_stack.currentIndex() != self.OFFSETS:
                self.w.preview_stack.setCurrentIndex(self.OFFSETS)
            else:
                self.preview_index_return(self.w.preview_stack.currentIndex())
        elif 'latest-file' in commands.lower():
            try:
                if len(commands.split()) == 2:
                    dir = commands.split()[1]
                else:
                    dir = self.w.PREFS_.getpref('last_loaded_directory', '', str, 'BOOK_KEEPING')
                files = glob.glob(f'{dir}/*.ngc')
                latest = max(files, key = os.path.getctime)
                self.overlayProgress.setValue(0)
                self.remove_temp_materials()
                ACTION.OPEN_PROGRAM(latest)
            except:
                head = _translate('HandlerClass', 'File Error')
                msg0 = _translate('HandlerClass', 'Cannot open latest file from user button')
                STATUS.emit('error', linuxcnc.OPERATOR_ERROR, f'{head}:\n{msg0} #{bNum}\n')
        elif 'user-manual' in commands.lower():
            if self.w.preview_stack.currentIndex() != self.USER_MANUAL:
                self.prevPreviewIndex = self.w.preview_stack.currentIndex()
                self.w.preview_stack.setCurrentIndex(self.USER_MANUAL)
            else:
                self.w.preview_stack.setCurrentIndex(self.prevPreviewIndex)
                self.prevPreviewIndex = self.USER_MANUAL
        elif 'toggle-joint' in commands.lower():
            self.toggle_joint_mode()
        else:
            self.reloadRequired = False
            if 'dual-code' in commands:
                # dualCodeButtons format is: code1 ;; label1 ;; code2 ;; label2 ;; checked
                if self.w[f'button_{bNum}'].text() == self.dualCodeButtons[bNum][3]:
                    commands = self.dualCodeButtons[bNum][0]
                    self.w[f'button_{bNum}'].setText(self.dualCodeButtons[bNum][1])
                    self.w[f'button_{bNum}'].setChecked(True)
                else:
                    commands = self.dualCodeButtons[bNum][2]
                    self.w[f'button_{bNum}'].setText(self.dualCodeButtons[bNum][3])
                    self.w[f'button_{bNum}'].setChecked(False)
            for command in commands.split('\\'):
                command = command.strip()
                self.user_button_command(bNum, command)
                if command[0] == "%":
                    continue
                if command.lower().replace(' ', '').startswith('g10l20') and self.fileOpened:
                    self.reloadRequired = True
            if self.reloadRequired:
                self.file_reload_clicked()
            else:
                self.w.gcodegraphics.logger.clear()
            ACTION.SET_MANUAL_MODE()

    # for G-code commands and external commands
    def user_button_command(self, bNum, command):
        if command and command[0].lower() in 'xyzabcgmfsto' and command.replace(' ','')[1] in '0123456789<':
            if '{' in command:
                newCommand = subCommand = ''
                for char in command:
                    if char == '{':
                        subCommand = ':'
                    elif char == '}':
                        if len(subCommand.split()) > 1:
                            section, option = subCommand.replace(':','').split(' ', 1)
                        else:
                            head = _translate('HandlerClass', 'Code Error')
                            msg0 = _translate('HandlerClass', 'Value Error in user button')
                            msg1 = self.w[f'button_{str(bNum)}'].text().replace('\n',' ')
                            errorCode = f'{subCommand.replace(":", "{")}' + '}'
                            msg2 = _translate('HandlerClass', 'Requires a valid section and option pair')
                            STATUS.emit('error', linuxcnc.OPERATOR_ERROR, f'{head}:\n{msg0} #{bNum} ({msg1}):\n"{errorCode}"\n{msg2}\n')
                            return
                        if self.PREFS.has_option(section, option):
                            newCommand += str(self.PREFS.get(section, option))
                        elif self.iniFile.find(section, option):
                            newCommand += self.iniFile.find(section, option)
                        else:
                            head = _translate('HandlerClass', 'Code Error')
                            msg0 = _translate('HandlerClass', 'Invalid code in user button')
                            msg1 = self.w[f'button_{str(bNum)}'].text().replace('\n',' ')
                            errorCode = f'{subCommand.replace(":", "{")}' + '}'
                            msg2 = _translate('HandlerClass', 'Provided section option pair does not exist')
                            STATUS.emit('error', linuxcnc.OPERATOR_ERROR, f'{head}:\n{msg0} #{bNum} ({msg1}):\n"{errorCode}"\n{msg2}\n')
                            return
                        subCommand = ''
                    elif subCommand.startswith(':'):
                        subCommand += char
                    else:
                        newCommand += char
                command = newCommand
            ACTION.CALL_MDI(command)
            while not STATUS.is_interp_idle():
                self.w.gcodegraphics.updateGL()
                QApplication.processEvents()
        elif command and command[0] == '%':
            command = command.lstrip('%').lstrip()
            if command[-3:] == '.py':
                cmd = 'python3 ' + command
                Popen(cmd, stdin = None, stdout=PIPE, stderr=PIPE, shell=True)
            else:
                command += '&'
                Popen(command, stdout=PIPE, stderr=PIPE, shell=True)
        else:
            head = _translate('HandlerClass', 'Code Error')
            msg0 = _translate('HandlerClass', 'Invalid code for user button')
            msg1 = self.w[f'button_{str(bNum)}'].text().replace('\n',' ')
            STATUS.emit('error', linuxcnc.OPERATOR_ERROR, f'{head}:\n{msg0} #{bNum}\n{msg1}: "{command}"\n')

    def user_button_up(self, bNum):
        commands = self.iniButtonCodes[bNum]
        if not commands: return
        elif 'torch-pulse' in commands.lower() and not 'e-halpin' in commands.lower():
            self.torch_pulse(False)
        if 'ohmic-test' in commands.lower() and not 'e-halpin' in commands.lower():
            self.ohmic_test(False)

    def torch_enable_changed(self, state):
        if self.tpButton:
            if state and STATUS.machine_is_on() and \
            (not STATUS.is_interp_running() or STATUS.is_interp_paused()) and \
            not hal.get_value('plasmac.consumable-changing'):
                self.w[self.tpButton].setEnabled(True)
            else:
                self.w[self.tpButton].setEnabled(False)

    def ext_torch_enable_changed(self, state):
        if (state):
            self.w.torch_enable.setChecked(not (self.w.torch_enable.isChecked()))

    def ext_thc_enable_changed(self, state):
        if (state):
            self.w.thc_enable.setChecked(not (self.w.thc_enable.isChecked()))

    def ext_corner_lock_enable_changed(self, state):
        if (state):
            self.w.cornerlock_enable.setChecked(not (self.w.cornerlock_enable.isChecked()))

    def ext_void_lock_enable_changed(self, state):
        if (state):
            self.w.voidlock_enable.setChecked(not (self.w.voidlock_enable.isChecked()))

    def ext_ignore_arc_ok_changed(self, state):
        if (state):
            self.w.ignore_arc_ok.setChecked(not (self.w.ignore_arc_ok.isChecked()))

    def ext_mesh_mode_changed(self, state):
        if (state):
            self.w.mesh_enable.setChecked(not (self.w.mesh_enable.isChecked()))

    def ext_ohmic_probe_enable_changed(self, state):
        if (state):
            self.w.ohmic_probe_enable.setChecked(not (self.w.ohmic_probe_enable.isChecked()))

    def ext_auto_volts_enable_changed(self, state):
        if (state):
            self.w.use_auto_volts.setChecked(not (self.w.use_auto_volts.isChecked()))

    def thc_auto_changed(self, state):
        if state:
            self.w.thc_delay.hide()
            self.w.thc_delay_lbl.hide()
            self.w.thc_sample_counts.show()
            self.w.thc_sample_counts_lbl.show()
            self.w.thc_sample_threshold.show()
            self.w.thc_sample_threshold_lbl.show()
        else:
            self.w.thc_delay.show()
            self.w.thc_delay_lbl.show()
            self.w.thc_sample_counts.hide()
            self.w.thc_sample_counts_lbl.hide()
            self.w.thc_sample_threshold.hide()
            self.w.thc_sample_threshold_lbl.hide()

    def ohmic_probe_enable_changed(self, state):
        if self.otButton:
            if state and STATUS.machine_is_on() and (not STATUS.is_interp_running() or STATUS.is_interp_paused()):
                self.w[self.otButton].setEnabled(True)
            else:
                self.w[self.otButton].setEnabled(False)

    def consumable_change_setup(self):
        self.ccXpos = self.ccYpos = self.ccFeed = None
        X = Y = F = ''
        ccAxis = [X, Y, F]
        ccName = ['x', 'y', 'f']
        for loop in range(3):
            count = 0
            if ccName[loop] in self.ccParm:
                while 1:
                    if not self.ccParm[count]: break
                    if self.ccParm[count] == ccName[loop]:
                        count += 1
                        break
                    count += 1
                while 1:
                    if count == len(self.ccParm): break
                    if self.ccParm[count].isdigit() or self.ccParm[count] in '.-':
                        ccAxis[loop] += self.ccParm[count]
                    else:
                        break
                    count += 1
                if ccName[loop] == 'x' and ccAxis[loop]:
                    self.ccXpos = float(ccAxis[loop])
                elif ccName[loop] == 'y' and ccAxis[loop]:
                    self.ccYpos = float(ccAxis[loop])
                elif ccName[loop] == 'f' and ccAxis[loop]:
                    self.ccFeed = float(ccAxis[loop])
        if not self.ccFeed or self.ccFeed < 1:
            msg0 = _translate('HandlerClass', 'Invalid feed rate for consumable change')
            msg1 = _translate('HandlerClass', 'Defaulting to materials cut feed rate')
            STATUS.emit('update-machine-log', f'{msg0}, {msg1}', 'TIME')
            self.ccFeed = float(self.w.cut_feed_rate.text())

    def ext_change_consumables(self, state):
        if self.ccButton and self.w[self.ccButton].isEnabled():
            self.change_consumables(state)

    def change_consumables(self, state):
        self.w.laser.setEnabled(False)
        if hal.get_value('axis.x.eoffset-counts') or hal.get_value('axis.y.eoffset-counts'):
            hal.set_p('plasmac.consumable-change', '0')
            hal.set_p('plasmac.x-offset', '0')
            hal.set_p('plasmac.y-offset', '0')
            self.button_normal(self.ccButton)
            self.w[self.ccButton].setEnabled(False)
        else:
            self.consumable_change_setup()
            self.w.run.setEnabled(False)
            if self.frButton:
                self.w[self.frButton].setEnabled(False)
            self.w.pause.setEnabled(False)
            if not self.ccXpos:
                self.ccXpos = STATUS.get_position()[0][0]
            if self.ccXpos < round(self.xMin, 6) + (10 * self.unitsPerMm):
                self.ccXpos = round(self.xMin, 6) + (10 * self.unitsPerMm)
            elif self.ccXpos > round(self.xMax, 6) - (10 * self.unitsPerMm):
                self.ccXpos = round(self.xMax, 6) - (10 * self.unitsPerMm)
            if not self.ccYpos:
                self.ccYpos = STATUS.get_position()[0][1]
            if self.ccYpos < round(self.yMin, 6) + (10 * self.unitsPerMm):
                self.ccYpos = round(self.yMin, 6) + (10 * self.unitsPerMm)
            elif self.ccYpos > round(self.yMax, 6) - (10 * self.unitsPerMm):
                self.ccYpos = round(self.yMax, 6) - (10 * self.unitsPerMm)
            hal.set_p('plasmac.xy-feed-rate', str(float(self.ccFeed)))
            hal.set_p('plasmac.x-offset', f'{(self.ccXpos - STATUS.get_position()[0][0]) / hal.get_value("plasmac.offset-scale"):.0f}')
            hal.set_p('plasmac.y-offset', f'{(self.ccYpos - STATUS.get_position()[0][1]) / hal.get_value("plasmac.offset-scale"):.0f}')
            hal.set_p('plasmac.consumable-change', '1')
            self.button_active(self.ccButton)

    def ext_probe_test(self, state):
        if self.ptButton and self.w[self.ptButton].isEnabled():
            self.probe_test(state)

    def probe_test(self, state):
        if state:
            if self.probeTimer.remainingTime() <= 0 and not self.offsetsActivePin.get():
                probeError, errMsg = self.bounds_check_probe(True)
                if probeError:
                    head = _translate('HandlerClass', 'Axis Limit Error')
                    STATUS.emit('error', linuxcnc.OPERATOR_ERROR, f'{head}:\n{errMsg}\n')
                    return
                self.probeTime = self.ptTime
                self.probeTimer.start(1000)
                self.probeTest = True
                hal.set_p('plasmac.probe-test','1')
                self.w[self.ptButton].setText(f'{self.probeTime}')
                self.button_active(self.ptButton)
                self.w.run.setEnabled(False)
                self.w.abort.setEnabled(True)
                self.set_buttons_state([self.idleList, self.idleOnList, self.idleHomedList], False)
                self.w[self.ptButton].setEnabled(True)
                self.set_tab_jog_states(False)
                log = _translate('HandlerClass', 'Probe test started')
                STATUS.emit('update-machine-log', log, 'TIME')
            else:
                self.probe_test_stop()
                log = _translate('HandlerClass', 'Probe test aborted')
                STATUS.emit('update-machine-log', log, 'TIME')

    def probe_test_stop(self):
        self.probeTimer.stop()
        self.probeTime = 0
        self.w.abort.setEnabled(False)
        hal.set_p('plasmac.probe-test','0')
        self.w[self.ptButton].setText(self.probeText)
        self.button_normal(self.ptButton)
        self.w[self.ptButton].setEnabled(False)

    def probe_test_error(self, state):
        if state:
            self.probe_test(False)

    def ext_torch_pulse(self, state):
        if self.tpButton and self.w[self.tpButton].isEnabled():
            self.torch_pulse(state)

    def torch_pulse(self, state):
        if state:
            if not self.torchTime and \
               self.w.torch_enable.isChecked() and not hal.get_value('plasmac.torch-on'):
                self.torchTime = self.tpTime
                self.torchTimer.start(100)
                self.torchPulse = True
                hal.set_p('plasmac.torch-pulse-time', str(self.torchTime))
                hal.set_p('plasmac.torch-pulse-start', '1')
                self.w[self.tpButton].setText(f'{self.torchTime}')
                self.button_active(self.tpButton)
                self.torch_pulse_states(False)
                log = _translate('HandlerClass', 'Torch pulse started')
                STATUS.emit('update-machine-log', log, 'TIME')
            else:
                self.torchTimer.stop()
                self.torchTime = 0.0
                self.torch_pulse_states(True)
        else:
            hal.set_p('plasmac.torch-pulse-start','0')
            if self.torchTime == 0:
                self.torch_pulse_states(True)
                log = _translate('HandlerClass', 'Torch pulse ended manually')
                STATUS.emit('update-machine-log', log, 'TIME')

    def torch_pulse_states(self, state):
        self.set_tab_jog_states(state)
        if not STATUS.is_auto_paused():
            if STATUS.is_on_and_idle() and STATUS.is_all_homed():
                self.set_buttons_state([self.idleList, self.idleOnList, self.idleHomedList], state)
            else:
                self.set_buttons_state([self.idleList, self.idleOnList], state)
            if self.w.gcode_display.lines() > 1:
                self.w.run.setEnabled(state)
        if state:
            hal.set_p('plasmac.torch-pulse-time', '0')
            self.w[self.tpButton].setText(self.tpText)
            self.button_normal(self.tpButton)
            self.torchPulse = False

    def ext_ohmic_test(self, state):
        if self.otButton and self.w[self.otButton].isEnabled():
            self.ohmic_test(state)

    def ohmic_test(self, state):
        hal.set_p('plasmac.ohmic-test', f'{str(state)}')
        buttonList = [button for button in self.idleOnList if button != self.otButton]
        if not STATUS.is_auto_paused():
            if STATUS.is_on_and_idle() and STATUS.is_all_homed():
                self.set_buttons_state([self.idleList, self.idleHomedList, buttonList], not state)
            else:
                self.set_buttons_state([self.idleList, buttonList], not state)
            if self.w.gcode_display.lines() > 1:
                self.w.run.setEnabled(not state)

    def ext_frame_job(self, state):
        if self.frButton and self.w[self.frButton].isEnabled():
            self.frame_job(state)

    def frame_job(self, state):
        if self.gcodeProps and state:
            self.w.run.setEnabled(False)
            response = False
            if self.w.laser.isVisible():
                framingError, frame_points = self.bounds_check_framing(self.laserOffsetX, self.laserOffsetY, True)
                if framingError:
                    head = _translate('HandlerClass', 'Axis Limit Error')
                    framingError += _translate('HandlerClass', '\n\nDo you want to try with the torch?\n')
                    response = self.dialog_show_yesno(QMessageBox.Warning, f'{head}', f'\n{framingError}')
                    if response:
                        framingError, frame_points = self.bounds_check_framing()
                        if framingError:
                            head = _translate('HandlerClass', 'Axis Limit Error')
                            self.dialog_show_ok(QMessageBox.Warning, f'{head}', f'\n{framingError}')
                            self.w.run.setEnabled(True)
                            return
                    else:
                        self.w.run.setEnabled(True)
                        return
                else:
                    self.laserOnPin.set(1)
            else:
                framingError, frame_points = self.bounds_check_framing()
                if framingError:
                    head = _translate('HandlerClass', 'Axis Limit Error')
                    self.dialog_show_ok(QMessageBox.Warning, f'{head}', f'\n{framingError}')
                    self.w.run.setEnabled(True)
                    return
            if not self.frFeed:
                feed = float(self.w.cut_feed_rate.text())
            else:
                feed = self.frFeed
            zHeight = self.zMax - (hal.get_value('plasmac.max-offset') * self.unitsPerMm)
            if STATUS.is_on_and_idle() and STATUS.is_all_homed():
                self.framing = True
                previousMode = ''
                if self.units == 'in' and STATUS.is_metric_mode():
                    previousMode = 'G21'
                    ACTION.CALL_MDI('G20')
                elif self.units == 'mm' and not STATUS.is_metric_mode():
                    previousMode = 'G20'
                    ACTION.CALL_MDI('G21')
                ACTION.CALL_MDI_WAIT(f'G64 P{0.25 * self.unitsPerMm:0.3f}')
                if self.defaultZ:
                    ACTION.CALL_MDI(f'G53 G0 Z{zHeight:0.4f}')
                ACTION.CALL_MDI(f'G53 G0 X{frame_points[1][0]:0.2f} Y{frame_points[1][1]:0.2f}')
                ACTION.CALL_MDI(f'G53 G1 X{frame_points[2][0]:0.2f} Y{frame_points[2][1]:0.2f} F{feed:0.0f}')
                ACTION.CALL_MDI(f'G53 G1 X{frame_points[3][0]:0.2f} Y{frame_points[3][1]:0.2f}')
                ACTION.CALL_MDI(f'G53 G1 X{frame_points[4][0]:0.2f} Y{frame_points[4][1]:0.2f}')
                ACTION.CALL_MDI(f'G53 G1 X{frame_points[1][0]:0.2f} Y{frame_points[1][1]:0.2f}')
                ACTION.CALL_MDI('G0 X0 Y0')
                ACTION.CALL_MDI(previousMode)

    def single_cut(self):
        self.set_buttons_state([self.idleList, self.idleOnList, self.idleHomedList], False)
        sC = QDialog(self.w)
        sC.setWindowTitle(_translate('HandlerClass', 'Single Cut'))
        l1 = QLabel(_translate('HandlerClass', 'X LENGTH:'))
        xLength = QDoubleSpinBox()
        xLength.setAlignment(Qt.AlignRight)
        xLength.setMinimum(-9999)
        xLength.setMaximum(9999)
        xLength.setDecimals(1)
        l2 = QLabel(_translate('HandlerClass', 'Y LENGTH:'))
        yLength = QDoubleSpinBox()
        yLength.setAlignment(Qt.AlignRight)
        yLength.setMinimum(-9999)
        yLength.setMaximum(9999)
        yLength.setDecimals(1)
        l3 = QLabel('')
        buttons = QDialogButtonBox.Ok | QDialogButtonBox.Cancel
        buttonBox = QDialogButtonBox(buttons)
        buttonBox.accepted.connect(sC.accept)
        buttonBox.rejected.connect(sC.reject)
        buttonBox.button(QDialogButtonBox.Ok).setText(_translate('HandlerClass', 'CUT'))
        buttonBox.button(QDialogButtonBox.Ok).setIcon(QIcon())
        buttonBox.button(QDialogButtonBox.Cancel).setText(_translate('HandlerClass', 'CANCEL'))
        buttonBox.button(QDialogButtonBox.Cancel).setIcon(QIcon())
        layout = QVBoxLayout()
        layout.addWidget(l1)
        layout.addWidget(xLength)
        layout.addWidget(l2)
        layout.addWidget(yLength)
        layout.addWidget(l3)
        layout.addWidget(buttonBox)
        sC.setLayout(layout)
        xLength.setValue(self.PREFS.getpref('X length', 0.0, float, 'SINGLE CUT'))
        yLength.setValue(self.PREFS.getpref('Y length', 0.0, float, 'SINGLE CUT'))
        self.vkb_show(True)
        result = sC.exec_()
        self.vkb_hide()
        if not result or self.cut_critical_check():
            self.set_buttons_state([self.idleList, self.idleOnList, self.idleHomedList], True)
            return
        self.PREFS.putpref('X length', xLength.value(), float, 'SINGLE CUT')
        self.PREFS.putpref('Y length', yLength.value(), float, 'SINGLE CUT')
        self.oldFile = ACTION.prefilter_path if ACTION.prefilter_path else None
        self.g91 = True if 910 in STATUS.stat.gcodes else False
        xEnd = STATUS.get_position()[0][0] + xLength.value()
        yEnd = STATUS.get_position()[0][1] + yLength.value()
        newFile = f'{self.tmpPath}single_cut.ngc'
        matNum = int(self.w.materials_box.currentText().split(': ', 1)[0])
        with open(newFile, 'w') as f:
            f.write('G90\n')
            f.write(f'M190 P{matNum}\n')
            f.write('F#<_hal[plasmac.cut-feed-rate]>\n')
            f.write(f'G53 G0 X{STATUS.get_position()[0][0]:0.6f} Y{STATUS.get_position()[0][1]:0.6f}\n')
            f.write('M3 $0 S1\n')
            f.write(f'G53 G1 X{xEnd:0.6f} Y{yEnd:0.6f}\n')
            f.write('M5 $0\n')
            f.write('M2\n')
        self.single_cut_request = True
        if self.fileOpened:
            self.preSingleCutMaterial = matNum
        ACTION.OPEN_PROGRAM(newFile)

    def manual_cut(self):
        if self.manualCut:
            ACTION.SET_SPINDLE_STOP(0)
            self.w.abort.setEnabled(False)
            if self.mcButton:
                self.w[self.mcButton].setEnabled(False)
                self.button_normal(self.mcButton)
            log = _translate('HandlerClass', 'Manual cut aborted')
            STATUS.emit('update-machine-log', log, 'TIME')
        elif STATUS.machine_is_on() and STATUS.is_all_homed() and STATUS.is_interp_idle() and not self.cut_critical_check():
            probeError, errMsg = self.bounds_check_probe(True)
            if probeError:
                head = _translate('HandlerClass', 'Axis Limit Error')
                STATUS.emit('error', linuxcnc.OPERATOR_ERROR, f'{head}:\n{errMsg}\n')
                return
            self.manualCut = True
            self.set_mc_states(False)
            self.w.abort.setEnabled(True)
            self.set_buttons_state([self.idleList, self.idleOnList, self.idleHomedList], False)
            if self.mcButton:
                self.w[self.mcButton].setEnabled(True)
                self.button_active(self.mcButton)
            ACTION.SET_SPINDLE_ROTATION(1 ,1 , 0)
            log = _translate('HandlerClass', 'Manual cut started')
            STATUS.emit('update-machine-log', log, 'TIME')
        self.set_run_button_state()

    def button_active(self, button):
        self.w[button].setStyleSheet( \
                    f'QPushButton {{ color: {self.backColor}; background: {self.fore1Color} }} \
                     QPushButton:pressed {{ color: {self.backColor}; background: {self.fore1Color} }} \
                     QPushButton:disabled {{ color: {self.disabledColor}}}')

    def button_normal(self, button):
        if button == 'file_open':
            self.w[button].setStyleSheet( \
                        f'QPushButton {{ color: {self.backColor}; background: {self.foreColor} }} \
                         QPushButton:pressed {{ color: {self.foreColor}; background: {self.backColor} }} \
                         QPushButton:disabled {{ color: {self.backColor}; background: {self.disabledColor} }}')
        else:
            self.w[button].setStyleSheet( \
                        f'QPushButton {{ color: {self.foreColor}; background: {self.backColor} }} \
                         QPushButton:pressed {{ color: {self.foreColor}; background: {self.backColor} }} \
                         QPushButton:disabled {{ color: {self.disabledColor} }}')


#########################################################################################################################
# ONBOARD VIRTUAL KEYBOARD FUNCTIONS #
#########################################################################################################################
    def vkb_check(self):
        if self.w.chk_soft_keyboard.isChecked() and not os.path.isfile('/usr/bin/onboard'):
            head = _translate('HandlerClass', 'Virtual Keyboard Error')
            msg0  = _translate('HandlerClass', '"onboard" virtual keyboard is not installed')
            msg1 = _translate('HandlerClass', 'some keyboard functions are not available')
            STATUS.emit('error', linuxcnc.OPERATOR_ERROR, f'{head}:\n{msg0}\n{msg1}\n')
            return
        try:
            cmd = 'gsettings get org.onboard.window.landscape width'
            self.obWidth = Popen(cmd, stdout=PIPE, stderr=PIPE, shell=True).communicate()[0].decode().strip()
            cmd = 'gsettings get org.onboard.window.landscape height'
            self.obHeight = Popen(cmd, stdout=PIPE, stderr=PIPE, shell=True).communicate()[0].decode().strip()
            cmd = 'gsettings get org.onboard layout'
            layout = Popen(cmd, stdout=PIPE, stderr=PIPE, shell=True).communicate()[0].decode().strip()
            if '/numpad' in layout or '/keyboard' in layout:
                self.obLayout = 'compact'
            else:
                self.obLayout = layout
        except:
            self.obWidth = '700'
            self.obHeight = '300'
            self.obLayout = 'compact'

    def vkb_show(self, numpad=False):
        if self.firstRun: return
        if os.path.isfile('/usr/bin/onboard'):
            if self.w.chk_soft_keyboard.isChecked():
                w = '240' if numpad else '740'
                h = '240'
                l = 'numpad' if numpad else 'keyboard'
                self.vkb_setup(w, h, os.path.join(self.PATHS.IMAGEDIR, 'qtplasmac', l))
                cmd  = 'dbus-send'
                cmd += ' --type=method_call'
                cmd += ' --dest=org.onboard.Onboard'
                cmd += ' /org/onboard/Onboard/Keyboard'
                cmd += ' org.onboard.Onboard.Keyboard.Show'
                Popen(cmd, stdout=PIPE, shell=True)

    def vkb_hide(self, custom=False):
        if os.path.isfile('/usr/bin/onboard') and self.obLayout:
            cmd  = 'dbus-send'
            cmd += ' --type=method_call'
            cmd += ' --dest=org.onboard.Onboard'
            cmd += ' /org/onboard/Onboard/Keyboard'
            cmd += ' org.onboard.Onboard.Keyboard.Hide'
            Popen(cmd, stdout=PIPE, shell=True)
            if not custom:
                self.vkb_setup(self.obWidth, self.obHeight, self.obLayout)

    def vkb_setup(self, w, h, l):
        if os.path.isfile('/usr/bin/onboard'):
            Popen(f'gsettings set org.onboard.window.landscape width {int(w)-1}', stdout=PIPE, shell=True)
            Popen(f'gsettings set org.onboard.window.landscape height {int(h)-1}', stdout=PIPE, shell=True)
            Popen(f'gsettings set org.onboard layout {l}', stdout=PIPE, shell=True)
            Popen(f'gsettings set org.onboard.window.landscape width {int(w)}', stdout=PIPE, shell=True)
            Popen(f'gsettings set org.onboard.window.landscape height {int(h)}', stdout=PIPE, shell=True)


#########################################################################################################################
# MATERIAL HANDLING FUNCTIONS #
#########################################################################################################################
    def save_materials_clicked(self):
        matNum = self.materialChangeNumberPin.get()
        if matNum == -1:
            matNum = self.defaultMaterial
        index = self.w.materials_box.currentIndex()
        self.save_material_file(matNum, index)

    def reload_materials_clicked(self):
        self.materialUpdate = True
        index = self.w.materials_box.currentIndex()
        self.load_material_file(True)
        self.w.materials_box.setCurrentIndex(index)
        self.materialUpdate = False
        self.materialReloadPin.set(0)

    def new_material_clicked(self, repeat, value):
        head = _translate('HandlerClass', 'Add Material')
        msg1 = _translate('HandlerClass', 'Enter New Material Number')
        msgs = msg1
        btn1 = _translate('HandlerClass', 'ADD')
        btn2 = _translate('HandlerClass', 'CANCEL')
        virtkb = 4
        while(1):
            valid, matNum = self.dialog_input(virtkb, head, f'{msgs}:', btn1, btn2)
            if not valid:
                return
            try:
                matNum = int(matNum)
            except:
                if not matNum:
                    msg0 = _translate('HandlerClass', 'A material number is required')
                    msgs = f'{msg0}.\n\n{msg1}'
                else:
                    msg0 = _translate('HandlerClass', 'is not a valid number')
                    msgs = f'{matNum} {msg0}.\n\n{msg1}'
                continue
            if matNum in self.materialNumList:
                msg0 = _translate('HandlerClass', 'Material')
                msg2 = _translate('HandlerClass', 'is in use')
                msgs = f'{msg0} #{matNum} {msg2}.\n\n{msg1}'
                continue
            elif matNum >= 1000000:
                msg0 = _translate('HandlerClass', 'Material numbers need to be less than 1000000')
                msgs = f'{msg0}.\n\n{msg1}'
                continue
            break
        msg1 = _translate('HandlerClass', 'Enter New Material Name')
        msgs = msg1
        virtkb = 3
        while(1):
            valid, matNam = self.dialog_input(virtkb, head, f'{msgs}:', btn1, btn2)
            if not valid:
                return
            if not matNam:
                msg0 = _translate('HandlerClass', 'Material name is required')
                msgs = f'{msg0}.\n\n{msg1}'
                continue
            break
        mat = [matNum, matNam]
        mat[2:] = self.materialDict[self.materialList[self.w.materials_box.currentIndex()]][1:]
        self.write_one_material(mat)
        self.materialUpdate = True
        self.load_material_file(True)
        self.w.materials_box.setCurrentIndex(self.materialList.index(matNum))
        self.materialUpdate = False

    def delete_material_clicked(self):
        head = _translate('HandlerClass', 'Delete Material')
        msg1 = _translate('HandlerClass', 'Enter Material Number To Delete')
        btn1 = _translate('HandlerClass', 'DELETE')
        btn2 = _translate('HandlerClass', 'CANCEL')
        msgs = msg1
        virtkb = 4
        while(1):
            valid, matNum = self.dialog_input(virtkb, head, f'{msgs}:', btn1, btn2)
            if not valid:
                return
            try:
                matNum = int(matNum)
            except:
                if not matNum:
                    msg0 = _translate('HandlerClass', 'A material number is required')
                    msgs = f'{msg0}.\n\n{msg1}'
                else:
                    msg0 = _translate('HandlerClass', 'is not a valid number')
                    msgs = f'{matNum} {msg0}.\n\n{msg1}'
                continue
            if matNum == self.defaultMaterial:
                msg0 = _translate('HandlerClass', 'Default material cannot be deleted')
                msgs = f'{msg0}.\n\n{msg1}'
                continue
            elif matNum >= 1000000 and matNum in self.materialList:
                msg0 = _translate('HandlerClass', 'Temporary material')
                msg3 = _translate('HandlerClass', 'cannot be deleted')
                msgs = f'{msg0} #{matNum} {msg3}.\n\n{msg1}'
                continue
            elif matNum not in self.materialNumList:
                msg0 = _translate('HandlerClass', 'Material')
                msg3 = _translate('HandlerClass', 'does not exist')
                msgs = f'{msg0} #{matNum} {msg3}.\n\n{msg1}'
                continue
            break
        head = _translate('HandlerClass', 'Delete Material')
        msg0 = _translate('HandlerClass', 'Do you really want to delete material')
        if not self.dialog_show_yesno(QMessageBox.Question, f'{head}', f'\n{msg0} #{matNum}?\n'):
            return
        self.MATS.remove_section(f'MATERIAL_NUMBER_{matNum}')
        self.MATS.write(open(self.MATS.fn, 'w'))
        self.materialUpdate = True
        self.load_material_file(True)
        self.materialUpdate = False

    def remove_temp_materials(self):
        mats = [m for m in self.materialList if m >= 1000000]
        if mats:
            for mat in mats:
                self.materialDict.pop(mat)
                self.materialList.remove(mat)

    def selector_changed(self, index):
        if index == -1 or self.getMaterialBusy:
            return
        if self.w.material_selector.currentIndex() != self.w.materials_box.currentIndex():
            self.w.materials_box.setCurrentIndex(index)
            self.w.conv_material.setCurrentIndex(index)

    def conv_material_changed(self, index):
        if index == -1 or self.getMaterialBusy:
            return
        if self.w.conv_material.currentIndex() != self.w.materials_box.currentIndex():
            self.w.materials_box.setCurrentIndex(index)
            self.w.material_selector.setCurrentIndex(index)

    def material_changed(self, index):
        if index == -1 or self.getMaterialBusy:
            return
        if self.w.materials_box.currentText():
            if self.getMaterialBusy:
                self.materialChangePin.set(-1)
                self.autoChange = False
                return
            matNum = int(self.w.materials_box.currentText().split(': ', 1)[0])
            if matNum >= 1000000:
                self.w.save_material.setEnabled(False)
            else:
                self.w.save_material.setEnabled(True)
            if self.autoChange:
                hal.set_p('motion.digital-in-03','0')
                if self.preSingleCutMaterial is None and self.preFileSaveMaterial is None:
                    self.change_material(matNum)
                    self.materialChangePin.set(2)
                hal.set_p('motion.digital-in-03','1')
            else:
                self.change_material(matNum)
            self.w.material_selector.setCurrentIndex(self.w.materials_box.currentIndex())
            self.w.conv_material.setCurrentIndex(self.w.materials_box.currentIndex())
        self.autoChange = False
        self.overlay_update(None)

    def material_change_pin_changed(self, halpin):
        if halpin == 0:
            hal.set_p('motion.digital-in-03','0')
        elif halpin == 3:
            hal.set_p('motion.digital-in-03','1')
            self.materialChangePin.set(0)

    def material_change_number_pin_changed(self, halpin):
        if halpin == -1:
            halpin = self.defaultMaterial
        if self.getMaterialBusy or halpin == int(self.w.materials_box.currentText().split(': ', 1)[0]):
            return
        if self.materialChangePin.get() == 1:
            self.autoChange = True
        if not self.material_exists(halpin):
            self.autoChange = False
            return
        if self.preSingleCutMaterial is not None:
            self.materialChangeNumberPin.set(self.preSingleCutMaterial)
            self.preSingleCutMaterial = None
        elif self.preFileSaveMaterial is not None:
            self.materialChangeNumberPin.set(self.preFileSaveMaterial)
            self.preFileSaveMaterial = None
        else:
            self.w.materials_box.setCurrentIndex(self.materialList.index(halpin))

    def material_change_timeout_pin_changed(self, halpin):
        head = _translate('HandlerClass', 'Materials Error')
        if halpin:
            # should we stop or pause the program if a timeout occurs???
            matNum = int(self.w.materials_box.currentText().split(': ', 1)[0])
            msg0 = _translate('HandlerClass', 'Material change timeout occurred for material')
            STATUS.emit('error', linuxcnc.OPERATOR_ERROR, f'{head}:{msg0} #{matNum}\n')
            self.materialChangeNumberPin.set(matNum)
            self.materialChangeTimeoutPin.set(0)
            hal.set_p('motion.digital-in-03','0')

    def material_reload_pin_changed(self, halpin):
        if halpin:
            self.reload_materials_clicked()

    def material_temp_pin_changed(self, halpin):
        if halpin:
            mat = [halpin, f'Temporary {halpin}', 0,0,0,0,0,0,0,0,0,0,0,0]
            with open(self.tmpMaterialGcode, 'r') as f_in:
                for line in f_in:
                    if line.startswith('NAME'):
                        mat[1] = line.split('=')[1].strip()
                    if line.startswith('KERF_WIDTH'):
                        mat[2] = float(line.split('=')[1].strip())
                    elif line.startswith('PIERCE_HEIGHT'):
                        mat[3] = float(line.split('=')[1].strip())
                    elif line.startswith('PIERCE_DELAY'):
                        mat[4] = float(line.split('=')[1].strip())
                    elif line.startswith('PUDDLE_JUMP_HEIGHT'):
                        mat[5] = float(line.split('=')[1].strip())
                    elif line.startswith('PUDDLE_JUMP_DELAY'):
                        mat[6] = float(line.split('=')[1].strip())
                    elif line.startswith('CUT_HEIGHT'):
                        mat[7] = float(line.split('=')[1].strip())
                    elif line.startswith('CUT_SPEED'):
                        mat[8] = float(line.split('=')[1].strip())
                    elif line.startswith('CUT_AMPS'):
                        mat[9] = float(line.split('=')[1].strip())
                    elif line.startswith('CUT_VOLTS'):
                        mat[10] = float(line.split('=')[1].strip())
                    elif line.startswith('PAUSE_AT_END'):
                        mat[11] = float(line.split('=')[1].strip())
                    elif line.startswith('GAS_PRESSURE'):
                        mat[12] = float(line.split('=')[1].strip())
                    elif line.startswith('CUT_MODE'):
                        mat[13] = float(line.split('=')[1].strip())
            self.write_materials_to_dict(mat)
            if halpin not in self.materialList:
                self.materialList.append(halpin)
            exists = False
            for n in range(self.w.materials_box.count()):
                if self.w.materials_box.itemText(n) .startswith(str(halpin)):
                    self.w.materials_box.setItemText(n, f'{halpin:05d}: {self.materialDict[halpin][0]}')
                    self.w.material_selector.setItemText(n, f'{halpin:05d}: {self.materialDict[halpin][0]}')
                    self.w.conv_material.setItemText(n, f'{halpin:05d}: {self.materialDict[halpin][0]}')
                    exists = True
            if not exists:
                self.w.materials_box.addItem(f'{halpin:05d}: {self.materialDict[halpin][0]}')
                self.w.material_selector.addItem(f'{halpin:05d}: {self.materialDict[halpin][0]}')
                self.w.conv_material.addItem(f'{halpin:05d}: {self.materialDict[halpin][0]}')
            if halpin == int(self.w.materials_box.currentText().split(': ', 1)[0]):
                self.change_material(halpin)



            self.materialTempPin.set(0)

    def write_materials_to_dict(self, matNum):
        self.materialDict[matNum[0]] = matNum[1:]

    def display_materials(self):
        self.materialList = []
        self.w.materials_box.clear()
        self.w.material_selector.clear()
        self.w.conv_material.clear()
        for key in sorted(self.materialDict):
            self.w.materials_box.addItem(f'{key:05d}: {self.materialDict[key][0]}')
            self.w.material_selector.addItem(f'{key:05d}: {self.materialDict[key][0]}')
            self.w.conv_material.addItem(f'{key:05d}: {self.materialDict[key][0]}')
            self.materialList.append(key)

    def change_material(self, matNum):
        self.materialName = self.materialDict[matNum][0]
        self.w.kerf_width.setValue(self.materialDict[matNum][1])
        self.w.pierce_height.setValue(self.materialDict[matNum][2])
        self.w.pierce_delay.setValue(self.materialDict[matNum][3])
        self.w.puddle_jump_height.setValue(self.materialDict[matNum][4])
        self.w.puddle_jump_delay.setValue(self.materialDict[matNum][5])
        self.w.cut_height.setValue(self.materialDict[matNum][6])
        self.w.cut_feed_rate.setValue(self.materialDict[matNum][7])
        self.w.cut_amps.setValue(self.materialDict[matNum][8])
        self.w.cut_volts.setValue(self.materialDict[matNum][9])
        self.w.pause_at_end.setValue(self.materialDict[matNum][10])
        self.w.gas_pressure.setValue(self.materialDict[matNum][11])
        self.w.cut_mode.setValue(self.materialDict[matNum][12])
        self.materialChangeNumberPin.set(matNum)

    def save_material_file(self, matNum, index):
        mat = [matNum]
        mat.append(self.w.materials_box.currentText().split(': ', 1)[1].strip())
        mat.append(self.w.kerf_width.value())
        mat.append(self.w.pierce_height.value())
        mat.append(self.w.pierce_delay.value())
        mat.append(self.w.puddle_jump_height.value())
        mat.append(self.w.puddle_jump_delay.value())
        mat.append(self.w.cut_height.value())
        mat.append(self.w.cut_feed_rate.value())
        mat.append(self.w.cut_amps.value())
        mat.append(self.w.cut_volts.value())
        mat.append(self.w.pause_at_end.value())
        mat.append(self.w.gas_pressure.value())
        mat.append(self.w.cut_mode.value())
        self.write_one_material(mat)
        self.materialUpdate = True
        self.load_material_file(True)
        self.w.materials_box.setCurrentIndex(index)
        self.materialUpdate = False
        self.set_saved_material()

    def set_saved_material(self):
        mat = [int(self.w.materials_box.currentText().split(': ', 1)[0])]
        mat.append(self.materialName)
        mat.append(self.w.kerf_width.value())
        mat.append(self.w.pierce_height.value())
        mat.append(self.w.pierce_delay.value())
        mat.append(self.w.puddle_jump_height.value())
        mat.append(self.w.puddle_jump_delay.value())
        mat.append(self.w.cut_height.value())
        mat.append(self.w.cut_feed_rate.value())
        mat.append(self.w.cut_amps.value())
        mat.append(self.w.cut_volts.value())
        mat.append(self.w.pause_at_end.value())
        mat.append(self.w.gas_pressure.value())
        mat.append(self.w.cut_mode.value())
        self.write_materials_to_dict(mat)

    def load_material_file(self, keepTemp=False):
        self.getMaterialBusy = True
        # don't remove temporary materials unless required
        if keepTemp:
            pop = [key for key in self.materialDict if key < 1000000]
            for e in pop:
                self.materialDict.pop(e)
        else:
            self.materialDict = {}
        self.materialNumList = []
        # create a basic default material if no materials exist
        if not self.MATS.sections():
            if self.units == 'mm':
                mat = [0,'Basic default Material',1,3,.1,0,0,1,1000,45,100,0,0,1]
            else:
                mat = [0,'Basic default Material',.04,.12,.1,0,0,.04,40,45,100,0,0,1]
            self.write_one_material(mat)
        head = _translate('HandlerClass', 'Materials Error')
        # read all the materials into the materials dict
        for section in self.MATS.sections():
            matNum = int(section.rsplit('_',1)[1])
            if matNum >= 1000000:
                msg0 = _translate('HandlerClass', 'Material number')
                msg1 = _translate('HandlerClass', 'is invalid')
                msg2 = _translate('HandlerClass', 'Material numbers need to be less than 1000000')
                STATUS.emit('error', linuxcnc.OPERATOR_ERROR, f'{head}:\n{msg0} "{matNum}" {msg1}\n{msg2}\n')
                continue
            mat = self.read_one_material(section)
            self.materialNumList.append(matNum)
            self.write_materials_to_dict(mat)
        self.display_materials()
        self.defaultMaterial = self.PREFS.getpref('Default material', self.materialNumList[0], int, 'GUI_OPTIONS')
        self.change_material(self.defaultMaterial)
        self.w.materials_box.setCurrentIndex(self.materialList.index(self.defaultMaterial))
        self.w.material_selector.setCurrentIndex(self.w.materials_box.currentIndex())
        self.w.conv_material.setCurrentIndex(self.w.materials_box.currentIndex())
        self.set_default_material()
        self.getMaterialBusy = False

    def material_exists(self, matNum):
        if int(matNum) in self.materialList:
            return True
        else:
            if self.autoChange:
                self.materialChangePin.set(-1)
                self.materialChangeNumberPin.set(int(self.w.materials_box.currentText().split(': ', 1)[0]))
                head = _translate('HandlerClass', 'Materials Error')
                msg0 = _translate('HandlerClass', 'Material #')
                msg1 = _translate('HandlerClass', 'not in material list')
                STATUS.emit('error', linuxcnc.OPERATOR_ERROR, f'{head}:\n{msg0} #{int(matNum)} {msg1}\n')
            return False

    def read_one_material(self, section):
        mat = [int(section.rsplit('_',1)[1])]
        mat.append(self.MATS.getpref('NAME', 'Material', str, section))
        mat.append(self.MATS.getpref('KERF_WIDTH', 1.0 / self.unitsPerMm, float, section))
        mat.append(self.MATS.getpref('PIERCE_HEIGHT', 3.0 / self.unitsPerMm, float, section))
        mat.append(self.MATS.getpref('PIERCE_DELAY', 0.2, float, section))
        mat.append(self.MATS.getpref('PUDDLE_JUMP_HEIGHT', 0.0, float, section))
        mat.append(self.MATS.getpref('PUDDLE_JUMP_DELAY', 0.0, float, section))
        mat.append(self.MATS.getpref('CUT_HEIGHT', 1.0 / self.unitsPerMm, float, section))
        mat.append(self.MATS.getpref('CUT_SPEED', 2000.0 / self.unitsPerMm, float, section))
        mat.append(self.MATS.getpref('CUT_AMPS', 45.0, float, section))
        mat.append(self.MATS.getpref('CUT_VOLTS', 100, float, section))
        mat.append(self.MATS.getpref('PAUSE_AT_END', 0.0, float, section))
        mat.append(self.MATS.getpref('GAS_PRESSURE', 0.0, float, section))
        mat.append(self.MATS.getpref('CUT_MODE', 1.0, float, section))
        return(mat)

    def write_one_material(self, mat):
        section = f'MATERIAL_NUMBER_{mat[0]}'
        self.MATS.putpref('NAME', mat[1], str, section)
        self.MATS.putpref('KERF_WIDTH', mat[2], float, section)
        self.MATS.putpref('PIERCE_HEIGHT', mat[3], float, section)
        self.MATS.putpref('PIERCE_DELAY', mat[4], float, section)
        self.MATS.putpref('PUDDLE_JUMP_HEIGHT', mat[5], float, section)
        self.MATS.putpref('PUDDLE_JUMP_DELAY', mat[6], float, section)
        self.MATS.putpref('CUT_HEIGHT', mat[7], float, section)
        self.MATS.putpref('CUT_SPEED', mat[8], float, section)
        self.MATS.putpref('CUT_AMPS', mat[9], float, section)
        self.MATS.putpref('CUT_VOLTS', mat[10], float, section)
        self.MATS.putpref('PAUSE_AT_END', mat[11], float, section)
        self.MATS.putpref('GAS_PRESSURE', mat[12], float, section)
        self.MATS.putpref('CUT_MODE', mat[13], float, section)

    def set_default_material(self):
        self.getMaterialBusy = True
        self.w.default_material.clear()
        for n in self.materialNumList:
            self.w.default_material.addItem(str(n))
        self.getMaterialBusy = False
        self.w.default_material.setCurrentIndex(self.materialList.index(self.defaultMaterial))

    def default_material_changed(self, index):
        if self.getMaterialBusy:
            return
        self.defaultMaterial = self.materialList[index]
        self.change_material(self.defaultMaterial)
        self.w.materials_box.setCurrentIndex(self.materialList.index(self.defaultMaterial))
        self.PREFS.putpref('Default material', self.defaultMaterial, int, 'GUI_OPTIONS')


#########################################################################################################################
# CAMERA AND LASER FUNCTIONS #
#########################################################################################################################
    def camera_pressed(self):
        self.w.camview.rotation = STATUS.stat.rotation_xy
        if self.w.preview_stack.currentIndex() != self.CAMERA:
            self.w.preview_stack.setCurrentIndex(self.CAMERA)
        else:
            self.preview_index_return(self.w.preview_stack.currentIndex())

    def laser_recovery_state_changed(self, value):
        hal.set_p('plasmac.laser-recovery-start', '0')

    def laser_clicked(self):
        if STATUS.is_interp_paused():
            return
        if self.laserButtonState == 'reset':
            self.laserButtonState = 'laser'
            self.button_normal('laser')
            self.w.touch_xy.setEnabled(True)
            self.w.camera.setEnabled(True)
            return
        xPos = STATUS.get_position()[0][0] - self.laserOffsetX
        yPos = STATUS.get_position()[0][1] - self.laserOffsetY
        if xPos < self.xMin or xPos > self.xMax or yPos < self.yMin or yPos > self.yMax:
            head = _translate('HandlerClass', 'Laser Error')
            msg0 = _translate('HandlerClass', 'Laser is outside the machine boundary')
            STATUS.emit('error', linuxcnc.OPERATOR_ERROR, f'{head}:\n{msg0}\n')
            return
        if self.laserButtonState == 'laser':
            self.w.laser.setText(_translate('HandlerClass', 'MARK\nEDGE'))
            self.laserButtonState = 'markedge'
            self.button_active('laser')
            self.w.touch_xy.setEnabled(False)
            self.w.camera.setEnabled(False)
            self.laserOnPin.set(1)
            return
        elif self.laserButtonState == 'setorigin':
            self.button_normal('laser')
            self.w.touch_xy.setEnabled(True)
            self.w.camera.setEnabled(True)
            self.laserOnPin.set(0)
        self.laserButtonState = self.sheet_align(self.laserButtonState, self.w.laser, self.laserOffsetX, self.laserOffsetY)

    def laser_pressed(self):
        if STATUS.is_interp_paused() and not self.laserRecStatePin.get():
            xPos = STATUS.get_position()[0][0] + self.laserOffsetX
            yPos = STATUS.get_position()[0][1] + self.laserOffsetY
            if xPos < self.xMin or xPos > self.xMax or yPos < self.yMin or yPos > self.yMax:
                head = _translate('HandlerClass', 'Laser Error')
                msg0 = _translate('HandlerClass', 'Torch cannot move outside the machine boundary')
                STATUS.emit('error', linuxcnc.OPERATOR_ERROR, f'{head}:\n{msg0}\n')
                return
            hal.set_p('plasmac.laser-x-offset', f'{str(int(self.laserOffsetX / self.oScale))}')
            hal.set_p('plasmac.laser-y-offset', f'{str(int(self.laserOffsetY / self.oScale))}')
            hal.set_p('plasmac.laser-recovery-start', '1')
            hal.set_p('plasmac.cut-recovery', '1')
            self.laserOnPin.set(1)
            return
        self.laserTimer.start(750)

    def sheet_align(self, button_state, button, offsetX, offsetY):
        if button_state == 'markedge':
            zAngle = self.w.camview.rotation = 0
            ACTION.CALL_MDI_WAIT('G10 L2 P0 R0', 3)
            ACTION.SET_MANUAL_MODE()
            self.w.gcodegraphics.logger.clear()
            self.w.cam_goto.setEnabled(False)
            button.setText(_translate('HandlerClass', 'SET\nORIGIN'))
            button_state = 'setorigin'
            self.currentX = STATUS.get_position()[0][0]
            self.currentY = STATUS.get_position()[0][1]
        else:
            if button == self.w.cam_mark:
                button.setText(_translate('HandlerClass', 'MARK\nEDGE'))
                button_state = 'markedge'
            else:
                button.setText(_translate('HandlerClass', 'LASER'))
                button_state = 'laser'
            xDiff = STATUS.get_position()[0][0] - self.currentX
            yDiff = STATUS.get_position()[0][1] - self.currentY
            if xDiff and yDiff:
                zAngle = math.degrees(math.atan(yDiff / xDiff))
                if xDiff > 0:
                    zAngle += 180
                elif yDiff > 0:
                    zAngle += 360
                if abs(xDiff) < abs(yDiff):
                    zAngle -= 90
            elif xDiff:
                if xDiff > 0:
                    zAngle = 180
                else:
                    zAngle = 0
            elif yDiff:
                if yDiff > 0:
                    zAngle = 180
                else:
                    zAngle = 0
            else:
                zAngle = 0
            self.w.camview.rotation = zAngle
            ACTION.CALL_MDI_WAIT(f'G10 L20 P0 X{offsetX} Y{offsetY}')
            ACTION.CALL_MDI_WAIT(f'G10 L2 P0 R{zAngle}')
            ACTION.CALL_MDI('G0 X0 Y0')
            while not STATUS.is_interp_idle():
                self.w.gcodegraphics.updateGL()
            if self.fileOpened == True:
                self.file_reload_clicked()
                self.w.gcodegraphics.logger.clear()
            self.w.cam_goto.setEnabled(True)
            ACTION.SET_MANUAL_MODE()
        return button_state

    def cam_mark_clicked(self):
        xPos = STATUS.get_position()[0][0] - self.camOffsetX
        yPos = STATUS.get_position()[0][1] - self.camOffsetY
        if xPos < self.xMin or xPos > self.xMax or yPos < self.yMin or yPos > self.yMax:
            head = _translate('HandlerClass', 'Camera Error')
            msg0 = _translate('HandlerClass', 'Camera is outside the machine boundary')
            STATUS.emit('error', linuxcnc.OPERATOR_ERROR, f'{head}:\n{msg0}\n')
            return
        self.camButtonState = self.sheet_align(self.camButtonState, self.w.cam_mark, self.camOffsetX, self.camOffsetY)

    def cam_goto_clicked(self):
        ACTION.CALL_MDI_WAIT('G0 X0 Y0')
        while not STATUS.is_interp_idle():
            self.w.gcodegraphics.updateGL()
        ACTION.SET_MANUAL_MODE()

    def cam_zoom_plus_pressed(self):
        if self.w.camview.scale >= 5:
            return
        self.w.camview.scale += 0.1

    def cam_zoom_minus_pressed(self):
        if self.w.camview.scale <= 1:
            return
        self.w.camview.scale -= 0.1

    def cam_dia_plus_pressed(self):
        if self.w.camview.size().height() < self.w.camview.size().width():
            size = self.w.camview.size().height()
        else:
            size = self.w.camview.size().width()
        if self.w.camview.diameter >= size - 5:
            return
        self.w.camview.diameter += 2

    def cam_dia_minus_pressed(self):
        if self.w.camview.diameter <= 2:
            return
        self.w.camview.diameter -= 2


#########################################################################################################################
# STATISTICS FUNCTIONS #
#########################################################################################################################
    def statistics_show(self):
        for stat in ['cut', 'paused', 'probe', 'run', 'torch', 'rapid']:
            self.display_hms(f'{stat}_time', hal.get_value(f'plasmac.{stat}-time'))
        self.w.cut_length.setText(f'{hal.get_value("plasmac.cut-length") / self.statsDivisor:0.2f}')
        self.w.pierce_count.setText(f'{hal.get_value("plasmac.pierce-count"):d}')
        self.statistics_load()

    def statistics_save(self, reset=False):
        self.PREFS.putpref('Cut time', f'{self.statsSaved["cut"] + hal.get_value("plasmac.cut-time"):0.2f}', float,'STATISTICS')
        self.PREFS.putpref('Paused time', f'{self.statsSaved["paused"] + hal.get_value("plasmac.paused-time"):0.2f}', float,'STATISTICS')
        self.PREFS.putpref('Probe time', f'{self.statsSaved["probe"] + hal.get_value("plasmac.probe-time"):0.2f}', float,'STATISTICS')
        self.PREFS.putpref('Program run time', f'{self.statsSaved["run"] + hal.get_value("plasmac.run-time"):0.2f}', float,'STATISTICS')
        self.PREFS.putpref('Torch on time', f'{self.statsSaved["torch"] + hal.get_value("plasmac.torch-time"):0.2f}', float,'STATISTICS')
        self.PREFS.putpref('Rapid time', f'{self.statsSaved["rapid"] + hal.get_value("plasmac.rapid-time"):0.2f}', float,'STATISTICS')
        self.PREFS.putpref('Cut length', f'{self.statsSaved["length"] + hal.get_value("plasmac.cut-length"):0.2f}', float,'STATISTICS')
        self.PREFS.putpref('Pierce count', f'{self.statsSaved["pierce"] + hal.get_value("plasmac.pierce-count"):d}', int,'STATISTICS')
        self.statistics_load()
        self.jobRunning = False

    def statistics_load(self):
        self.statsSaved['cut'] = self.PREFS.getpref('Cut time', 0.0, float,'STATISTICS')
        self.statsSaved['paused'] = self.PREFS.getpref('Paused time', 0.0, float,'STATISTICS')
        self.statsSaved['probe'] = self.PREFS.getpref('Probe time', 0.0, float,'STATISTICS')
        self.statsSaved['run'] = self.PREFS.getpref('Program run time', 0.0, float,'STATISTICS')
        self.statsSaved['torch'] = self.PREFS.getpref('Torch on time', 0.0, float,'STATISTICS')
        self.statsSaved['rapid'] = self.PREFS.getpref('Rapid time', 0.0, float,'STATISTICS')
        self.statsSaved['length'] = self.PREFS.getpref('Cut length', 0.0, float,'STATISTICS')
        self.statsSaved['pierce'] = self.PREFS.getpref('Pierce count', 0, int,'STATISTICS')
        for stat in ['cut', 'paused', 'probe', 'run', 'torch', 'rapid']:
            self.display_hms(f'{stat}_time_t', self.statsSaved[f'{stat}'])
        self.w.cut_length_t.setText(f'{self.statsSaved["length"] / self.statsDivisor:0.2f}')
        self.w.pierce_count_t.setText(f'{self.statsSaved["pierce"]:d}')

    def display_hms(self, widget, time):
        m, s = divmod(time, 60)
        h, m = divmod(m, 60)
        self.w[widget].setText(f'{h:.0f}:{m:02.0f}:{s:02.0f}')

    def statistic_reset(self, stat, statT):
        if stat in ['cut_time', 'paused_time', 'probe_time', 'run_time', 'torch_time', 'rapid_time']:
            self.display_hms(f'{stat}', 0)
        elif stat == 'cut_length':
            self.w.cut_length.setText('0.00')
        elif stat == 'pierce_count':
            self.w.pierce_count.setText('0')
        self.PREFS.putpref(statT, 0.0, float,'STATISTICS')
        self.statistics_load()

    def statistics_reset(self):
        for stat in ['cut', 'paused', 'probe', 'run', 'torch', 'rapid']:
            self.display_hms(f'{stat}_time', 0)
        self.w.cut_length.setText('0.00')
        self.w.pierce_count.setText('0')
        for stat in ['Cut time', 'Paused time', 'Probe time', 'Program run time', 'Torch on time', \
                     'Rapid time', 'Cut length']:
            self.PREFS.putpref(stat, 0.0, float,'STATISTICS')
        self.PREFS.putpref('Pierce count', 0, int,'STATISTICS')
        self.statistics_load()

    def statistics_init(self):
        if self.unitsPerMm == 1:
            self.statsDivisor = 1000
            unit = _translate('HandlerClass', 'Metres')
        else:
            self.statsDivisor = 1
            unit = _translate('HandlerClass', 'Inches')
        msg0 = _translate('HandlerClass', 'CUT LENGTH')
        self.w.cut_length_label.setText(f'{msg0} ({unit})')
        self.statsSaved = {'cut':0, 'length':0, 'pierce':0, 'paused':0, 'probe':0, 'rapid':0, 'run':0, 'torch':0}
        self.jobRunning = False
        self.statistics_load()


#########################################################################################################################
# POWERMAX COMMUNICATIONS FUNCTIONS #
#########################################################################################################################
    def pmx485_check(self, port, periodic=False):
        try:
            import serial
            import serial.tools.list_ports as PORTS
            head = _translate('HandlerClass', 'Port Error')
            msg1 = _translate('HandlerClass', 'Powermax communications are disabled')
            ports = []
            for p in PORTS.comports():
                ports.append(p[0])
            if port in ports:
                try:
                    sPort = serial.Serial(port, 19200)
                    sPort.close()
                except Exception as err:
                    if not periodic:
                        STATUS.emit('error', linuxcnc.OPERATOR_ERROR, f'{head}:\n{err}\n{msg1}')
                    return False
            else:
                if not periodic:
                    msg0 = _translate('HandlerClass', 'cannot be found')
                    STATUS.emit('error', linuxcnc.OPERATOR_ERROR, f'{head}:\n{port} {msg0}\n{msg1}')
                return False
        except:
            if not periodic:
                head = _translate('HandlerClass', 'Module Error')
                msg0 = _translate('HandlerClass', 'python3-serial cannot be found')
                msg1 = _translate('HandlerClass', 'Install python3-serial or linuxcnc-dev')
            STATUS.emit('error', linuxcnc.OPERATOR_ERROR, f'{head}:\n{msg0}\n{msg1}')
            return False
        return True

    def pmx485_startup(self, port):
        self.pmx485CommsError = False
        self.w.pmx485Status = False
        self.meshMode = False
        self.w.pmx485_enable.stateChanged.connect(lambda w:self.pmx485_enable_changed(self.w.pmx485_enable.isChecked()))
        self.pmx485StatusPin.value_changed.connect(lambda w:self.pmx485_status_changed(w))
        self.pmx485ModePin.value_changed.connect(self.pmx485_mode_changed)
        self.pmx485FaultPin.value_changed.connect(lambda w:self.pmx485_fault_changed(w))
        self.pmx485ArcTimePin.value_changed.connect(lambda w:self.pmx485_arc_time_changed(w))
        self.w.gas_pressure.valueChanged.connect(self.pmx485_pressure_changed)
        self.w.mesh_enable.stateChanged.connect(lambda w:self.pmx485_mesh_enable_changed(self.w.mesh_enable.isChecked()))
        self.pmx485CommsTimer = QTimer()
        self.pmx485CommsTimer.timeout.connect(self.pmx485_timeout)
        self.pmx485RetryTimer = QTimer()
        self.pmx485RetryTimer.timeout.connect(lambda:self.pmx485_enable_changed(True))
        self.oldCutMode = self.w.cut_mode.value()
        self.pressure = self.w.gas_pressure.value()
        if self.pmx485_load(port):
            return
        self.pmx485Exists = True
        self.pmx485_setup()
        self.w.pmx485_enable.setChecked(True)

    def pmx485_load(self, port):
        head = _translate('HandlerClass', 'Comms Error')
        msg0 = _translate('HandlerClass', 'PMX485 component is not able to be loaded,')
        msg1 = _translate('HandlerClass', 'Powermax communications are not available')
        err = f'{head}:\n{msg0}\n{msg1}\n'
        count = 0
        while not hal.component_exists('pmx485'):
            if count >= 3:
                STATUS.emit('error', linuxcnc.OPERATOR_ERROR, err)
                return 1
            RUN(['halcmd', 'loadusr', '-Wn', 'pmx485', 'pmx485', f'{port}'])
            count += 1
        return 0

    def pmx485_setup(self):
        self.pins485Comp = ['pmx485.enable', 'pmx485.status', 'pmx485.fault', \
                    'pmx485.mode_set', 'pmx485.mode', \
                    'pmx485.current_set', 'pmx485.current', 'pmx485.current_min', 'pmx485.current_max', \
                    'pmx485.pressure_set', 'pmx485.pressure', 'pmx485.pressure_min', 'pmx485.pressure_max', 'pmx485.arcTime']
        pinsSelf = ['pmx485_enable', 'pmx485_status', 'pmx485_fault', \
                    'cut_mode-f', 'pmx485_mode', \
                    'cut_amps-f', 'pmx485_current', 'pmx485_current_min', 'pmx485_current_max', \
                    'gas_pressure-f', 'pmx485_pressure', 'pmx485_pressure_min', 'pmx485_pressure_max', 'pmx485_arc_time']
        pinType = [hal.HAL_BIT, hal.HAL_BIT, hal.HAL_FLOAT, \
                   hal.HAL_FLOAT, hal.HAL_FLOAT, \
                   hal.HAL_FLOAT, hal.HAL_FLOAT, hal.HAL_FLOAT, hal.HAL_FLOAT, \
                   hal.HAL_FLOAT, hal.HAL_FLOAT, hal.HAL_FLOAT, hal.HAL_FLOAT, hal.HAL_FLOAT]
        for pin in self.pins485Comp:
            hal.new_sig(f'plasmac:{pin.replace("pmx485.", "pmx485_")}', pinType[self.pins485Comp.index(pin)])
            hal.connect(pin,f'plasmac:{pin.replace("pmx485.", "pmx485_")}')
            hal.connect(f'qtplasmac.{pinsSelf[self.pins485Comp.index(pin)]}',f'plasmac:{pin.replace("pmx485.", "pmx485_")}')
        self.pmx485_mesh_enable_changed(self.w.mesh_enable.isChecked())
        self.w.cut_amps.setToolTip(_translate('HandlerClass', 'Powermax cutting current'))

    def pmx485_enable_changed(self, state):
        if state:
            self.pmx485CommsError = False
            self.pmx485RetryTimer.stop()
            if self.pmx485_load(self.PREFS.getpref('Port', '', str, 'POWERMAX')):
                return
            # if pins not connected then connect them
            if not hal.pin_has_writer('pmx485.enable'):
                self.pmx485_setup()
            # ensure valid parameters before trying to connect
            if self.w.cut_mode.value() == 0 or self.w.cut_amps.value() == 0:
                head = _translate('HandlerClass', 'Materials Error')
                msg0 = _translate('HandlerClass', 'Invalid Cut Mode or Cut Amps,')
                msg1 = _translate('HandlerClass', 'cannot connect to Powermax')
                STATUS.emit('error', linuxcnc.OPERATOR_ERROR, f'{head}:\n{msg0}\n{msg1}\n')
                self.w.pmx485_enable.setChecked(False)
                return
            # good to go
            else:
                self.w.pmx485_label.setText(_translate('HandlerClass', 'CONNECTING'))
                self.pmx485LabelState = 'CONNECT'
                self.pmx485CommsTimer.start(3000)
        else:
            self.pmx485Connected = False
            self.pmx485CommsError = False
            self.w.pmx485_label.setText('')
            self.pmx485LabelState = None
            self.w.pmx485_label.setToolTip(_translate('HandlerClass', 'Status of PMX485 communications'))
            self.pmx485CommsTimer.stop()
            self.pmx485RetryTimer.stop()

    def pmx485_mode_changed(self, widget):
        if self.pmx485Connected:
            self.w.gas_pressure.setValue(0)

    def pmx485_pressure_changed(self, pressure):
        if self.pmx485Connected:
            if pressure < self.pressure:
                if pressure < 0:
                    self.w.gas_pressure.setValue(self.gas_maximum)
                elif self.w.gas_pressure.value() < self.gas_minimum:
                    self.w.gas_pressure.setValue(0)
            elif pressure > self.pressure:
                if pressure > self.gas_maximum:
                    self.w.gas_pressure.setValue(0)
                elif pressure < self.gas_minimum:
                    self.w.gas_pressure.setValue(self.gas_minimum)
            self.pressure = self.w.gas_pressure.value()

    def pmx485_min_max_changed(self):
        if not self.pmx485Connected: return
        self.w.cut_amps.setMinimum(self.pmx485CurrentMinPin.get())
        self.w.cut_amps.setMaximum(self.pmx485CurrentMaxPin.get())
        self.gas_minimum = self.pmx485PressureMinPin.get()
        self.gas_maximum = self.pmx485PressureMaxPin.get()
        self.w.gas_pressure.setMinimum(-1)
        self.w.gas_pressure.setMaximum(self.gas_maximum + 1)
        if self.gas_maximum > 15:
            self.w.gas_pressure.setSuffix(' psi')
            self.w.gas_pressure.setDecimals(0)
            self.w.gas_pressure.setSingleStep(1)
        else:
            self.w.gas_pressure.setSuffix(' bar')
            self.w.gas_pressure.setDecimals(1)
            self.w.gas_pressure.setSingleStep(0.1)

    def pmx485_status_changed(self, state):
        if state != self.pmx485Connected:
            if state:
                self.pmx485CommsError = False
                self.w.pmx485_label.setText(_translate('HandlerClass', 'CONNECTED'))
                self.pmx485LabelState = 'CONNECT'
                self.pmx485Connected = True
                self.pmx485_min_max_changed()
                if self.pmx485ArcTimePin.get():
                    self.pmx485_arc_time_changed(self.pmx485ArcTimePin.get())
                if self.pmx485FaultPin.get():
                    self.pmx485_fault_changed(self.pmx485FaultPin.get())
                self.pmx485CommsTimer.stop()
                self.pmx485RetryTimer.stop()
            else:
                self.w.pmx485_label.setText(_translate('HandlerClass', 'COMMS ERROR'))
                self.pmx485LabelState = None
                self.pmx485CommsError = True
                self.pmx485Connected = False
                self.pmx485RetryTimer.start(3000)

    def pmx485_arc_time_changed(self, time):
        if self.pmx485Connected:
            self.pmx485ArcTime = self.pmx485ArcTimePin.get()
            self.w.pmx_arc_time_label.setText(_translate('HandlerClass', 'ARC ON TIME'))
            self.display_hms('pmx_arc_time_t', self.pmx485ArcTime)

    def pmx485_fault_changed(self, fault):
        if self.pmx485Connected:
            faultRaw = f'{fault:04.0f}'
            self.pmx485FaultCode = f'{faultRaw[0]}-{faultRaw[1:3]}-{faultRaw[3]}'
            head = _translate('HandlerClass', 'Powermax Error')
            code = _translate('HandlerClass', 'Fault Code')
            text = _translate('HandlerClass', 'Powermax error')
            if faultRaw == '0000':
                self.w.pmx485_label.setText(_translate('HandlerClass', 'CONNECTED'))
                self.pmx485LabelState = 'CONNECT'
                self.w.pmx485_label.setToolTip(_translate('HandlerClass', 'Status of PMX485 communications'))
            elif faultRaw in self.pmx485FaultName.keys():
                if faultRaw == '0210' and self.w.pmx485.current_max.value() > 110:
                    faultMsg = self.pmx485FaultName[faultRaw][1]
                elif faultRaw == '0210':
                    faultMsg = self.pmx485FaultName[faultRaw][0]
                else:
                    faultMsg = self.pmx485FaultName[faultRaw]
                self.w.pmx485_label.setText(f'{code}: {self.pmx485FaultCode}')
                self.pmx485LabelState = None
                self.w.pmx485_label.setStatusTip(f'{text} ({self.pmx485FaultCode}) {faultMsg}')
                msg0 = _translate('HandlerClass', 'CODE')
                STATUS.emit('error', linuxcnc.OPERATOR_ERROR, f'{head}:\n{msg0}: {self.pmx485FaultCode}\n{faultMsg}\n')
            else:
                self.w.pmx485_label.setText(f'{code}: {faultRaw}')
                self.pmx485LabelState = None
                msg0 = _translate('HandlerClass', 'Unknown Powermax fault code')
                self.w.pmx485_label.setStatusTip(f'{msg0} ({faultRaw})')
                STATUS.emit('error', linuxcnc.OPERATOR_ERROR, f'{head}:\n{msg0}: {faultRaw}\n')

    def pmx485_mesh_enable_changed(self, state):
        if state and not self.meshMode:
            self.oldCutMode = self.w.cut_mode.value()
            self.w.cut_mode.setValue(2)
            self.w.cut_mode.setEnabled(False)
            self.meshMode = True
        elif not hal.get_value('plasmac.mesh-enable') and self.meshMode:
            self.w.cut_mode.setValue(self.oldCutMode)
            self.w.cut_mode.setEnabled(True)
            self.meshMode = False

    def pmx485_timeout(self):
        self.pmx485CommsTimer.stop()
        self.w.pmx485_label.setText(_translate('HandlerClass', 'COMMS ERROR'))
        self.pmx485LabelState = None
        self.pmx485CommsError = True
        self.pmx485Connected = False
        self.pmx485RetryTimer.start(3000)

    pmx485FaultName = {
                '0110': 'Remote controller mode invalid',
                '0111': 'Remote controller current invalid',
                '0112': 'Remote controller pressure invalid',
                '0120': 'Low input gas pressure',
                '0121': 'Output gas pressure low',
                '0122': 'Output gas pressure high',
                '0123': 'Output gas pressure unstable',
                '0130': 'AC input power unstable',
                '0199': 'Power board hardware protection',
                '0200': 'Low gas pressure',
                '0210': ('Gas flow lost while cutting', 'Excessive arc voltage'),
                '0220': 'No gas input',
                '0300': 'Torch stuck open',
                '0301': 'Torch stuck closed',
                '0320': 'End of consumable life',
                '0400': 'PFC/Boost IGBT module under temperature',
                '0401': 'PFC/Boost IGBT module over temperature',
                '0402': 'Inverter IGBT module under temperature',
                '0403': 'Inverter IGBT module over temperature',
                '0500': 'Retaining cap off',
                '0510': 'Start/trigger signal on at power up',
                '0520': 'Torch not connected',
                '0600': 'AC input voltage phase loss',
                '0601': 'AC input voltage too low',
                '0602': 'AC input voltage too high',
                '0610': 'AC input unstable',
                '0980': 'Internal communication failure',
                '0990': 'System hardware fault',
                '1000': 'Digital signal processor fault',
                '1100': 'A/D converter fault',
                '1200': 'I/O fault',
                '2000': 'A/D converter value out of range',
                '2010': 'Auxiliary switch disconnected',
                '2100': 'Inverter module temp sensor open',
                '2101': 'Inverter module temp sensor shorted',
                '2110': 'Pressure sensor is open',
                '2111': 'Pressure sensor is shorted',
                '2200': 'DSP does not recognize the torch',
                '3000': 'Bus voltage fault',
                '3100': 'Fan speed fault',
                '3101': 'Fan fault',
                '3110': 'PFC module temperature sensor open',
                '3111': 'PFC module temperature sensor shorted',
                '3112': 'PFC module temperature sensor circuit fault',
                '3200': 'Fill valve',
                '3201': 'Dump valve',
                '3201': 'Valve ID',
                '3203': 'Electronic regulator is disconnected',
                '3410': 'Drive fault',
                '3420': '5 or 24 VDC fault',
                '3421': '18 VDC fault',
                '3430': 'Inverter capacitors unbalanced',
                '3441': 'PFC over current',
                '3511': 'Inverter saturation fault',
                '3520': 'Inverter shoot-through fault',
                '3600': 'Power board fault',
                '3700': 'Internal serial communications fault',
                }


#########################################################################################################################
# CUT RECOVERY FUNCTIONS #
#########################################################################################################################
    def set_cut_recovery(self):
        if hal.get_value('plasmac.cut-recovering'):
            self.w.jog_stack.setCurrentIndex(self.CUT_RECOVERY)
            self.cancelWait = True
            return
        self.w.jog_stack.setCurrentIndex(self.CUT_RECOVERY)
        self.cancelWait = False
        self.w.cut_rec_cancel.setEnabled(False)
        self.cutrec_speed_changed(self.w.cut_rec_speed.value())
        hal.set_p('plasmac.cut-recovery', '0')
        self.laserOnPin.set(0)
        self.xOrig = hal.get_value('axis.x.eoffset-counts')
        self.yOrig = hal.get_value('axis.y.eoffset-counts')
        self.zOrig = hal.get_value('axis.z.eoffset-counts')
        self.oScale = hal.get_value('plasmac.offset-scale')

    def cutrec_speed_changed(self, speed):
        text = _translate('HandlerClass', 'FEED')
        if STATUS.is_metric_mode():
            self.w.cut_rec_feed.setText(f'{text}\n{self.w.cut_feed_rate.value() * speed * 0.01:0.0f}')
        else:
            self.w.cut_rec_feed.setText(f'{text}\n{self.w.cut_feed_rate.value() * speed * 0.01:0.1f}')

    def cutrec_move_changed(self, distance):
        text = _translate('HandlerClass', 'MOVE')
        self.w.cut_rec_move_label.setText(f'{text}\n{distance}')
#        self.w.cut_rec_move_label.setText(f'MOVE\n{distance}')

    def cutrec_motion(self, direction):
        if self.w.cut_rec_fwd.isEnabled() and self.w.cut_rec_rev.isEnabled():
            speed = float(self.w.cut_rec_speed.value()) * 0.01 * direction
            hal.set_p('plasmac.paused-motion-speed',str(speed))
            hal.set_p('plasmac.cut-recovery', '1')

    def cutrec_move(self, state, x, y):
        if not STATUS.is_interp_paused():
            return
        if state:
            maxMove = 10
            if self.units == 'in':
                maxMove = 0.4
            laser = self.laserRecStatePin.get() > 0
            distX = hal.get_value('qtplasmac.kerf_width-f') * x
            distY = hal.get_value('qtplasmac.kerf_width-f') * y
            xNew = hal.get_value('plasmac.axis-x-position') + hal.get_value('axis.x.eoffset') - (self.laserOffsetX * laser) + distX
            yNew = hal.get_value('plasmac.axis-y-position') + hal.get_value('axis.y.eoffset') - (self.laserOffsetY * laser) + distY
            if xNew > self.xMax or xNew < self.xMin or yNew > self.yMax or yNew < self.yMin:
                return
            xTotal = hal.get_value('axis.x.eoffset') - (self.laserOffsetX * laser) + distX
            yTotal = hal.get_value('axis.y.eoffset') - (self.laserOffsetY * laser) + distY
            if xTotal > maxMove or xTotal < -maxMove or yTotal > maxMove or yTotal < -maxMove:
                return
            moveX = int(distX / self.oScale)
            moveY = int(distY / self.oScale)
            hal.set_p('plasmac.x-offset', f'{str(hal.get_value("plasmac.x-offset") + moveX)}')
            hal.set_p('plasmac.y-offset', f'{str(hal.get_value("plasmac.y-offset") + moveY)}')
            hal.set_p('plasmac.cut-recovery', '1')

    def cutrec_offset_changed(self, xOffset, yOffset):
        if hal.get_value('plasmac.consumable-changing'):
            return
        if xOffset > 0.001 * self.unitsPerMm or xOffset < -0.001 * self.unitsPerMm or \
           yOffset > 0.001 * self.unitsPerMm or yOffset < -0.001 * self.unitsPerMm:
            self.w.cut_rec_cancel.setEnabled(True)
            if self.laserRecStatePin.get():
                self.w.laser.setEnabled(False)
            if self.ccButton:
                self.w[self.ccButton].setEnabled(False)
        elif not self.laserRecStatePin.get():
            self.cancelWait = False
            self.cutrec_buttons_enable(True)
            self.cutrec_motion_enable(True)
            self.w.cut_rec_cancel.setEnabled(False)
            hal.set_p('plasmac.cut-recovery', '0')
            hal.set_p('plasmac.x-offset', '0')
            hal.set_p('plasmac.y-offset', '0')
            self.laserOnPin.set(0)
            if STATUS.is_interp_paused():
                self.w.laser.setEnabled(True)
                if self.ccButton:
                    self.w[self.ccButton].setEnabled(True)

    def cutrec_cancel_pressed(self, state):
        if (state):
            if hal.get_value('plasmac.cut-recovery'):
                self.cancelWait = True
                hal.set_p('plasmac.cut-recovery', '0')
                self.laserOnPin.set(0)

    def cutrec_motion_enable(self, state):
        for widget in ['fwd', 'rev', 'speed']:
            self.w[f'cut_rec_{widget}'].setEnabled(state)

    def cutrec_buttons_enable(self, state):
        for widget in ['n', 'ne', 'e', 'se', 's', 'sw', 'w', 'nw', 'cancel', 'feed', 'move_label']:
            self.w[f'cut_rec_{widget}'].setEnabled(state)


#########################################################################################################################
# STYLING FUNCTIONS #
#########################################################################################################################
    def openColorDialog(self, widget):
        initColor = QColor(widget.palette().color(QPalette.Background))
        options  = QColorDialog.DontUseNativeDialog
        options |= QColorDialog.ShowAlphaChannel
        color = QColorDialog.getColor(initColor, options=options)
        if color.isValid():
            widget.setStyleSheet(f'background-color: {color.name()}')
            buttons = ['foregrnd', 'foregalt', 'led', 'backgrnd', 'backgalt', 'frams', 'estop', 'disabled', 'preview']
            labels = ['Foreground', 'Highlight', 'LED', 'Background', 'Background Alt', 'Frames', 'Estop', 'Disabled', 'Preview']
            button = widget.objectName()
            label = labels[buttons.index(button.split('_')[1])]
            self.PREFS.putpref(label,  color.name(), str, 'COLOR_OPTIONS')
            self.set_basic_colors()
            self.set_color_styles()

    def set_basic_colors(self):
        self.foreColor = self.PREFS.getpref('Foreground', '#ffee06', str, 'COLOR_OPTIONS')
        self.fore1Color = self.PREFS.getpref('Highlight', '#ffee06', str, 'COLOR_OPTIONS')
        self.backColor = self.PREFS.getpref('Background', '#16160e', str, 'COLOR_OPTIONS')
        self.back1Color = self.PREFS.getpref('Background Alt', '#26261e', str, 'COLOR_OPTIONS')
        self.disabledColor = self.PREFS.getpref('Disabled', '#b0b0b0', str, 'COLOR_OPTIONS')
        self.estopColor = self.PREFS.getpref('Estop', '#ff0000', str, 'COLOR_OPTIONS')

    def set_color_styles(self):
        self.styleSheetFile = os.path.join(self.PATHS.CONFIGPATH, 'qtplasmac.qss')
        ssFile = self.PREFS.getpref('Custom style', 'None', str, 'GUI_OPTIONS')
        # if custom stylesheet try to use it
        if ssFile != 'None':
            COPY(ssFile, self.styleSheetFile)
            self.custom_stylesheet()
        # otherwise use the standard stylesheet
        else:
            self.standard_stylesheet()
        # apply the new stylesheet
        self.w.setStyleSheet('')
        with open(self.styleSheetFile, 'r') as set_style:
           self.w.setStyleSheet(set_style.read())
        # style some buttons
        buttons = ['jog_x_minus', 'jog_x_plus', 'jog_y_minus', 'jog_y_plus',
                   'jog_z_minus', 'jog_z_plus', 'jog_a_minus', 'jog_a_plus',
                   'jog_b_minus', 'jog_b_plus','jog_c_minus', 'jog_c_plus',
                   'cut_rec_n', 'cut_rec_ne', 'cut_rec_e', 'cut_rec_se',
                   'cut_rec_s', 'cut_rec_sw', 'cut_rec_w', 'cut_rec_nw',
                   'conv_line', 'conv_circle', 'conv_ellipse', 'conv_triangle',
                   'conv_rectangle', 'conv_polygon', 'conv_bolt', 'conv_slot',
                   'conv_star', 'conv_gusset', 'conv_sector', 'conv_block']
        conv_images = ['conv_line_point', 'conv_line_angle', 'conv_line_3p',
                      'conv_line_2pr', 'conv_arc_angle', 'conv_bolt_l',
                      'conv_circle_l', 'conv_ellipse_l', 'conv_gusset_l',
                      'conv_polygon_l', 'conv_rectangle_l', 'conv_sector_l',
                      'conv_slot_l', 'conv_star_l', 'conv_triangle_l']
        for button in buttons:
            self.color_item(button, self.foreColor, 'button')
            self.w[button].setStyleSheet(\
                    f'QPushButton {{ background: {self.backColor} }} \
                     QPushButton:pressed {{ background: {self.backColor} }}')
        for conv_image in conv_images:
            self.color_item(conv_image, self.foreColor, 'image')
        # some gcode display/editor colors cannot use .qss file
        # gcode display current gcode line
        self.w.gcode_display.setMarkerBackgroundColor(QColor(self.back1Color))
        # gcode display active line
        self.w.gcode_display.setCaretLineBackgroundColor(QColor(self.back1Color))
        # gcode editor current gcode line
        self.w.gcode_editor.editor.setMarkerBackgroundColor(QColor(self.back1Color))
        self.w.gcode_editor.editor.setCaretForegroundColor(QColor(self.fore1Color))
        # gcode editor active line
        self.w.gcode_editor.editor.setCaretLineBackgroundColor(QColor(self.backColor))

    def standard_stylesheet(self):
        # create stylesheet .qss file from template
        styleTemplateFile = os.path.join(self.PATHS.SCREENDIR, self.PATHS.BASEPATH, 'qtplasmac.style')
        with open(styleTemplateFile, 'r') as inFile:
            with open(self.styleSheetFile, 'w') as outFile:
                for line in inFile:
                    if 'foregnd' in line:
                        outFile.write(line.replace('foregnd', self.w.color_foregrnd.styleSheet().split(':')[1].strip()))
                        self.colorFgPin.set(int(self.w.color_foregrnd.styleSheet().split(':')[1].strip().lstrip('#'), 16))
                    elif 'highlight' in line:
                        outFile.write(line.replace('highlight', self.w.color_foregalt.styleSheet().split(':')[1].strip()))
                    elif 'l-e-d' in line:
                        outFile.write(line.replace('l-e-d', self.w.color_led.styleSheet().split(':')[1].strip()))
                    elif 'backgnd' in line:
                        outFile.write(line.replace('backgnd', self.w.color_backgrnd.styleSheet().split(':')[1].strip()))
                        self.colorBgPin.set(int(self.w.color_backgrnd.styleSheet().split(':')[1].strip().lstrip('#'), 16))
                    elif 'backalt' in line:
                        outFile.write(line.replace('backalt', self.w.color_backgalt.styleSheet().split(':')[1].strip()))
                        self.colorBgAltPin.set(int(self.w.color_backgalt.styleSheet().split(':')[1].strip().lstrip('#'), 16))
                    elif 'frames' in line:
                        outFile.write(line.replace('frames', self.w.color_frams.styleSheet().split(':')[1].strip()))
                    elif 'e-stop' in line:
                        outFile.write(line.replace('e-stop', self.w.color_estop.styleSheet().split(':')[1].strip()))
                    elif 'inactive' in line:
                        outFile.write(line.replace('inactive', self.w.color_disabled.styleSheet().split(':')[1].strip()))
                    elif 'prevu' in line:
                        outFile.write(line.replace('prevu', self.w.color_preview.styleSheet().split(':')[1].strip()))
                    else:
                        outFile.write(line)

        # append custom style if found
        if os.path.isfile(os.path.join(self.PATHS.CONFIGPATH, 'qtplasmac_custom.qss')):
            with open(os.path.join(self.PATHS.CONFIGPATH, 'qtplasmac_custom.qss'), 'r') as inFile:
                with open(self.styleSheetFile, 'a') as outFile:
                    outFile.write(inFile.read())

    def custom_stylesheet(self):
        head = _translate('HandlerClass', 'Stylesheet Error')
        try:
            # set basic colors from stylesheet header
            colors = [0,0,0,0,0]
            with open(self.styleSheetFile, 'r') as inFile:
                for line in inFile:
                    if line.startswith('color1'):
                        colors[0] += 1
                        self.foreColor = QColor(line.split('=')[1].strip()).name()
                        self.colorFgPin.set(int(QColor(line.split('=')[1].strip()).name().lstrip('#'), 16))
                    elif line.startswith('color2'):
                        colors[1] += 1
                        self.backColor = QColor(line.split('=')[1].strip()).name()
                        self.colorBgPin.set(int(QColor(line.split('=')[1].strip()).name().lstrip('#'), 16))
                    elif line.startswith('color3'):
                        colors[2] += 1
                        self.fore1Color = QColor(line.split('=')[1].strip()).name()
                    elif line.startswith('color4'):
                        colors[3] += 1
                        self.back1Color = QColor(line.split('=')[1].strip()).name()
                        self.colorBgAltPin.set(int(QColor(line.split('=')[1].strip()).name().lstrip('#'), 16))
                    elif line.startswith('color5'):
                        colors[4] += 1
                        self.disabledColor = QColor(line.split('=')[1].strip()).name()
                    if line.startswith('*'):
                        break
                if colors != [1,1,1,1,1]:
                    raise ColorError()
                # hide color buttons
                for button in ['color_foregrnd', 'color_foregrnd_lbl', 'color_foregalt', \
                               'color_foregalt_lbl', 'color_backgrnd', 'color_backgrnd_lbl', \
                               'color_backgalt', 'color_backgalt_lbl', 'color_frams', \
                               'color_frams_lbl', 'color_estop', 'color_estop_lbl', \
                               'color_disabled', 'color_disabled_lbl', 'color_preview', \
                               'color_preview_lbl', 'color_led', 'color_led_lbl']:
                    self.w[button].hide()
                for button in ['camera', 'laser', self.ctButton, self.tpButton, self.ptButton, self.ccButton]:
                    if button:
                        self.button_normal(button)
        except ColorError:
            msg0 = _translate('HandlerClass', 'Invalid number of colors defined')
            msg1 = _translate('HandlerClass', 'in custom stylesheet header')
            msg2 = _translate('HandlerClass', 'Reverting to standard stylesheet')
            self.dialog_show_ok(QMessageBox.Warning, f'{head}', f'\n{msg0}\n{msg1}\n\n{msg2}\n')
            self.standard_stylesheet()
        except:
            msg0 = _translate('HandlerClass', 'Cannot open custom stylesheet')
            msg1 = _translate('HandlerClass', 'Reverting to standard stylesheet')
            self.dialog_show_ok(QMessageBox.Warning, f'{head}', f'\n{msg0}\n\n{msg1}\n')
            self.standard_stylesheet()

    def color_item(self, item, color, type):
        image_path = f'{self.IMAGES}{item}.svg'
        self.image = QPixmap(image_path)
        colorChange = QPainter(self.image)
        colorChange.setCompositionMode(QPainter.CompositionMode_SourceIn)
        colorChange.fillRect( self.image.rect(), QColor(color) )
        colorChange.end()
        if type == 'button':
            self.w[item].setIcon(QIcon(self.image))
        elif type == 'image':
            self[item] = QPixmap(self.image)


#########################################################################################################################
# KEY BINDING CALLS #
#########################################################################################################################
    def key_is_valid(self, event, state):
        return self.keyboard_shortcuts() and state and not event.isAutoRepeat()

    def jog_is_valid(self, key, event):
        return self.keyboard_shortcuts() and not event.isAutoRepeat() and self.w.main_tab_widget.currentIndex() == self.MAIN and self.w[f'jog_{key}'].isEnabled()

    def on_keycall_ESTOP(self, event, state, shift, cntrl):
        if self.key_is_valid(event, state) and self.w.estopButton == 2:
            ACTION.SET_ESTOP_STATE(STATUS.estop_is_clear())

    def on_keycall_POWER(self, event, state, shift, cntrl):
        if self.key_is_valid(event, state):
            ACTION.SET_MACHINE_STATE(not STATUS.machine_is_on())

    def on_keycall_ABORT(self, event, state, shift, cntrl):
        if self.key_is_valid(event, state):
            self.abort_pressed()

    def on_keycall_HOME(self, event, state, shift, cntrl):
        if self.key_is_valid(event, state) and cntrl and not shift and self.w.main_tab_widget.currentIndex() == self.MAIN and STATUS.is_on_and_idle() and self.w.home_all.isEnabled():
            if STATUS.is_all_homed():
                ACTION.SET_MACHINE_UNHOMED(-1)
            else:
                ACTION.SET_MACHINE_HOMING(-1)

    def on_keycall_RUN(self, event, state, shift, cntrl):
        if self.key_is_valid(event, state) and cntrl and not shift and self.w.main_tab_widget.currentIndex() == self.MAIN:
            if self.w.run.isEnabled():
                self.run_clicked()
            elif self.w.pause.isEnabled():
                ACTION.PAUSE()

    def on_keycall_PAUSE(self, event, state, shift, cntrl):
        if self.key_is_valid(event, state) and not shift and self.w.main_tab_widget.currentIndex() == self.MAIN:
            if cntrl:
                if self.w.screen_options.desktop_notify:
                    self.w.screen_options.QTVCP_INSTANCE_._NOTICE.external_close()
                self.error_status(False)
            elif self.w.pause.isEnabled() and STATUS.stat.interp_state != linuxcnc.INTERP_PAUSED:
                ACTION.PAUSE()

    def on_keycall_OPEN(self, event, state, shift, cntrl):
        if self.key_is_valid(event, state) and self.w.main_tab_widget.currentIndex() == self.MAIN and \
           self.w.file_open.isEnabled():
            self.file_open_clicked()

    def on_keycall_LOAD(self, event, state, shift, cntrl):
        if self.key_is_valid(event, state) and self.w.main_tab_widget.currentIndex() == self.MAIN and \
           self.w.file_reload.isEnabled():
            self.file_reload_clicked()

    def on_keycall_JOINT(self, event, state, shift, cntrl):
        if self.key_is_valid(event, state) and self.w.main_tab_widget.currentIndex() == self.MAIN:
            self.toggle_joint_mode()

    def on_keycall_F12(self, event, state, shift, cntrl):
        if self.key_is_valid(event, state):
            self.STYLEEDITOR.load_dialog()

    def on_keycall_F9(self, event, state, shift, cntrl):
        if self.key_is_valid(event, state) and self.w.main_tab_widget.currentIndex() == self.MAIN and \
           not self.probeTest and not self.torchPulse and not self.framing and \
           (STATUS.is_interp_idle() or (self.manualCut and STATUS.is_interp_paused())):
            self.manual_cut()

    def on_keycall_XPOS(self, event, state, shift, cntrl):
        if self.jog_is_valid('x_plus', event):
            if STATUS.is_joint_mode():
                self.kb_jog(state, self.coordinates.index('x'), 1, shift)
            else:
                self.kb_jog(state, 0, 1, shift)

    def on_keycall_XNEG(self, event, state, shift, cntrl):
        if self.jog_is_valid('x_minus', event):
            if STATUS.is_joint_mode():
                self.kb_jog(state, self.coordinates.index('x'), -1, shift)
            else:
                self.kb_jog(state, 0, -1, shift)

    def on_keycall_YPOS(self, event, state, shift, cntrl):
        if self.jog_is_valid('y_plus', event):
            if STATUS.is_joint_mode():
                self.kb_jog(state, self.coordinates.index('y'), 1, shift)
            else:
                self.kb_jog(state, 1, 1, shift)

    def on_keycall_YNEG(self, event, state, shift, cntrl):
        if self.jog_is_valid('y_minus', event):
            if STATUS.is_joint_mode():
                self.kb_jog(state, self.coordinates.index('y'), -1, shift)
            else:
                self.kb_jog(state, 1, -1, shift)

    def on_keycall_ZPOS(self, event, state, shift, cntrl):
        if self.jog_is_valid('z_plus', event):
            if self.zPlusOverrideJog and self.w.chk_override_jog.isEnabled():
                self.w.chk_override_jog.setChecked(True)
            if STATUS.is_joint_mode():
                self.kb_jog(state, self.coordinates.index('z'), 1, shift)
            else:
                self.kb_jog(state, 2, 1, shift)

    def on_keycall_ZNEG(self, event, state, shift, cntrl):
        if self.jog_is_valid('z_minus', event):
            if STATUS.is_joint_mode():
                self.kb_jog(state, self.coordinates.index('z'), -1, shift)
            else:
                self.kb_jog(state, 2, -1, shift)

    def on_keycall_APOS(self, event, state, shift, cntrl):
        if self.jog_is_valid('a_plus', event):
            if STATUS.is_joint_mode():
                self.kb_jog(state, self.coordinates.index('a'), 1, shift)
            else:
                self.kb_jog(state, 3, 1, shift)

    def on_keycall_ANEG(self, event, state, shift, cntrl):
        if self.jog_is_valid('a_minus', event):
            if STATUS.is_joint_mode():
                self.kb_jog(state, self.coordinates.index('a'), -1, shift)
            else:
                self.kb_jog(state, 3, -1, shift)

    def on_keycall_BPOS(self, event, state, shift, cntrl):
        if self.jog_is_valid('b_plus', event):
            if STATUS.is_joint_mode():
                self.kb_jog(state, self.coordinates.index('b'), 1, shift)
            else:
                self.kb_jog(state, 4, 1, shift)

    def on_keycall_BNEG(self, event, state, shift, cntrl):
        if self.jog_is_valid('b_minus', event):
            if STATUS.is_joint_mode():
                self.kb_jog(state, self.coordinates.index('b'), -1, shift)
            else:
                self.kb_jog(state, 4, -1, shift)

#FIXME - keys for these jogs not defined yet
    # def on_keycall_CPOS(self, event, state, shift, cntrl):
    #     if self.jog_is_valid('c_plus', event):
    #         if STATUS.is_joint_mode():
    #             self.kb_jog(state, self.coordinates.index('c'), 1, shift)
    #         else:
    #             self.kb_jog(state, 4, 1, shift)

    # def on_keycall_CNEG(self, event, state, shift, cntrl):
    #     if self.jog_is_valid('c_minus', event):
    #         if STATUS.is_joint_mode():
    #             self.kb_jog(state, self.coordinates.index('c'), -1, shift)
    #         else:
    #             self.kb_jog(state, 4, -1, shift)

    def on_keycall_PLUS(self, event, state, shift, cntrl):
        if self.key_is_valid(event, state) and self.w.main_tab_widget.currentIndex() == self.MAIN and self.jogSlow and self.w.jog_slider.isEnabled():
            return
        if self.key_is_valid(event, state) and self.w.main_tab_widget.currentIndex() == self.MAIN:
            self.jogFast = True
        else:
            self.jogFast = False

    def on_keycall_MINUS(self, event, state, shift, cntrl):
        if self.key_is_valid(event, state) and self.w.main_tab_widget.currentIndex() == self.MAIN and self.jogFast and self.w.jog_slider.isEnabled():
            return
        if self.key_is_valid(event, state) and self.w.main_tab_widget.currentIndex() == self.MAIN:
            self.jogSlow = True
        else:
            self.jogSlow = False

    def on_keycall_NUMBER(self, event, state, shift, cntrl, number):
        if self.key_is_valid(event, state) and self.w.main_tab_widget.currentIndex() == self.MAIN:
            if shift and cntrl:
                pass
            elif shift and not cntrl:
                if number:
                    self.w.rapid_slider.setValue(10 * number)
                else:
                    self.w.rapid_slider.setValue(100)
            elif cntrl and not shift:
                if number:
                    self.w.feed_slider.setValue(10 * number)
                else:
                    self.w.feed_slider.setValue(100)
            else:
                if number and self.w.jog_slider.isEnabled():
                    if self.w.jog_slow.isChecked():
                        self.w.jog_slider.setValue(INFO.DEFAULT_LINEAR_JOG_VEL * 0.10 * number / self.slowJogFactor)
                    else:
                        self.w.jog_slider.setValue(INFO.DEFAULT_LINEAR_JOG_VEL * 0.10 * number)
                elif self.w.jog_slider.isEnabled():
                    if self.w.jog_slow.isChecked():
                        self.w.jog_slider.setValue(INFO.DEFAULT_LINEAR_JOG_VEL / self.slowJogFactor)
                    else:
                        self.w.jog_slider.setValue(INFO.DEFAULT_LINEAR_JOG_VEL)

    def on_keycall_END(self, event, state, shift, cntrl):
        if self.key_is_valid(event, state) and self.w.main_tab_widget.currentIndex() == self.MAIN and self.w.touch_xy.isEnabled():
            self.touch_xy_clicked()

    def on_keycall_DELETE(self, event, state, shift, cntrl):
        if self.keyboard_shortcuts() and self.w.main_tab_widget.currentIndex() == self.MAIN and self.w.laser.isVisible():
            if state and not event.isAutoRepeat():
                self.extLaserButton = True
                self.laser_pressed()
            else:
                self.extLaserButton = False
                self.laser_clicked()

    def on_keycall_ALTRETURN(self, event, state, shift, cntrl):
        if self.key_is_valid(event, state) and not cntrl and not shift and self.w.main_tab_widget.currentIndex() == self.MAIN and self.w.mdi_show.isEnabled():
            self.mdi_show_clicked()

    def on_keycall_RETURN(self, event, state, shift, cntrl):
        if self.key_is_valid(event, state) and not cntrl and not shift and self.w.main_tab_widget.currentIndex() == self.MAIN and self.w.gcode_stack.currentIndex() == self.MDI and self.w.mdi_show.isEnabled():
            self.mdi_show_clicked()

    def on_keycall_QUOTELEFT(self, event, state, shift, cntrl):
        if self.key_is_valid(event, state) and self.w.main_tab_widget.currentIndex() == self.MAIN:
            if shift and cntrl:
                pass
            elif cntrl and not shift:
                pass
            elif shift and not cntrl:
                self.w.rapid_slider.setValue(0)
            else:
                self.w.jog_slider.setValue(0)

#########################################################################################################################
# required class boiler code #
#########################################################################################################################
    def __getitem__(self, item):
        return getattr(self, item)

    def __setitem__(self, item, value):
        return setattr(self, item, value)


#########################################################################################################################
# required handler boiler code #
#########################################################################################################################
def get_handlers(halcomp, widgets, paths):
    return [HandlerClass(halcomp, widgets, paths)]<|MERGE_RESOLUTION|>--- conflicted
+++ resolved
@@ -1,22 +1,12 @@
-<<<<<<< HEAD
-VERSION = '003.024'
+VERSION = '004.025'
 LCNCVER = '2.10'
-=======
-VERSION = '237.304'
-LCNCVER = '2.9'
->>>>>>> 788f86ea
 DOCSVER = LCNCVER
 
 '''
 qtplasmac_handler.py
 
-<<<<<<< HEAD
-Copyright (C) 2020, 2021, 2022, 2023, 2024 Phillip A Carter
-Copyright (C) 2020, 2021, 2022, 2023, 2024 Gregory D Carl
-=======
 Copyright (C) 2020-2024  Phillip A Carter
 Copyright (C) 2020-2024  Gregory D Carl
->>>>>>> 788f86ea
 
 This program is free software; you can redistribute it and/or modify it
 under the terms of the GNU General Public License as published by the
