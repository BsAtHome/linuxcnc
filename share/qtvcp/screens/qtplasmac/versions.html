<!DOCTYPE html>
<html>
<head>
<h2>QtPlasmaC Version History - LinuxCNC 2.10</h2>
<style>
    table, th, td {border:1px solid black}
    table {border-collapse:collapse;}
    th, td {text-align:left; padding-left:8px; padding-right:8px;}
</style>
</head>
<body>
<b>Version Numbering  <font color="green">nnn</font>.<font color="blue">nnn</font></b>
<table>
    <tr>
        <th>Number</th>
        <th>Description</th>
    </tr>
    <tr>
        <td><font color="green">nnn</font></td>
        <td>hal component version</td>
    </tr>
    <tr>
        <td><font color="blue">nnn</font></td>
        <td>gui version</td>
    </tr>
</table>
<br>
<!--- ****** ADD NEXT VERSION BELOW THIS LINE ****** --->
<<<<<<< HEAD
<br><b><u>004.030 2024 Mar 05</u></b>
=======
<br><b><u>238.309 2024 Mar 15</u></b>
<ul style="margin:0;">
  <li>prevent torch hitting material during offset probing</li>
</ul>

<br><b><u>237.309 2024 Mar 05</u></b>
>>>>>>> 560c7267
<ul style="margin:0;">
  <li>fix table view position for all machine coordinates</li>
</ul>

<br><b><u>004.029 2024 Feb 28</u></b>
<ul style="margin:0;">
  <li>fix material overlay for locales that use a comma as a decimal</li>
</ul>

<br><b><u>004.028 2024 Feb 25</u></b>
<ul style="margin:0;">
  <li>add translation for tool type</li>
</ul>

<br><b><u>004.027 2024 Feb 25</u></b>
<ul style="margin:0;">
  <li>fix gcode filter spotting coordinates when overburn is active</li>
</ul>

<br><b><u>004.026 2024 Feb 24</u></b>
<ul style="margin:0;">
  <li>allow Z DRO to display torch height in manual cut</li>
</ul>

<br><b><u>004.025 2024 Feb 22</u></b>
<ul style="margin:0;">
  <li>manual cut: fix abort state</li>
  <li>cut recovery: fix state when offsets are reset</li>
  <li>run from line: remove additional M66 line</li>
  <li>run from line: fix G21 test</li>
  <li>run from line: allow for space after G53</li>
</ul>

<br><b><u>003.024 2024 Feb 19</u></b>
<ul style="margin:0;">
  <li>filter X and Y pierce points separately
  </li>
</ul>

<br><b><u>003.023 2024 Feb 17</u></b>
<ul style="margin:0;">
  <li>fix missing g64 value in run from line
  </li>
</ul>

<br><b><u>003.022 2024 Feb 09</u></b>
<ul style="margin:0;">
  <li>file clear enhancements</li>
  <li>code warn when gcode contains math</li>
</ul>

<br><b><u>003.021 2024 Feb 03</u></b>
<ul style="margin:0;">
  <li>reset moving pierce to zero on abort</li>
  <li>ensure-m190-exists-in-user_m_path</li>
</ul>

<br><b><u>003.020 2024 Feb 03</u></b>
<ul style="margin:0;">
  <li>rework bounds checking</li>
</ul>

<br><b><u>003.019 2024 Feb 03</u></b>
<ul style="margin:0;">
  <li>disable g92 offsets</li>
</ul>

<br><b><u>003.018 2024 Feb 02</u></b>
<ul style="margin:0;">
  <li>add sixth axis</li>
  <li>add gcode magic word for tube cutting</li>
</ul>

<br><b><u>002.017 2024 Jan 30</u></b>
<ul style="margin:0;">
  <li>move user_m_files to nc_files/plasmac/m_files</li>
</ul>

<br><b><u>002.016 2024 Jan 25</u></b>
<ul style="margin:0;">
  <li>add moving pierce</li>
</ul>
Changes submitted by James Walker (joco-nz)

<br><b><u>001.016 2024 Jan 15</u></b>
<ul style="margin:0;">
  <li>fix conversational triangle</li>
</ul>

<br><b><u>001.015 2023 Dec 23</u></b>
<ul style="margin:0;">
  <li>change runcritical to cutcritical</li>
  <li>add cutcritical check to manual and single cut sequences</li>
</ul>

<br><b><u>001.014 2023 Dec 13</u></b>
<ul style="margin:0;">
  <li>fix string formatting</li>
</ul>

<br><b><u>001.013 2023 Dec 13</u></b>
<ul style="margin:0;">
  <li>fix parsing linuxcnc version</li>
</ul>

<br><b><u>001.012 2023 Dec 12</u></b>
<ul style="margin:0;">
  <li>fix invalid escape sequences</li>
</ul>

<br><b><u>001.011 2023 Nov 16</u></b>
<ul style="margin:0;">
  <li>convert project to f strings</li>
</ul>

<br><b><u>001.010 2023 Nov 07</u></b>
<ul style="margin:0;">
  <li>fix gcode filter comments error</li>
</ul>

<br><b><u>001.009 2023 Nov 05</u></b>
<ul style="margin:0;">
  <li>rework versioning due to master branch diverging</li>
</ul>

<br><b><u>001.008 2023 Nov 04</u></b>
<ul style="margin:0;">
  <li>fix translation in pmx485_check</li>
  <li>allow grid in P view</li>
</ul>

<br><b><u>001.007 2023 Nov 04</u></b>
<ul style="margin:0;">
  <li>add dual code user button</li>
  <li>allow alternate text on toggle halpin button</li>
</ul>

<br><b><u>001.006 2023 Oct 31</u></b>
<ul style="margin:0;">
  <li>prevent extra temporary material addition from conversational</li>
</ul>

<br><b><u>001.005 2023 Oct 31</u></b>
<ul style="margin:0;">
  <li>allow negative pierce only offsets</li>
</ul>

<br><b><u>001.004 2023 Oct 31</u></b>
<ul style="margin:0;">
  <li>add x/y offsets for pierce only mode</li>
</ul>

<br><b><u>001.003 2023 Oct 28</u></b>
<ul style="margin:0;">
  <li>fix imperial cut parameter ranges</li>
</ul>

<br><b><u>001.002 2023 Oct 21</u></b>
<ul style="margin:0;">
  <li>fix power button styling</li>
</ul>

<br><b><u>001.001 2023 Oct 19</u></b>
<ul style="margin:0;">
  <li>add adjustable x/y axes velocity for offset probing</li>
</ul>

<br><b><u>000.000 2023 Oct 18</u></b>
<ul style="margin:0;">
  <li>initial version, diverged from 2.9 @ 236.294</li>
</ul>
<|MERGE_RESOLUTION|>--- conflicted
+++ resolved
@@ -26,16 +26,12 @@
 </table>
 <br>
 <!--- ****** ADD NEXT VERSION BELOW THIS LINE ****** --->
-<<<<<<< HEAD
+<br><b><u>005.030 2024 Mar 15</u></b>
+<ul style="margin:0;">
+  <li>prevent torch hitting material during offset probing</li>
+</ul>
+
 <br><b><u>004.030 2024 Mar 05</u></b>
-=======
-<br><b><u>238.309 2024 Mar 15</u></b>
-<ul style="margin:0;">
-  <li>prevent torch hitting material during offset probing</li>
-</ul>
-
-<br><b><u>237.309 2024 Mar 05</u></b>
->>>>>>> 560c7267
 <ul style="margin:0;">
   <li>fix table view position for all machine coordinates</li>
 </ul>
