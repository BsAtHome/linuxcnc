--- conflicted
+++ resolved
@@ -26,7 +26,11 @@
 </table>
 <br>
 <!--- ****** ADD NEXT VERSION BELOW THIS LINE ****** --->
-<<<<<<< HEAD
+<br><b><u>006.038 2024 Apr 21</u></b>
+<ul style="margin:0;">
+  <li>conv_polygon fix variable name</li>
+</ul>
+
 <br><b><u>006.037 2024 Apr 20</u></b>
 <ul style="margin:0;">
   <li>add laser dry run without probing</li>
@@ -34,14 +38,6 @@
 </ul>
 
 <br><b><u>005.036 2024 Apr 14</u></b>
-=======
-<br><b><u>238.314 2024 Apr 21</u></b>
-<ul style="margin:0;">
-  <li>conv_polygon fix variable name</li>
-</ul>
-
-<br><b><u>238.313 2024 Apr 14</u></b>
->>>>>>> d6bf1470
 <ul style="margin:0;">
   <li>fix button_normal "pressed" color</li>
 </ul>
