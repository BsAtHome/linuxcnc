#!/bin/bash

rm -f gcode-output

if nc -z localhost 5007; then
    echo "Process already listening on port 5007. Exiting"
    exit 1
fi

linuxcnc -r linuxcncrsh-test.ini &


# let linuxcnc come up
TOGO=80
<<<<<<< HEAD
while [  $TOGO -gt 0 ]; do
    echo "trying to connect to linuxcncrsh TOGO=$TOGO"
=======
while [ "$TOGO" -gt 0 ]; do
    echo trying to connect to linuxcncrsh TOGO=$TOGO
>>>>>>> ed230385
    if nc -z localhost 5007; then
        break
    fi
    sleep 0.25
    TOGO=$((TOGO - 1))
done
<<<<<<< HEAD
if [  $TOGO -eq 0 ]; then
=======
if [  "$TOGO" -eq 0 ]; then
>>>>>>> ed230385
    echo "connection to linuxcncrsh timed out"
    exit 1
fi


(
    echo "hello EMC mt 1.0"
    echo "set enable EMCTOO"

    # ask linuxcncrsh to not read the next command until it's done running
    # the current one
    echo "set set_wait done"

    echo "set mode manual"
    echo "set estop off"
    echo "set machine on"

    echo "set mode mdi"
    echo "set mdi m100 p-1 q-2"
    sleep 1

    # here comes a big blob
    dd bs=4096 if=lots-of-gcode

    echo "set mdi m100 p-3 q-4"

    echo "shutdown"
) | nc localhost 5007


# wait for linuxcnc to finish
wait

exit 0
<|MERGE_RESOLUTION|>--- conflicted
+++ resolved
@@ -12,24 +12,15 @@
 
 # let linuxcnc come up
 TOGO=80
-<<<<<<< HEAD
-while [  $TOGO -gt 0 ]; do
-    echo "trying to connect to linuxcncrsh TOGO=$TOGO"
-=======
 while [ "$TOGO" -gt 0 ]; do
     echo trying to connect to linuxcncrsh TOGO=$TOGO
->>>>>>> ed230385
     if nc -z localhost 5007; then
         break
     fi
     sleep 0.25
     TOGO=$((TOGO - 1))
 done
-<<<<<<< HEAD
-if [  $TOGO -eq 0 ]; then
-=======
 if [  "$TOGO" -eq 0 ]; then
->>>>>>> ed230385
     echo "connection to linuxcncrsh timed out"
     exit 1
 fi
