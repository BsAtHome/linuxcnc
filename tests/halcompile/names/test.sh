#!/bin/bash
set -x

# this one must succeed
rm -f names_match.c
<<<<<<< HEAD
=======

>>>>>>> ed230385
if ! halcompile names_match.comp; then
    echo 'halcompile failed to process names_match.comp'
    exit 1
fi

if [ ! -f names_match.c ]; then
    echo 'halcompile failed to produce names_match.c'
    exit 1
fi

# this one must fail
rm -f names_dont_match.c
<<<<<<< HEAD
=======

>>>>>>> ed230385
if halcompile names_dont_match.comp; then
    echo 'halcompile erroneously accepted names_dont_match.comp'
    exit 1
fi

if [ -f names_dont_match.c ]; then
    echo 'halcompile erroneously produced names_dont_match.c'
    exit 1
fi
<|MERGE_RESOLUTION|>--- conflicted
+++ resolved
@@ -3,10 +3,7 @@
 
 # this one must succeed
 rm -f names_match.c
-<<<<<<< HEAD
-=======
 
->>>>>>> ed230385
 if ! halcompile names_match.comp; then
     echo 'halcompile failed to process names_match.comp'
     exit 1
@@ -19,10 +16,7 @@
 
 # this one must fail
 rm -f names_dont_match.c
-<<<<<<< HEAD
-=======
 
->>>>>>> ed230385
 if halcompile names_dont_match.comp; then
     echo 'halcompile erroneously accepted names_dont_match.comp'
     exit 1
