#!/bin/bash
export PYTHONUNBUFFERED=1
<<<<<<< HEAD
if ! rs274 -i test.ini -g test.ngc 2>&1; then
=======
if ! rs274 -i test.ini  -g test.ngc 2>&1
then
>>>>>>> ed230385
    # expected to fail
    exit 0
fi
exit 1<|MERGE_RESOLUTION|>--- conflicted
+++ resolved
@@ -1,11 +1,6 @@
 #!/bin/bash
 export PYTHONUNBUFFERED=1
-<<<<<<< HEAD
 if ! rs274 -i test.ini -g test.ngc 2>&1; then
-=======
-if ! rs274 -i test.ini  -g test.ngc 2>&1
-then
->>>>>>> ed230385
     # expected to fail
     exit 0
 fi
