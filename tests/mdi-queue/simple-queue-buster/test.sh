#!/bin/bash

rm -f gcode-output

if ! command -v nc ; then
    echo "E: Binary 'nc' not in PATH or not installed."
    exit 1
fi

if ! command -v linuxcnc ; then
    echo "E: Binary 'linuxcnc' not in PATH or not installed."
    exit 1
fi

if nc -z localhost 5007; then
    echo "E: Process already listening on port 5007. Exiting"
    exit 1
fi

linuxcnc -r linuxcncrsh-test.ini &


# let linuxcnc come up
TOGO=80
while [  $TOGO -gt 0 ]; do
    echo "I: trying to connect to linuxcncrsh TOGO=$TOGO"
    if nc -z localhost 5007; then
        break
    fi
    sleep 0.25
    TOGO=$((TOGO - 1))
done
if [  $TOGO -eq 0 ]; then
    echo connection to linuxcncrsh timed out
    exit 1
fi

# switch back and forth between tool 1 and tool 2 every few MDI calls
rm -f expected-gcode-output lots-of-gcode
echo "P is -1.000000" >> expected-gcode-output
NUM_MDIS=1
NUM_MDIS_LEFT=$NUM_MDIS
TOOL=1
for i in $(seq 0 1000); do
    NUM_MDIS_LEFT=$((NUM_MDIS_LEFT - 1))
<<<<<<< HEAD
    if [ $NUM_MDIS_LEFT -eq 0 ]; then
=======
    if [ "$NUM_MDIS_LEFT" -eq 0 ]; then
>>>>>>> ed230385
        echo "set mdi t$TOOL m6" >> lots-of-gcode
        if [ $TOOL -eq 1 ]; then
            TOOL=2
        else
            TOOL=1
        fi

        NUM_MDIS=$((NUM_MDIS + 1))
<<<<<<< HEAD
        if [ $NUM_MDIS -gt 10 ]; then
=======
        if [ "$NUM_MDIS" -gt 10 ]; then
>>>>>>> ed230385
            NUM_MDIS=1
        fi

        NUM_MDIS_LEFT=$NUM_MDIS
    fi
    echo "set mdi m100 p$i" >> lots-of-gcode
    echo "P is $i.000000" >> expected-gcode-output
done
echo "P is -2.000000" >> expected-gcode-output

(
    echo "hello EMC mt 1.0"
    echo "set enable EMCTOO"

    # ask linuxcncrsh to not read the next command until it's done running
    # the current one
    #echo "set set_wait done"

    echo "set mode manual"
    echo "set estop off"
    echo "set machine on"

    echo "set mode mdi"
    echo "set mdi m100 p-1"
    echo "set wait done"

    # here comes a big blob
    dd bs=4096 if=lots-of-gcode

    echo "set mdi m100 p-2"
    echo "set wait done"

    echo "shutdown"
) | nc localhost 5007


# wait for linuxcnc to finish
wait

exit 0
<|MERGE_RESOLUTION|>--- conflicted
+++ resolved
@@ -43,11 +43,7 @@
 TOOL=1
 for i in $(seq 0 1000); do
     NUM_MDIS_LEFT=$((NUM_MDIS_LEFT - 1))
-<<<<<<< HEAD
-    if [ $NUM_MDIS_LEFT -eq 0 ]; then
-=======
     if [ "$NUM_MDIS_LEFT" -eq 0 ]; then
->>>>>>> ed230385
         echo "set mdi t$TOOL m6" >> lots-of-gcode
         if [ $TOOL -eq 1 ]; then
             TOOL=2
@@ -56,11 +52,7 @@
         fi
 
         NUM_MDIS=$((NUM_MDIS + 1))
-<<<<<<< HEAD
-        if [ $NUM_MDIS -gt 10 ]; then
-=======
         if [ "$NUM_MDIS" -gt 10 ]; then
->>>>>>> ed230385
             NUM_MDIS=1
         fi
 
