--- conflicted
+++ resolved
@@ -45,18 +45,11 @@
     NUM_MDIS_LEFT=$((NUM_MDIS_LEFT - 1))
     if [ $NUM_MDIS_LEFT -eq 0 ]; then
         echo "set mdi o<queue-buster> call [$TOOL]" >> lots-of-gcode
-<<<<<<< HEAD
         {
         echo "P is 12345.000000"
         echo "P is $((-1 * TOOL)).000000"
         echo "P is 54321.000000"
         }  >> expected-gcode-output
-=======
-        # shellcheck disable=SC2129
-        echo "P is 12345.000000" >> expected-gcode-output
-        echo "P is $((-1 * TOOL)).000000" >> expected-gcode-output
-        echo "P is 54321.000000" >> expected-gcode-output
->>>>>>> ed230385
 
         if [ $TOOL -eq 1 ]; then
             TOOL=2
@@ -65,11 +58,7 @@
         fi
 
         NUM_MDIS=$((NUM_MDIS + 1))
-<<<<<<< HEAD
-        if [ $NUM_MDIS -gt 10 ]; then
-=======
         if [ "$NUM_MDIS" -gt 10 ]; then
->>>>>>> ed230385
             NUM_MDIS=1
         fi
 
