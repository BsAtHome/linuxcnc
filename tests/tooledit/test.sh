--- conflicted
+++ resolved
@@ -14,12 +14,7 @@
 outfile=$(mktemp)
 cat test.tbl > "$infile"
 
-# run the test
-<<<<<<< HEAD
-xvfb-run "${LINUXCNC_EMCSH/wish/tclsh}" test.tcl "$infile" "$outfile" 2> tclerror.log;
-=======
 xvfb-run "${LINUXCNC_EMCSH/wish/tclsh}" test.tcl "$infile" "$outfile" 2> tclerror.log
->>>>>>> ed230385
 
 if [ "$(wc -l < tclerror.log)" -ne 0 ]; then
     cat tclerror.log
@@ -30,10 +25,6 @@
 cat "$outfile"
 
 # remove the temporary files
-<<<<<<< HEAD
 rm "$infile" "$outfile" "$outfile".bak
-=======
-rm "$infile" "$outfile" "$outfile.bak"
->>>>>>> ed230385
 
 exit 0