--- conflicted
+++ resolved
@@ -1,15 +1,8 @@
 #!/bin/sh
 TMPDIR=$(mktemp -d /tmp/overrun.XXXXXX)
 trap 'rm -rf "$TMPDIR"' 0 1 2 3 15
-<<<<<<< HEAD
-
-TEST_HAL=$TMPDIR/test.hal
-echo loadusr -w echo overrun > "$TMPDIR/test.hal"
-=======
 # not trapping 9 since it cannot be trapped
 
-TEST_HAL="$TMPDIR"/test.hal
-echo loadusr -w echo overrun > "$TMPDIR"/test.hal
->>>>>>> ed230385
+echo loadusr -w echo overrun > "$TMPDIR/test.hal"
 
 ! $RUNTESTS "$TMPDIR" 2>&1