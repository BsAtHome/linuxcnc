#!/bin/bash
set -xe 
CPPFLAGS=$(pkg-config --silence-errors --cflags libtirpc)
<<<<<<< HEAD
for i in "$HEADERS"/*.h; do
    case "$i" in
    */rtapi_app.h) continue ;;
    esac
    gcc ${CPPFLAGS} -DULAPI -I"$HEADERS" -E -x c "$i" > /dev/null
done
for i in "$HEADERS"/*.h "$HEADERS"/*.hh; do
=======

for i in "$HEADERS"/*.h
do
    case $i in
    */rtapi_app.h) continue ;;
    esac

    gcc ${CPPFLAGS} -DULAPI -I$HEADERS -E -x c $i > /dev/null
done

for i in "$HEADERS"/*.h "$HEADERS"/*.hh
do
>>>>>>> ed230385
    case "$i" in
    */rtapi_app.h) continue ;;
    */interp_internal.hh) continue ;;
    esac

    if g++ ${CPPFLAGS} -std=c++11 -S -o /dev/null -xcxx /dev/null > /dev/null 2>&1; then
        ELEVEN=-std=c++11
    else
        ELEVEN=-std=c++0x
    fi
<<<<<<< HEAD
    g++ ${CPPFLAGS} "$ELEVEN" -DULAPI -I"$HEADERS" -E -x c++ "$i" > /dev/null
=======

    g++ ${CPPFLAGS} $ELEVEN -DULAPI -I$HEADERS -E -x c++ "$i" > /dev/null
>>>>>>> ed230385
done<|MERGE_RESOLUTION|>--- conflicted
+++ resolved
@@ -1,7 +1,6 @@
 #!/bin/bash
 set -xe 
 CPPFLAGS=$(pkg-config --silence-errors --cflags libtirpc)
-<<<<<<< HEAD
 for i in "$HEADERS"/*.h; do
     case "$i" in
     */rtapi_app.h) continue ;;
@@ -9,20 +8,6 @@
     gcc ${CPPFLAGS} -DULAPI -I"$HEADERS" -E -x c "$i" > /dev/null
 done
 for i in "$HEADERS"/*.h "$HEADERS"/*.hh; do
-=======
-
-for i in "$HEADERS"/*.h
-do
-    case $i in
-    */rtapi_app.h) continue ;;
-    esac
-
-    gcc ${CPPFLAGS} -DULAPI -I$HEADERS -E -x c $i > /dev/null
-done
-
-for i in "$HEADERS"/*.h "$HEADERS"/*.hh
-do
->>>>>>> ed230385
     case "$i" in
     */rtapi_app.h) continue ;;
     */interp_internal.hh) continue ;;
@@ -33,10 +18,5 @@
     else
         ELEVEN=-std=c++0x
     fi
-<<<<<<< HEAD
     g++ ${CPPFLAGS} "$ELEVEN" -DULAPI -I"$HEADERS" -E -x c++ "$i" > /dev/null
-=======
-
-    g++ ${CPPFLAGS} $ELEVEN -DULAPI -I$HEADERS -E -x c++ "$i" > /dev/null
->>>>>>> ed230385
 done