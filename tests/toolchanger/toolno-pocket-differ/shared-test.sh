--- conflicted
+++ resolved
@@ -19,13 +19,8 @@
 
 # let linuxcnc come up
 TOGO=80
-<<<<<<< HEAD
-while [  $TOGO -gt 0 ]; do
-    echo "trying to connect to linuxcncrsh TOGO=$TOGO"
-=======
 while [ "$TOGO" -gt 0 ]; do
-    echo trying to connect to linuxcncrsh TOGO=$TOGO
->>>>>>> ed230385
+    echo "I: trying to connect to linuxcncrsh TOGO=$TOGO"
     if nc -z localhost 5007; then
         break
     fi
@@ -33,7 +28,7 @@
     TOGO=$((TOGO - 1))
 done
 if [  $TOGO -eq 0 ]; then
-    echo "connection to linuxcncrsh timed out"
+    echo "E: connection to linuxcncrsh timed out"
     exit 1
 fi
 
@@ -83,10 +78,6 @@
     echo "set mdi g43"
     introspect 8
 
-<<<<<<< HEAD
-
-=======
->>>>>>> ed230385
     echo "set mdi t10 m6"
     introspect 9
 
@@ -111,10 +102,6 @@
     echo "set mdi g43"
     introspect 16
 
-<<<<<<< HEAD
-
-=======
->>>>>>> ed230385
     echo "set mdi t99999 m6"
     introspect 17
 
@@ -139,30 +126,18 @@
     echo "set mdi g43"
     introspect 24
 
-<<<<<<< HEAD
-
-=======
->>>>>>> ed230385
     echo "set mdi t1 m6"
     introspect 25
 
     echo "set mdi g43"
     introspect 26
 
-<<<<<<< HEAD
-
-=======
->>>>>>> ed230385
     echo "set mdi t10 m6"
     introspect 27
 
     echo "set mdi g43"
     introspect 28
 
-<<<<<<< HEAD
-
-=======
->>>>>>> ed230385
     echo "set mdi t99999 m6"
     introspect 29
 
