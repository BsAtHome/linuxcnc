--- conflicted
+++ resolved
@@ -7,8 +7,4 @@
 if [ "libeatmydata.so" = "$LD_PRELOAD" ] ; then
     unset LD_PRELOAD
 fi
-<<<<<<< HEAD
-exec linuxcnc "$(dirname "$0")/classicladder-estop.ini"
-=======
-exec linuxcnc "$(dirname "$0")"/classicladder-estop.ini
->>>>>>> ed230385
+exec linuxcnc "$(dirname "$0")"/classicladder-estop.ini