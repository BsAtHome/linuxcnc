--- conflicted
+++ resolved
@@ -185,15 +185,10 @@
   makenet pendant:jog-prescale    <= xhc-hb04.jog.scale
   makenet pendant:jog-prescale    => pendant_util.divide-by-k-in
 
-<<<<<<< HEAD
-  net pendant:jog-scale       <= pendant_util.divide-by-k-out
+  makenet pendant:jog-scale       <= pendant_util.divide-by-k-out
   #   pendant:jog-scale connects to each:
   #           and axis.$coord.jog-scale
   #           joint.$jnum.jog-scale (if applicable)
-=======
-  makenet pendant:jog-scale       <= pendant_util.divide-by-k-out
-  #   pendant:jog-scale connects to each axis.$axno.jog-scale
->>>>>>> b4cd0468
 
   makenet pendant:wheel-counts     <= xhc-hb04.jog.counts
   makenet pendant:wheel-counts-neg <= xhc-hb04.jog.counts-neg
@@ -254,33 +249,16 @@
     setp pendant_util.scale$idx [expr $kvalue * $::XHC_HB04_CONFIG(scale,$idx)]
 
     set acoord [lindex $anames $idx]
-<<<<<<< HEAD
-    net pendant:pos-$coord <= halui.axis.$coord.pos-feedback \
+    makenet pendant:pos-$coord <= halui.axis.$coord.pos-feedback \
                            => xhc-hb04.$acoord.pos-absolute
-    net pendant:pos-rel-$coord <= halui.axis.$coord.pos-relative \
+    makenet pendant:pos-rel-$coord <= halui.axis.$coord.pos-relative \
                                => xhc-hb04.$acoord.pos-relative
 
-    net pendant:jog-scale => axis.$coord.jog-scale
-
-    net pendant:wheel-counts                 => pendant_util.in$idx
-    net pendant:wheel-counts-$coord-filtered <= pendant_util.out$idx \
-                                             => axis.$coord.jog-counts
-=======
-    makenet pendant:pos-$coord <= halui.axis.$axno.pos-feedback \
-                           => xhc-hb04.$acoord.pos-absolute
-    makenet pendant:pos-rel-$coord <= halui.axis.$axno.pos-relative \
-                               => xhc-hb04.$acoord.pos-relative
-
-    if ![pin_exists axis.$axno.jog-scale] {
-      err_exit "Not configured for coords = $::XHC_HB04_CONFIG(coords),\
-      missing axis.$axno.* pins"
-    }
-    makenet pendant:jog-scale => axis.$axno.jog-scale
+    makenet pendant:jog-scale => axis.$coord.jog-scale
 
     makenet pendant:wheel-counts                 => pendant_util.in$idx
     makenet pendant:wheel-counts-$coord-filtered <= pendant_util.out$idx \
-                                             => axis.$axno.jog-counts
->>>>>>> b4cd0468
+                                             => axis.$coord.jog-counts
 
     #-----------------------------------------------------------------------
     # multiplexer for ini.N.max_acceleration, ini.L.max_acceleration
@@ -296,37 +274,18 @@
 
     # This signal is named using $coord so the connection can be made
     # later when the ini pins have been created
-<<<<<<< HEAD
-    net pendant:muxed-accel-$coord <= pendant_util.amux$idx-out
+    makenet pendant:muxed-accel-$coord <= pendant_util.amux$idx-out
     # a script running after task is started must connect:
-    # net pendant:muxed-accel-$coord => ini.$coord.max_acceleration
+    # makenet pendant:muxed-accel-$coord => ini.$coord.max_acceleration
     # and, if applicable
-    # net pendant:muxed-accel-$coord => ini.$jnum.max_acceleration
-=======
-    makenet pendant:muxed-accel-$axno <= pendant_util.amux$idx-out
-    # a script running after task is started must connect:
-    # makenet pendant:muxed-accel-$axno => ini.$axno.max_acceleration
->>>>>>> b4cd0468
+    # makenet pendant:muxed-accel-$coord => ini.$jnum.max_acceleration
 
     #-----------------------------------------------------------------------
-    net pendant:jog-$coord <= xhc-hb04.jog.enable-$acoord \
+    makenet pendant:jog-$coord <= xhc-hb04.jog.enable-$acoord \
                            => axis.$coord.jog-enable
     switch $jogmode {
-<<<<<<< HEAD
       vnormal {
         setp axis.$coord.jog-vel-mode 1
-=======
-      normal - vnormal {
-        makenet pendant:jog-$coord <= xhc-hb04.jog.enable-$acoord \
-                               => axis.$axno.jog-enable
-      }
-      plus-minus {
-        # (Experimental) connect halui plus,minus pins
-        makenet pendant:jog-plus-$coord  <= xhc-hb04.jog.plus-$acoord  \
-                                     => halui.jog.$axno.plus
-        makenet pendant:jog-minus-$coord <= xhc-hb04.jog.minus-$acoord \
-                                     => halui.jog.$axno.minus
->>>>>>> b4cd0468
       }
     }
     # connect for joint pins if known (trivkins)
@@ -335,8 +294,8 @@
         err_exit "Not configured for coords = $::XHC_HB04_CONFIG(coords),\
         missing joint.$jnum.* pins"
       }
-      net pendant:jog-scale => joint.$jnum.jog-scale
-      net pendant:wheel-counts-$coord-filtered => joint.$jnum.jog-counts
+      makenet pendant:jog-scale => joint.$jnum.jog-scale
+      makenet pendant:wheel-counts-$coord-filtered => joint.$jnum.jog-counts
       if [catch {set std_accel [set ::JOINT_[set jnum](MAX_ACCELERATION)]} msg] {
         err_exit "Error: missing \[JOINT_[set jnum]\]MAX_ACCELERATION"
       }
@@ -346,7 +305,7 @@
         puts stderr "  \[JOINT_[set jnum]\]MAX_ACCELERATION=[set ::JOINT_[set jnum](MAX_ACCELERATION)]"
         puts stderr "  \[AXIS_[set COORD]\]MAX_ACCELERATION=[set ::AXIS_[set COORD](MAX_ACCELERATION)]"
       }
-      net pendant:jog-$coord => joint.$jnum.jog-enable
+      makenet pendant:jog-$coord => joint.$jnum.jog-enable
       switch $jogmode {
         vnormal {
           setp joint.$jnum.jog-vel-mode 1
@@ -359,25 +318,7 @@
     puts "\n$::progname:\n$mapmsg"
   }
 
-<<<<<<< HEAD
-  net pendant:jog-speed <= halui.max-velocity.value
-=======
-  switch $jogmode {
-    normal - vnormal {
-      makenet pendant:jog-speed <= halui.max-velocity.value
-      # not used: xhc-hb04.jog.velocity
-      # not used: xhc-hb04.jog.max-velocity
-    }
-    plus-minus {
-      # (Experimental)
-      # Note: the xhc-hb04 driver manages xhc-hb04.jog.velocity
-      makenet pendant:jog-max-velocity <= halui.max-velocity.value
-      makenet pendant:jog-max-velocity => xhc-hb04.jog.max-velocity
-      makenet pendant:jog-speed        <= xhc-hb04.jog.velocity
-      makenet pendant:jog-speed        => halui.jog-speed
-    }
-  }
->>>>>>> b4cd0468
+  makenet pendant:jog-speed <= halui.max-velocity.value
 
   setp halui.feed-override.scale 0.01
   makenet pendant:wheel-counts  => halui.feed-override.counts
