--- conflicted
+++ resolved
@@ -83,10 +83,6 @@
         for i,h in enumerate(self.stat.homed):
             #Don't worry about joint to axis mapping
             if h: homed_count +=1
-<<<<<<< HEAD
-        print(self.stat.joints)
-=======
->>>>>>> 208c55c1
         if homed_count == self.stat.joints:
             return True
         return False
