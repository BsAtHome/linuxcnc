--- conflicted
+++ resolved
@@ -1,12 +1,6 @@
 #!/usr/bin/env python
 # vim: sts=4 sw=4 et
 
-<<<<<<< HEAD
-import gi
-from gi.repository import GObject as gobject
-
-=======
->>>>>>> b07bf12f
 import _hal, hal
 import linuxcnc
 import os
@@ -44,11 +38,7 @@
 
 class GPin(GObject.Object, hal.Pin):
     __gtype_name__ = 'GPin'
-<<<<<<< HEAD
-    __gsignals__ = {'value-changed': (GObject.SignalFlags.RUN_FIRST, GObject.TYPE_NONE, ())}
-=======
     __gsignals__ = {'value-changed': (GObject.SIGNAL_RUN_FIRST, GObject.TYPE_NONE, ())}
->>>>>>> b07bf12f
 
     REGISTRY = []
     UPDATE = False
@@ -110,113 +100,6 @@
 class _GStat(GObject.GObject):
     '''Emits signals based on linuxcnc status '''
     __gsignals__ = {
-<<<<<<< HEAD
-        'periodic': (GObject.SignalFlags.RUN_FIRST, GObject.TYPE_NONE, ()),
-        'state-estop': (GObject.SignalFlags.RUN_FIRST, GObject.TYPE_NONE, ()),
-        'state-estop-reset': (GObject.SignalFlags.RUN_FIRST, GObject.TYPE_NONE, ()),
-        'state-on': (GObject.SignalFlags.RUN_FIRST, GObject.TYPE_NONE, ()),
-        'state-off': (GObject.SignalFlags.RUN_FIRST, GObject.TYPE_NONE, ()),
-
-        'homed': (GObject.SignalFlags.RUN_FIRST, GObject.TYPE_NONE, (GObject.TYPE_STRING,)),
-        'unhomed': (GObject.SignalFlags.RUN_FIRST, GObject.TYPE_NONE, (GObject.TYPE_STRING,)),
-        'all-homed': (GObject.SignalFlags.RUN_FIRST, GObject.TYPE_NONE, ()),
-        'not-all-homed': (GObject.SignalFlags.RUN_FIRST, GObject.TYPE_NONE, (GObject.TYPE_STRING,)),
-        'override-limits-changed': (GObject.SignalFlags.RUN_FIRST, GObject.TYPE_NONE, (GObject.TYPE_BOOLEAN, GObject.TYPE_PYOBJECT,)),
-
-        'hard-limits-tripped': (GObject.SignalFlags.RUN_FIRST, GObject.TYPE_NONE, (GObject.TYPE_BOOLEAN, GObject.TYPE_PYOBJECT,)),
-
-        'mode-manual': (GObject.SignalFlags.RUN_FIRST, GObject.TYPE_NONE, ()),
-        'mode-auto': (GObject.SignalFlags.RUN_FIRST, GObject.TYPE_NONE, ()),
-        'mode-mdi': (GObject.SignalFlags.RUN_FIRST, GObject.TYPE_NONE, ()),
-
-        'command-running': (GObject.SignalFlags.RUN_FIRST, GObject.TYPE_NONE, ()),
-        'command-stopped': (GObject.SignalFlags.RUN_FIRST, GObject.TYPE_NONE, ()),
-        'command-error': (GObject.SignalFlags.RUN_FIRST, GObject.TYPE_NONE, ()),
-
-        'interp-run': (GObject.SignalFlags.RUN_FIRST, GObject.TYPE_NONE, ()),
-        'interp-idle': (GObject.SignalFlags.RUN_FIRST, GObject.TYPE_NONE, ()),
-        'interp-paused': (GObject.SignalFlags.RUN_FIRST, GObject.TYPE_NONE, ()),
-        'interp-reading': (GObject.SignalFlags.RUN_FIRST, GObject.TYPE_NONE, ()),
-        'interp-waiting': (GObject.SignalFlags.RUN_FIRST, GObject.TYPE_NONE, ()),
-
-        'jograte-changed': (GObject.SignalFlags.RUN_FIRST, GObject.TYPE_NONE, (GObject.TYPE_FLOAT,)),
-        'jograte-angular-changed': (GObject.SignalFlags.RUN_FIRST, GObject.TYPE_NONE, (GObject.TYPE_FLOAT,)),
-        'jogincrement-changed': (GObject.SignalFlags.RUN_FIRST, GObject.TYPE_NONE, (GObject.TYPE_FLOAT, GObject.TYPE_STRING)),
-        'jogincrement-angular-changed': (GObject.SignalFlags.RUN_FIRST, GObject.TYPE_NONE, (GObject.TYPE_FLOAT, GObject.TYPE_STRING)),
-
-        'joint-selection-changed': (GObject.SignalFlags.RUN_FIRST, GObject.TYPE_NONE, (GObject.TYPE_INT,)),
-        'axis-selection-changed': (GObject.SignalFlags.RUN_FIRST, GObject.TYPE_NONE, (GObject.TYPE_STRING,)),
-
-        'program-pause-changed': (GObject.SignalFlags.RUN_FIRST, GObject.TYPE_NONE, (GObject.TYPE_BOOLEAN,)),
-        'optional-stop-changed': (GObject.SignalFlags.RUN_FIRST, GObject.TYPE_NONE, (GObject.TYPE_BOOLEAN,)),
-        'block-delete-changed': (GObject.SignalFlags.RUN_FIRST, GObject.TYPE_NONE, (GObject.TYPE_BOOLEAN,)),
-
-        'file-loaded': (GObject.SignalFlags.RUN_FIRST, GObject.TYPE_NONE, (GObject.TYPE_STRING,)),
-        'reload-display': (GObject.SignalFlags.RUN_FIRST, GObject.TYPE_NONE, ()),
-        'line-changed': (GObject.SignalFlags.RUN_FIRST, GObject.TYPE_NONE, (GObject.TYPE_INT,)),
-
-        'tool-in-spindle-changed': (GObject.SignalFlags.RUN_FIRST, GObject.TYPE_NONE, (GObject.TYPE_INT,)),
-        'tool-prep-changed': (GObject.SignalFlags.RUN_FIRST, GObject.TYPE_NONE, (GObject.TYPE_INT,)),
-        'tool-info-changed': (GObject.SignalFlags.RUN_FIRST, GObject.TYPE_NONE, (GObject.TYPE_PYOBJECT,)),
-        'current-tool-offset': (GObject.SignalFlags.RUN_FIRST, GObject.TYPE_NONE, (GObject.TYPE_PYOBJECT,)),
-
-        'motion-mode-changed': (GObject.SignalFlags.RUN_FIRST, GObject.TYPE_NONE, (GObject.TYPE_INT,)),
-        'spindle-control-changed': (GObject.SignalFlags.RUN_FIRST, GObject.TYPE_NONE, (GObject.TYPE_BOOLEAN,GObject.TYPE_INT)),
-        'current-feed-rate': (GObject.SignalFlags.RUN_FIRST, GObject.TYPE_NONE, (GObject.TYPE_FLOAT,)),
-        'current-x-rel-position': (GObject.SignalFlags.RUN_FIRST, GObject.TYPE_NONE, (GObject.TYPE_FLOAT,)),
-        'current-position': (GObject.SignalFlags.RUN_FIRST, GObject.TYPE_NONE, (GObject.TYPE_PYOBJECT,GObject.TYPE_PYOBJECT,
-                            GObject.TYPE_PYOBJECT, GObject.TYPE_PYOBJECT,)),
-        'current-z-rotation': (GObject.SignalFlags.RUN_FIRST, GObject.TYPE_NONE, (GObject.TYPE_FLOAT,)),
-        'requested-spindle-speed-changed': (GObject.SignalFlags.RUN_FIRST, GObject.TYPE_NONE, (GObject.TYPE_FLOAT,)),
-        'actual-spindle-speed-changed': (GObject.SignalFlags.RUN_FIRST, GObject.TYPE_NONE, (GObject.TYPE_FLOAT,)),
-
-        'spindle-override-changed': (GObject.SignalFlags.RUN_FIRST, GObject.TYPE_NONE, (GObject.TYPE_FLOAT,)),
-        'feed-override-changed': (GObject.SignalFlags.RUN_FIRST, GObject.TYPE_NONE, (GObject.TYPE_FLOAT,)),
-        'rapid-override-changed': (GObject.SignalFlags.RUN_FIRST, GObject.TYPE_NONE, (GObject.TYPE_FLOAT,)),
-        'max-velocity-override-changed': (GObject.SignalFlags.RUN_FIRST, GObject.TYPE_NONE, (GObject.TYPE_FLOAT,)),
-
-        'feed-hold-enabled-changed': (GObject.SignalFlags.RUN_FIRST, GObject.TYPE_NONE, (GObject.TYPE_BOOLEAN,)),
-
-        'itime-mode': (GObject.SignalFlags.RUN_FIRST, GObject.TYPE_NONE, (GObject.TYPE_BOOLEAN,)),
-        'fpm-mode': (GObject.SignalFlags.RUN_FIRST, GObject.TYPE_NONE, (GObject.TYPE_BOOLEAN,)),
-        'fpr-mode': (GObject.SignalFlags.RUN_FIRST, GObject.TYPE_NONE, (GObject.TYPE_BOOLEAN,)),
-        'css-mode': (GObject.SignalFlags.RUN_FIRST, GObject.TYPE_NONE, (GObject.TYPE_BOOLEAN,)),
-        'rpm-mode': (GObject.SignalFlags.RUN_FIRST, GObject.TYPE_NONE, (GObject.TYPE_BOOLEAN,)),
-        'radius-mode': (GObject.SignalFlags.RUN_FIRST, GObject.TYPE_NONE, (GObject.TYPE_BOOLEAN,)),
-        'diameter-mode': (GObject.SignalFlags.RUN_FIRST, GObject.TYPE_NONE, (GObject.TYPE_BOOLEAN,)),
-        'flood-changed': (GObject.SignalFlags.RUN_FIRST, GObject.TYPE_NONE, (GObject.TYPE_BOOLEAN,)),
-        'mist-changed': (GObject.SignalFlags.RUN_FIRST, GObject.TYPE_NONE, (GObject.TYPE_BOOLEAN,)),
-
-        'm-code-changed': (GObject.SignalFlags.RUN_FIRST, GObject.TYPE_NONE, (GObject.TYPE_STRING,)),
-        'g-code-changed': (GObject.SignalFlags.RUN_FIRST, GObject.TYPE_NONE, (GObject.TYPE_STRING,)),
-
-        'metric-mode-changed': (GObject.SignalFlags.RUN_FIRST, GObject.TYPE_NONE, (GObject.TYPE_BOOLEAN,)),
-        'user-system-changed': (GObject.SignalFlags.RUN_FIRST, GObject.TYPE_NONE, (GObject.TYPE_STRING,)),
-
-        'mdi-line-selected': (GObject.SignalFlags.RUN_FIRST, GObject.TYPE_NONE, (GObject.TYPE_STRING, GObject.TYPE_STRING)),
-        'gcode-line-selected': (GObject.SignalFlags.RUN_FIRST, GObject.TYPE_NONE, (GObject.TYPE_INT,)),
-        'graphics-line-selected': (GObject.SignalFlags.RUN_FIRST, GObject.TYPE_NONE, (GObject.TYPE_INT,)),
-        'graphics-loading-progress': (GObject.SignalFlags.RUN_FIRST, GObject.TYPE_NONE, (GObject.TYPE_INT,)),
-        'graphics-gcode-error': (GObject.SignalFlags.RUN_FIRST, GObject.TYPE_NONE, (GObject.TYPE_STRING,)),
-        'graphics-gcode-properties': (GObject.SignalFlags.RUN_FIRST, GObject.TYPE_NONE, (GObject.TYPE_PYOBJECT,)),
-        'graphics-view-changed': (GObject.SignalFlags.RUN_FIRST, GObject.TYPE_NONE, (GObject.TYPE_STRING, GObject.TYPE_PYOBJECT)),
-        'mdi-history-changed': (GObject.SignalFlags.RUN_FIRST, GObject.TYPE_NONE, ()),
-        'machine-log-changed': (GObject.SignalFlags.RUN_FIRST, GObject.TYPE_NONE, ()),
-        'update-machine-log': (GObject.SignalFlags.RUN_FIRST, GObject.TYPE_NONE, (GObject.TYPE_STRING, GObject.TYPE_STRING)),
-        'move-text-lineup': (GObject.SignalFlags.RUN_FIRST, GObject.TYPE_NONE, ()),
-        'move-text-linedown': (GObject.SignalFlags.RUN_FIRST, GObject.TYPE_NONE, ()),
-        'dialog-request': (GObject.SignalFlags.RUN_FIRST, GObject.TYPE_NONE, (GObject.TYPE_PYOBJECT,)),
-        'focus-overlay-changed': (GObject.SignalFlags.RUN_FIRST, GObject.TYPE_NONE, (GObject.TYPE_BOOLEAN, GObject.TYPE_STRING,
-                            GObject.TYPE_PYOBJECT)),
-        'play-sound': (GObject.SignalFlags.RUN_FIRST, GObject.TYPE_NONE, (GObject.TYPE_STRING,)),
-        'virtual-keyboard': (GObject.SignalFlags.RUN_FIRST, GObject.TYPE_NONE, (GObject.TYPE_STRING,)),
-        'dro-reference-change-request': (GObject.SignalFlags.RUN_FIRST, GObject.TYPE_NONE, (GObject.TYPE_INT,)),
-        'show-preference': (GObject.SignalFlags.RUN_FIRST, GObject.TYPE_NONE, ()),
-        'shutdown': (GObject.SignalFlags.RUN_FIRST, GObject.TYPE_NONE, ()),
-        'error': (GObject.SignalFlags.RUN_FIRST, GObject.TYPE_NONE, (GObject.TYPE_INT, GObject.TYPE_STRING)),
-        'general': (GObject.SignalFlags.RUN_FIRST, GObject.TYPE_NONE, (GObject.TYPE_PYOBJECT,)),
-        'forced-update': (GObject.SignalFlags.RUN_FIRST, GObject.TYPE_NONE, ()),
-=======
         'periodic': (GObject.SIGNAL_RUN_FIRST, GObject.TYPE_NONE, ()),
         'state-estop': (GObject.SIGNAL_RUN_FIRST, GObject.TYPE_NONE, ()),
         'state-estop-reset': (GObject.SIGNAL_RUN_FIRST, GObject.TYPE_NONE, ()),
@@ -325,7 +208,6 @@
         'general': (GObject.SIGNAL_RUN_FIRST, GObject.TYPE_NONE, (GObject.TYPE_PYOBJECT,)),
         'forced-update': (GObject.SIGNAL_RUN_FIRST, GObject.TYPE_NONE, ()),
         'progress': (GObject.SIGNAL_RUN_FIRST, GObject.TYPE_NONE, (GObject.TYPE_INT, GObject.TYPE_PYOBJECT)),
->>>>>>> b07bf12f
         }
 
     STATES = { linuxcnc.STATE_ESTOP:       'state-estop'
