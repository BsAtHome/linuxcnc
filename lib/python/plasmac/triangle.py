'''
triangle.py

<<<<<<< HEAD
Copyright (C) 2020, 2021, 2022, 2023 Phillip A Carter
Copyright (C) 2020, 2021, 2022, 2023 Gregory D Carl
=======
Copyright (C) 2020, 2021, 2022, 2023, 2024 Phillip A Carter
Copyright (C) 2020, 2021, 2022, 2023, 2024 Gregory D Carl
>>>>>>> 7376a54d

This program is free software; you can redistribute it and/or modify it
under the terms of the GNU General Public License as published by the
Free Software Foundation; either version 2 of the License, or
(at your option) any later version.

This program is distributed in the hope that it will be useful, but
WITHOUT ANY WARRANTY; without even the implied warranty of
MERCHANTABILITY or FITNESS FOR A PARTICULAR PURPOSE.  See the
GNU General Public License for more details.

You should have received a copy of the GNU General Public License along
with this program; if not, write to the Free Software Foundation, Inc.,
51 Franklin Street, Fifth Floor, Boston, MA  02110-1301, USA.
'''

import os
import sys
import math
import gettext

for f in sys.path:
    if '/lib/python' in f:
        if '/usr' in f:
            localeDir = 'usr/share/locale'
        else:
            localeDir = os.path.join(f'{f.split("/lib")[0]}','share','locale')
        break
gettext.install("linuxcnc", localedir=localeDir)

# Conv is the upstream calling module
def preview(Conv, fTmp, fNgc, fNgcBkp, \
            matNumber, matName, \
            preAmble, postAmble, \
            leadinLength, leadoutLength, \
            xOffset, yOffset, \
            kerfWidth, isExternal, \
            angA, angB, angC, sideA, sideB, sideC, angle):
    error = ''
    msg1 = _('entry is invalid')
    valid, xOffset = Conv.conv_is_float(xOffset)
    if not valid and xOffset:
        msg0 = _('X ORIGIN')
        error += f'{msg0} {msg1}\n\n'
    valid, yOffset = Conv.conv_is_float(yOffset)
    if not valid and yOffset:
        msg0 = _('Y ORIGIN')
        error += f'{msg0} {msg1}\n\n'
    valid, leadinLength = Conv.conv_is_float(leadinLength)
    if not valid and leadinLength:
        msg0 = _('LEAD IN')
        error += f'{msg0} {msg1}\n\n'
    valid, leadoutLength = Conv.conv_is_float(leadoutLength)
    if not valid and leadoutLength:
        msg0 = _('LEAD OUT')
        error += f'{msg0} {msg1}\n\n'
    valid, A = Conv.conv_is_float(angA)
    if not valid and angA:
        msg0 = _('A ANGLE')
        error += f'{msg0} {msg1}\n\n'
    valid, B = Conv.conv_is_float(angB)
    if not valid and angB:
        msg0 = _('B ANGLE')
        error += f'{msg0} {msg1}\n\n'
    valid, C = Conv.conv_is_float(angC)
    if not valid and angC:
        msg0 = _('C ANGLE')
        error += f'{msg0} {msg1}\n\n'
    valid, a = Conv.conv_is_float(sideA)
    if not valid and sideA:
        msg0 = _('a LENGTH')
        error += f'{msg0} {msg1}\n\n'
    valid, b = Conv.conv_is_float(sideB)
    if not valid and sideB:
        msg0 = _('b LENGTH')
        error += f'{msg0} {msg1}\n\n'
    valid, c = Conv.conv_is_float(sideC)
    if not valid and sideC:
        msg0 = _('c LENGTH')
        error += f'{msg0} {msg1}\n\n'
    valid, angle = Conv.conv_is_float(angle)
    if not valid and angle:
        msg0 = _('ANGLE')
        error += f'{msg0} {msg1}\n\n'
    valid, kerfWidth = Conv.conv_is_float(kerfWidth)
    if not valid:
        msg = _('Invalid Kerf Width entry in material')
<<<<<<< HEAD
        error += f'{msg}\n\n'
    if error:
        return error
    if A == 0 and isinstance(A, float):
        msg = _('A ANGLE cannot be zero')
        error += f'{msg}\n\n'
    if B <= 0 and isinstance(B, float):
        msg = _('B ANGLE cannot be zero')
        error += f'{msg}\n\n'
    if C <= 0 and isinstance(C, float):
        msg = _('C ANGLE cannot be zero')
        error += f'{msg}\n\n'
    if a <= 0 and isinstance(a, float):
        msg = _('a LENGTH cannot be zero')
        error += f'{msg}\n\n'
    if b <= 0 and isinstance(b, float):
        msg = _('b LENGTH cannot be zero')
        error += f'{msg}\n\n'
    if c <= 0 and isinstance(c, float):
        msg = _('c LENGTH cannot be zero')
        error += f'{msg}\n\n'
=======
        error += '{}\n\n'.format(msg)
    if a and b and c:
        if a + b <= c:
            msg = _('c must be less than a+b')
            error += '{}\n\n'.format(msg)
        if a + c <= b:
            msg = _('b must be less than a+c')
            error += '{}\n\n'.format(msg)
        if b + c <= a:
            msg = _('a must be less than b+c')
            error += '{}\n\n'.format(msg)
    if A <= 0 and isinstance(A, float):
        msg = _('A ANGLE cannot be zero or less')
        error += '{}\n\n'.format(msg)
    if B <= 0 and isinstance(B, float):
        msg = _('B ANGLE cannot be zero or less')
        error += '{}\n\n'.format(msg)
    if C <= 0 and isinstance(C, float):
        msg = _('C ANGLE cannot be zero or less')
        error += '{}\n\n'.format(msg)
    if A >= 180 and isinstance(A, float):
        msg = _('A ANGLE cannot be 180 or more')
        error += '{}\n\n'.format(msg)
    if B >= 180 and isinstance(B, float):
        msg = _('B ANGLE cannot be 180 or more')
        error += '{}\n\n'.format(msg)
    if C >= 180 and isinstance(C, float):
        msg = _('C ANGLE cannot be 180 or more')
        error += '{}\n\n'.format(msg)
    if a <= 0 and isinstance(a, float):
        msg = _('a LENGTH cannot be zero or less')
        error += '{}\n\n'.format(msg)
    if b <= 0 and isinstance(b, float):
        msg = _('b LENGTH cannot be zero or less')
        error += '{}\n\n'.format(msg)
    if c <= 0 and isinstance(c, float):
        msg = _('c LENGTH cannot be zero or less')
        error += '{}\n\n'.format(msg)
    if A and B and C:
        if not a and not b and not c:
            msg = _('"a" or "b" or "c" are required')
            error += '{}\n\n'.format(msg)
        if A + B + C != 180:
            msg = _('"A" + "B" + "C" must equal 180')
            error += '{}\n\n'.format(msg)
>>>>>>> 7376a54d
    if error:
        return error
    angle = math.radians(angle)
    A = math.radians(A)
    B = math.radians(B)
    C = math.radians(C)
    leadInOffset = math.sin(math.radians(45)) * leadinLength
    leadOutOffset = math.sin(math.radians(45)) * leadoutLength
    if A and B and C:
        if a:
            b = a / math.sin(A) * math.sin(B)
            c = a / math.sin(A) * math.sin(C)
        elif b:
            a = b / math.sin(B) * math.sin(A)
            c = b / math.sin(B) * math.sin(C)
        elif c:
            a = c / math.sin(C) * math.sin(A)
<<<<<<< HEAD
            valid = True
        else:
            msg0 = _('"a" or "b" or "c" are required')
            error += f'{msg0}\n\n'
        if A + B + C != math.radians(180):
            msg0 = _('"A" + "B" + "C" must equal 180')
            error += f'{msg0}\n\n'
    if error:
        return error
    if not valid and a and b and c:
=======
            b = c / math.sin(C) * math.sin(B)
    elif a and b and c:
        A = math.acos((b ** 2 + c ** 2 - a ** 2) / (2 * b * c))
>>>>>>> 7376a54d
        B = math.acos((a ** 2 + c ** 2 - b ** 2) / (2 * a * c))
        C = math.acos((a ** 2 + b ** 2 - c ** 2) / (2 * a * b))
    elif a and b and C:
        c = math.sqrt((a ** 2 + b ** 2) - 2 * a * b * math.cos(C))
        A = math.acos((b ** 2 + c ** 2 - a ** 2) / (2 * b * c))
        B = math.acos((a ** 2 + c ** 2 - b ** 2) / (2 * a * c))
    elif a and B and c:
        b = math.sqrt((a ** 2 + c ** 2) - 2 * a * c * math.cos(B))
        A = math.acos((b ** 2 + c ** 2 - a ** 2) / (2 * b * c))
        C = math.acos((a ** 2 + b ** 2 - c ** 2) / (2 * a * b))
    elif A and b and c:
        a = math.sqrt((b ** 2 + c ** 2) - 2 * b * c * math.cos(A))
        B = math.acos((a ** 2 + c ** 2 - b ** 2) / (2 * a * c))
        C = math.acos((a ** 2 + b ** 2 - c ** 2) / (2 * a * b))
    else:
        msg0 = 'MINIMUM REQUIREMENTS:\n'\
               'In processing order are:\n\n'\
               '1: "A" + "B" + "C" + ("a" or "b" or "c")  \n\n'\
               '2: "a" + "b" + "c"\n\n'\
               '3: "a" + "b" + "C"\n\n'\
               '4: "a" + "B" + "c"\n\n'\
               '5: "A" + "b" + "c"\n'
<<<<<<< HEAD
        error += f'{msg0}\n\n'
    if error:
=======
        error += '{}\n\n'.format(msg0)
>>>>>>> 7376a54d
        return error
    right = math.radians(0)
    up = math.radians(90)
    left = math.radians(180)
    down = math.radians(270)
    # get start point 
    BX = xOffset
    BY = yOffset
    CX = round(BX + a * math.cos(angle), 3)
    CY = round(BY + a * math.sin(angle), 3)
    Bx, By = get_offset_coordinates([CX,CY], [BX,BY], B, kerfWidth, isExternal)
    BX = Bx + (BX - Bx) * 2
    BY = By + (BY - By) * 2
    # get remaining points
    CX = round(BX + a * math.cos(angle), 3)
    CY = round(BY + a * math.sin(angle), 3)
    AX = round(BX + c * math.cos(angle + B), 3)
    AY = round(BY + c * math.sin(angle + B), 3)
    # get offset points
    Ax, Ay = get_offset_coordinates([BX,BY], [AX,AY], A, kerfWidth, isExternal)
    Bx, By = get_offset_coordinates([CX,CY], [BX,BY], B, kerfWidth, isExternal)
    Cx, Cy = get_offset_coordinates([AX,AY], [CX,CY], C, kerfWidth, isExternal)
    # get leadin/leadout point
    hypotLength = math.sqrt((Ax - Cx) ** 2 + (Ay - Cy) ** 2)
    if Ax < Cx:
        hypotAngle = left - math.atan((Ay - Cy) / (Cx - Ax))
    elif Ax > Cx:
        hypotAngle = right - math.atan((Ay - Cy) / (Cx - Ax))
    else:
        hypotAngle = up
    xS = Cx + (hypotLength / 2) * math.cos(hypotAngle)
    yS = Cy + (hypotLength / 2) * math.sin(hypotAngle)
    # set leadin direction
    if isExternal:
        if Ay >= By:
            dir = [up, right]
        else:
            dir = [down, left]
    else:
        if Ay >= By:
            dir = [down, left]
        else:
            dir = [up, right]
    outTmp = open(fTmp, 'w')
    outNgc = open(fNgc, 'w')
    inWiz = open(fNgcBkp, 'r')
    for line in inWiz:
        if '(new conversational file)' in line:
            if('\\n') in preAmble:
                outNgc.write('(preamble)\n')
                for l in preAmble.split('\\n'):
                    outNgc.write(f'{l}\n')
            else:
                outNgc.write(f'\n{preAmble} (preamble)\n')
            break
        elif '(postamble)' in line:
            break
        elif 'm2' in line.lower() or 'm30' in line.lower():
            continue
        outNgc.write(line)
    outTmp.write('\n(conversational triangle)\n')
    outTmp.write(f';using material #{matNumber}: {matName}\n')
    outTmp.write(f'M190 P{matNumber}\n')
    outTmp.write('M66 P3 L3 Q1\n')
    outTmp.write('f#<_hal[plasmac.cut-feed-rate]>\n')
    if leadInOffset > 0:
        xlCentre = xS + (leadInOffset * math.cos(hypotAngle - dir[0]))
        ylCentre = yS + (leadInOffset * math.sin(hypotAngle - dir[0]))
        xlStart = xlCentre + (leadInOffset * math.cos(hypotAngle - dir[1]))
        ylStart = ylCentre + (leadInOffset * math.sin(hypotAngle - dir[1]))
        outTmp.write(f'g0 x{xlStart:.6f} y{ylStart:.6f}\n')
        outTmp.write('m3 $0 s1\n')
        outTmp.write(f'g3 x{xS:.6f} y{yS:.6f} i{xlCentre - xlStart:.6f} j{ylCentre - ylStart:.6f}\n')
    else:
        outTmp.write(f'g0 x{xS:.6f} y{yS:.6f}\n')
        outTmp.write('m3 $0 s1\n')
    if isExternal:
        outTmp.write(f'g1 x{Cx:.6f} y{Cy:.6f}\n')
        outTmp.write(f'g1 x{Bx:.6f} y{By:.6f}\n')
        outTmp.write(f'g1 x{Ax:.6f} y{Ay:.6f}\n')
    else:
        outTmp.write(f'g1 x{Ax:.6f} y{Ay:.6f}\n')
        outTmp.write(f'g1 x{Bx:.6f} y{By:.6f}\n')
        outTmp.write(f'g1 x{Cx:.6f} y{Cy:.6f}\n')
    outTmp.write(f'g1 x{xS:.6f} y{yS:.6f}\n')
    # set leadout direction
    if leadOutOffset > 0:
        if isExternal:
            if Ay >= By:
                dir = [up, left]
            else:
                dir = [down, right]
        else:
            if Ay >= By:
                dir = [down, right]
            else:
                dir = [up, left]
        xlCentre = xS + (leadOutOffset * math.cos(hypotAngle - dir[0]))
        ylCentre = yS + (leadOutOffset * math.sin(hypotAngle - dir[0]))
        xlEnd = xlCentre + (leadOutOffset * math.cos(hypotAngle - dir[1]))
        ylEnd = ylCentre + (leadOutOffset * math.sin(hypotAngle - dir[1]))
        outTmp.write(f'g3 x{xlEnd:.6f} y{ylEnd:.6f} i{xlCentre - xS:.6f} j{ylCentre - yS:.6f}\n')
    outTmp.write('m5 $0\n')
    outTmp.close()
    outTmp = open(fTmp, 'r')
    for line in outTmp:
        outNgc.write(line)
    outTmp.close()
    if('\\n') in postAmble:
        outNgc.write('(postamble)\n')
        for l in postAmble.split('\\n'):
            outNgc.write(f'{l}\n')
    else:
        outNgc.write(f'\n{postAmble} (postamble)\n')
    outNgc.write('m2\n')
    outNgc.close()
    return False

def get_offset_coordinates(fromPoint, thisPoint, angle, kerfWidth, isExternal):
    kOffset = kerfWidth / 2
    inAng = math.atan2(thisPoint[1] - fromPoint[1], thisPoint[0] - fromPoint[0])
    ang = math.radians(90) - (angle / 2)
    offset = math.tan(ang) * kOffset
    if isExternal:
        x = round(thisPoint[0] + offset * math.cos(inAng), 3)
        y = round(thisPoint[1] + offset * math.sin(inAng), 3)
        x = round(x + kOffset * math.cos(inAng + math.radians(90)), 3)
        y = round(y + kOffset * math.sin(inAng + math.radians(90)), 3)
    else:
        x = round(thisPoint[0] - offset * math.cos(inAng), 3)
        y = round(thisPoint[1] - offset * math.sin(inAng), 3)
        x = round(x + kOffset * math.cos(inAng + math.radians(-90)), 3)
        y = round(y + kOffset * math.sin(inAng + math.radians(-90)), 3)
    return x, y<|MERGE_RESOLUTION|>--- conflicted
+++ resolved
@@ -1,13 +1,8 @@
 '''
 triangle.py
 
-<<<<<<< HEAD
-Copyright (C) 2020, 2021, 2022, 2023 Phillip A Carter
-Copyright (C) 2020, 2021, 2022, 2023 Gregory D Carl
-=======
 Copyright (C) 2020, 2021, 2022, 2023, 2024 Phillip A Carter
 Copyright (C) 2020, 2021, 2022, 2023, 2024 Gregory D Carl
->>>>>>> 7376a54d
 
 This program is free software; you can redistribute it and/or modify it
 under the terms of the GNU General Public License as published by the
@@ -95,75 +90,51 @@
     valid, kerfWidth = Conv.conv_is_float(kerfWidth)
     if not valid:
         msg = _('Invalid Kerf Width entry in material')
-<<<<<<< HEAD
-        error += f'{msg}\n\n'
-    if error:
-        return error
-    if A == 0 and isinstance(A, float):
-        msg = _('A ANGLE cannot be zero')
-        error += f'{msg}\n\n'
-    if B <= 0 and isinstance(B, float):
-        msg = _('B ANGLE cannot be zero')
-        error += f'{msg}\n\n'
-    if C <= 0 and isinstance(C, float):
-        msg = _('C ANGLE cannot be zero')
-        error += f'{msg}\n\n'
-    if a <= 0 and isinstance(a, float):
-        msg = _('a LENGTH cannot be zero')
-        error += f'{msg}\n\n'
-    if b <= 0 and isinstance(b, float):
-        msg = _('b LENGTH cannot be zero')
-        error += f'{msg}\n\n'
-    if c <= 0 and isinstance(c, float):
-        msg = _('c LENGTH cannot be zero')
-        error += f'{msg}\n\n'
-=======
-        error += '{}\n\n'.format(msg)
+        error += f'{msg}\n\n'
     if a and b and c:
         if a + b <= c:
             msg = _('c must be less than a+b')
-            error += '{}\n\n'.format(msg)
+            error += f'{msg}\n\n'
         if a + c <= b:
             msg = _('b must be less than a+c')
-            error += '{}\n\n'.format(msg)
+            error += f'{msg}\n\n'
         if b + c <= a:
             msg = _('a must be less than b+c')
-            error += '{}\n\n'.format(msg)
+            error += f'{msg}\n\n'
     if A <= 0 and isinstance(A, float):
         msg = _('A ANGLE cannot be zero or less')
-        error += '{}\n\n'.format(msg)
+        error += f'{msg}\n\n'
     if B <= 0 and isinstance(B, float):
         msg = _('B ANGLE cannot be zero or less')
-        error += '{}\n\n'.format(msg)
+        error += f'{msg}\n\n'
     if C <= 0 and isinstance(C, float):
         msg = _('C ANGLE cannot be zero or less')
-        error += '{}\n\n'.format(msg)
+        error += f'{msg}\n\n'
     if A >= 180 and isinstance(A, float):
         msg = _('A ANGLE cannot be 180 or more')
-        error += '{}\n\n'.format(msg)
+        error += f'{msg}\n\n'
     if B >= 180 and isinstance(B, float):
         msg = _('B ANGLE cannot be 180 or more')
-        error += '{}\n\n'.format(msg)
+        error += f'{msg}\n\n'
     if C >= 180 and isinstance(C, float):
         msg = _('C ANGLE cannot be 180 or more')
-        error += '{}\n\n'.format(msg)
+        error += f'{msg}\n\n'
     if a <= 0 and isinstance(a, float):
         msg = _('a LENGTH cannot be zero or less')
-        error += '{}\n\n'.format(msg)
+        error += f'{msg}\n\n'
     if b <= 0 and isinstance(b, float):
         msg = _('b LENGTH cannot be zero or less')
-        error += '{}\n\n'.format(msg)
+        error += f'{msg}\n\n'
     if c <= 0 and isinstance(c, float):
         msg = _('c LENGTH cannot be zero or less')
-        error += '{}\n\n'.format(msg)
+        error += f'{msg}\n\n'
     if A and B and C:
         if not a and not b and not c:
             msg = _('"a" or "b" or "c" are required')
-            error += '{}\n\n'.format(msg)
+            error += f'{msg}\n\n'
         if A + B + C != 180:
             msg = _('"A" + "B" + "C" must equal 180')
-            error += '{}\n\n'.format(msg)
->>>>>>> 7376a54d
+            error += f'{msg}\n\n'
     if error:
         return error
     angle = math.radians(angle)
@@ -181,22 +152,9 @@
             c = b / math.sin(B) * math.sin(C)
         elif c:
             a = c / math.sin(C) * math.sin(A)
-<<<<<<< HEAD
-            valid = True
-        else:
-            msg0 = _('"a" or "b" or "c" are required')
-            error += f'{msg0}\n\n'
-        if A + B + C != math.radians(180):
-            msg0 = _('"A" + "B" + "C" must equal 180')
-            error += f'{msg0}\n\n'
-    if error:
-        return error
-    if not valid and a and b and c:
-=======
             b = c / math.sin(C) * math.sin(B)
     elif a and b and c:
         A = math.acos((b ** 2 + c ** 2 - a ** 2) / (2 * b * c))
->>>>>>> 7376a54d
         B = math.acos((a ** 2 + c ** 2 - b ** 2) / (2 * a * c))
         C = math.acos((a ** 2 + b ** 2 - c ** 2) / (2 * a * b))
     elif a and b and C:
@@ -219,12 +177,7 @@
                '3: "a" + "b" + "C"\n\n'\
                '4: "a" + "B" + "c"\n\n'\
                '5: "A" + "b" + "c"\n'
-<<<<<<< HEAD
-        error += f'{msg0}\n\n'
-    if error:
-=======
         error += '{}\n\n'.format(msg0)
->>>>>>> 7376a54d
         return error
     right = math.radians(0)
     up = math.radians(90)
