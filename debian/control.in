--- conflicted
+++ resolved
@@ -37,11 +37,7 @@
 Architecture: any
 Recommends: hostmot2-firmware, emc2-doc-en | emc2-doc-fr | emc2-doc-de | emc2-doc-es | emc2-doc-pl
 Depends: ${shlibs:Depends}, @KERNEL_DEPENDS@,
-<<<<<<< HEAD
     tcl@TCLTK_VERSION@, tk@TCLTK_VERSION@, bwidget (>= 1.7), libtk-img (>=1.13),
-=======
-    tcl@TCLTK_VERSION@, tk@TCLTK_VERSION@, bwidget (>= 1.7),
->>>>>>> 5cc07725
     python (>= @PYTHON_VERSION@), python (<< @PYTHON_VERSION_NEXT@),
     ${python:Depends}, ${misc:Depends},
     python@PYTHON_VERSION@-tk,
