--- conflicted
+++ resolved
@@ -1,10 +1,9 @@
-<<<<<<< HEAD
 linuxcnc (1:2.8.0~pre1) wheezy; urgency=low
 
   * Upcoming release, any year now!  Watch this space!
 
  -- Sebastian Kuzminsky <seb@highlab.com>  Sun, 26 Oct 2014 23:17:34 -0600
-=======
+
 linuxcnc (1:2.7.9) unstable; urgency=medium
 
   * support "auxiliary apps", distributed separately from LinuxCNC
@@ -112,7 +111,6 @@
   * packaging: add the new LinuxCNC_Integrator pdf to the doc package
 
  -- Sebastian Kuzminsky <seb@highlab.com>  Fri, 02 Jun 2017 12:49:44 -0600
->>>>>>> 68e68e0f
 
 linuxcnc (1:2.7.8) unstable; urgency=medium
 
