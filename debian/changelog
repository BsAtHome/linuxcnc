<<<<<<< HEAD
linuxcnc (1:2.7.7) UNRELEASED; urgency=medium

  * docs: fix example scrips so they work when copied and pasted
  * docs: fix minor mux_generic(9) manpage quibbles

  * Axis GUI: work around python-tk "True" bug
  * halui: correctly report "mode.is_joint"

  * lcd: stop processing when page_num is too high
  * lcd: add missing call to hal_ready

  * pncconf: add ability to set gs2 vfd serial device

  * Interp: support subs placed after main program
  * Interp: don't drop remap level at prog exit
  * Interp: fix startup regression regarding coordinate systems and more

  * add test validating initial coordinate system and RS274NGC_STARTUP_CODE
  * add test validating the startup state of the Status buffer
  * add test for M30 and remapped command interaction

  * travis-ci: Disable e-mail notifications
  * build: include metadata for Travis CI integration

 -- Sebastian Kuzminsky <seb@highlab.com>  Wed, 07 Sep 2016 19:00:54 -0600

linuxcnc (1:2.7.6) unstable; urgency=medium

  * docs: add info about updating
  * docs: fix a typo in gcode overview
  * docs: remove a cut and paste error

  * axis: add keyboard shortcut to open the menu to quick reference
  * gmoccapy: fix bug in user tabs button
  * gmoccapy: fix bug in initialize optional stops
  * gmoccapy: added the bugfix from 1.5.6.2.1

  * hostmot2: improve handling of packet loss for hm2 ethernet cards

  * wj200 vfd driver: fix segfault
  * thcud component: doc fixes

  * sample configs: fix typo in plasma-thc-sim config

  * Task: Revert ill-advised stale-statbuffer fix added in 2.7.5.
    This should fix "linuxcnc hangs when limit switch trips" and other
    problems.

  * motion: when motion disables, mark all joints as "in position"

  * test: add a hard limit test
  * interp list: log calls to clear() when debugging

 -- Sebastian Kuzminsky <seb@highlab.com>  Sat, 30 Jul 2016 23:54:47 -0600

linuxcnc (1:2.7.5) unstable; urgency=medium

  * docs: update GladeVCP SpeedControl
  * docs: fix a typo in example gcode
  * docs: add some detail to Getting LinuxCNC
  * docs: clarify the intro to the python-interface documentation
  * docs: fix typo in python-interface docs
  * docs: fix information about opening a terminal
  * docs: add info about non network updates to Updating LinuxCNC
  * docs: update location of ISOs in Getting LinuxCNC
  * docs: fix command to add an apt source to Getting LinuxCNC
  * docs: fix typo in Getting Started guide
  * docs: new GladeVCP widget SpeedControl
  * docs: remove outdated remap information
  * docs: add more info on Classic Ladder compare and groups
  * docs: add info to pncconfig docs about editing a config
  * hm2_eth manpage: note the irq-coalesce trick
  * hal_input manpage: don't try to document udev rules syntax
  * linuxcncrsh manpage: remove wrong info about open g-code files

  * Axis GUI: fix File/Open on ini files with no [DISPLAY]PROGRAM_PREFIX
  * gmoccapy: small bug fixes (iconview and handlers)
  * gmoccapy: bugfix caused due to rests of alarm page
  * tklinuxcnc GUI: rebranding

  * carousel comp: Fix a bad initialisation in index mode
  * gantry comp: fix typo in docs
  * wj200 comp: warn on unhandled command-line arguments
  * xhc-hb04: accomodate prior connections to the
      motion.spindle-speed-out-rps-abs pin

  * shuttlexpress: clean up the manpage & asciidocs

  * GladeVCP: SpeedControl - changing limits do reset the increment
  * GladeVCP: SpeedControl - set default increment after setting a new adjustment
  * GladeVCP: SpeedControl - added widget icon
  * GladeVCP: tooledit.glade - corrected typo
  * GladeVCP: hal_sourceview - fix permissions of created files
  * GladevCP: gremlin - bugfix mouse button modes 4 and 6
  * GladeVCP: IconView - Bug due to double click
  * GladeVCP: Iconview - sensitivity bugfix
  * GladeVCP: Fix mdi error with tiny values
  * pyngcgui: find gcmc if not specified in ini
  * pyngcgui: remove mention of incorrect --height argument
  * hal_glib: add callLevel to EMC_TASK_STAT class, to fix file-loaded bug

  * stepconf: fix default pitch for A axis
  * stepconf: dynamically show how step scale is calculated
  * pncconf: add support for 5i24
  * pncconf: fix GUI's jog default settings
  * pncconf: fix user created stepper names error
  * pncconf: fix halui commands error
  * pncconf: fix spindle feedback signal error
  * pncconf: fix spindle display not working with encoder
  * pncconf: fix wrong inverted step/direction pin
  * pncconf: fix axis tests with invert step/pwm pins
  * pncconf: PID P calculation was wrong for steppers
  * pncconf: set PID P to a better default for stepper systems
  * pncconf: fix error when selecting both-home-x or y or

  * Pico configs: add lots of documenting comments
  * Pico configs: update format of tool table
  * configs: let it trigger a gladevcp bug

  * GM6-PCI driver: add support for PCI SubDevice ID 0x6ACC

  * rs274: work around boost::python bug
  * rs274: implement makeInterp for external users of librs274
  * interp: consistently set feed rate to 0 on M2/M30
  * interp: don't return potentially stacked data
  * interp: fix message for INTERP_FILE_NOT_OPEN (fixes #63)
  * interp: reset Interp and Canon state on Abort
  * interp: move end-of-program cleanup code to its own function
  * interp: fix build errors on Ubuntu 16.04
  * interp: don't return potentially stacked data
  * Task: fix a recent "surprise motion on abort" bug
  * Task: Fix serial number handling after 516deaef
  * Task: add drain_interp_list
  * Task: simplify handling of emcCommand
  * Task: only turn off the spindle once, when entering Estop
  * Task: only call emcTaskPlanInit() once during startup
  * Task: don't call emcAbortCleanup() in emcIoAbort()
  * Task: fixup indentation
  * rtapi (sim): flush stdout/stderr after rtapi_print()
  * rtapi parport: make all inline functions static
  * motion: remove overruns parameter
  * motion: remove heuristic delay warning
  * linuxcncsrv: ioctl(FIONREAD) wants int*, not ulong*
  * glcanon: is_lathe() is a function
  * HAL: fix comments describing HAL thread & funct times

  * tests: longer timeout in halui mdi test
  * tests: hm2-idrom: exit early when a test fails
  * tests: compile an example user of librs274
  * tests: add comments to motion-logger/basic 'expected' file
  * tests: add a test of STARTUP_GCODE vs Abort
  * tests: add a test to reproduce the g5x/abort preview problem

  * src/configure: detect potential readline license conflict
  * src/configure: fix a typo in a hep message
  * debian/configure: modernize usage/help message
  * debian/configure: add info about kernel
  * platform-is-supported: detect OS in a more portable way
  * rip-environment: rebranding
  * build: make failure copying images an error
  * packaging: interface with udev better

 -- Sebastian Kuzminsky <seb@highlab.com>  Tue, 12 July 2016 21:47:18 -0600

linuxcnc (1:2.7.4) unstable; urgency=medium

  * docs: update hm2_eth manpage with supported boards
  * docs: fix hostmot2 manpage markup
  * docs: update gs2 vfd docs with new command-line args
  * docs: update pyvcp docs (labels, leds, buttons)
  * docs: improve info on installing preempt-rt kernel
  * docs: add warning about entering a root password during install
  * docs: improve contributing intructions
  * docs: add a bit more info on ngcgui
  * docs: update max AIO from 16 to 64 in motion manpage 
  * docs: update homing diagram (dxf and image)
  * docs: clarify homing variable names
  * docs: add missing keyboard short cuts to Axis documentation
  * docs: clarify what "option userspace yes" means to halcompile
  * docs: add info about min and max soft limits
  * docs: add mb2hal manpage and documentation
  * docs: add a link to the github bug tracker
  * docs: github is more official now
  * docs: fix a broken links
  * docs: fix a couple of places to note nine axes or planes supported
  * docs: add info on how to stop the Axis GUI "do you really want to
        quit" dialog
  * docs: add info about examples of logging from G-code
  * docs: make example code easier to cut and paste
  * docs: fix descriptions for G43.1 and G43.2
  * docs: acknowledge Debian and UBUNTU trademarks
  * docs: fix incorrect example syntax and typo
  * docs: fix manpage markup bug in rtapi_app_{main,exit}.3rtapi
  * docs: describe the new gladevcp iconview signal "sensitive"
  * docs: add info about the rs274 stand alone interperter
  * docs: fix level offset in pdf docs
  * docs: remove jessie rt-preempt kernel instructions
  * docs: use a longer GPG keyy fingerprint
  * docs: minor fixed in gmoccapy docs
  * docs: restore line numbers in example G-code

  * Axis GUI: add missing keyboard short cuts to help quick reference
  * gmoccapy: fix dangerous bug in jogging with keyboard
  * gmoccapy: deleted alarm entry and added new settings for combi_dro
  * gmoccapy: small bug fix in hal jogging and fixed a typo
  * gmoccapy: stay syncronized with iconview widget button states
  * gscreen: fix industrial skin's A axis DTO readout
  * Mini GUI: remove duplicate geo mgmt of widget
  * keystick UI: fix signal handler a second time
  * gladevcp: fix hal_dial for wheezy
  * gladevcp: hide error message from hal_lightbutton
  * gladevcp: iconview could create exception in some circumstances
  * gladevcp: offset_widget: fix rare error of non-existant var file

  * add gantry.comp from Charles Steinkuehler
  * xhc-hb04: fix negative jogs on non-x86 architectures
  * hostmot2: improved sserial error handling (don't crash)
  * hy-vfd: set spindle_at_speed correctly when spindle is running
        reverse
  * serport: fix pin-1-in-not
  * sim_parport: fix pin names of inverted input

  * stepconf: fix error when using inverted pins on sim config
  * pncconf: fix spindle setting controls not showing sometimes
  * pncconf: fix setting or PID maxerror on servo configs
  * sample configs: make sim/canterp.ini runnable
  * sample configs: connect the orient mode pin to allow rotation
        direction to be controlled in the VMC Vismach model

  * emcmodule: Fix incorrect memory access by PyArg_ParseTuple and add better checks for string arguments
  * interp: fix two error message typos that would lead a user astray
  * support RTAI 5
  * better error reporting in rtapi/sim

  * realtime script: wait for the last rtapi_app to die when stopping
        realtime
  * tests: verify that the exported realtime math functions exist
  * build: remove unsupported docs/src/Makefile
  * build: build-depend on docbook-xsl, instead of using the network at
        build-time
  * packaging: include udev rule file for ShuttleXpress USB jog pendant
  * packaging: gmoccapy depends on gstreamer0.10-plugins-base
  * packaging: use "set -e" to fail on error in the postinst script
  * remove stray execute permissions

 -- Sebastian Kuzminsky <seb@highlab.com>  Sun, 07 Feb 2016 22:30:01 -0700

linuxcnc (1:2.7.3) unstable; urgency=medium

  * docs: update install instructions for glade
  * docs: correct description of m19 feedback requirements
  * docs: clarify some pins in the halui manpage
  * docs: fix link to the giteveryday(1) manpage
  * docs: combine jog wheel information to one place
  * docs: minor changes to gmoccapy documentation
  * docs: fix links in Gcode Quick Reference (English and French)

  * gmoccapy: document updates and deleted some pin
  * halui: fix some jogging bugs
  * halui: fix a copy-paste error that could prevent homing
  * tooledit_widget.py: tool diameter sorting fix

  * hal: don't segfault if rtapi_init() fails
  * rtapi: error messages are better than errno numbers
  * tp: purge old circle length function
  * tp: overhaul spiral fit computation to use more numerically stable quadratic formula
  * tp: fix for arc-arc coplanar check
  * bugfix:  Start line and remap interaction
  * interp: it's nonsense to take a boost::cref(this)
  * build system: verify links in the Gcode Quick Reference documents

  * linuxcnc launch script: export LINUXCNC_NCFILES_DIR
  * rip-environment: export LINUXCNC_VERSION

  * halui/jogging test: change which joint is selected while jogging
  * tests: test homing in halui/jogging
  * tests: add a motion-logger test of a remap bug

 -- Sebastian Kuzminsky <seb@highlab.com>  Sun, 29 Nov 2015 12:51:49 -0700

linuxcnc (1:2.7.2) unstable; urgency=low

  * docs: improve parport docs

  * hm2_7i90 manpage: clarify firmware management
  * hm2_7i90 manpage: remove incorrect EPP info

  * interp: fix an old bug in canned cycle preliminary & in-between moves

  * sample configs: fix homing in sim/axis/halui_pyvcp
  * sample configs: fix homing in sim/axis/classicladder

  * realtime script: wait for the last rtapi_app to die when stopping realtime
  * tests: add an interpreter test of G81
  * tests: add motion-logger, a debugging tool
  * motion: motion_debug.h needs to include motion.h

 -- Sebastian Kuzminsky <seb@highlab.com>  Sun, 01 Nov 2015 10:07:24 -0700

linuxcnc (1:2.7.1) wheezy; urgency=low

  * docs: correct and expand description of #<_coord_system>
  * docs: clarify "Updating from 2.6 to 2.7"
  * docs: fix misc markup issues, typos, and minor issues
  * docs: add more information about parallel ports
  * docs: remove duplicate include
  * docs: clarify dmesg info in Linux FAQ
  * docs: update the desktop menus
  * docs: add info on using % to wrap G-code files
  * docs: update code notes on M61
  * docs: add link to upgrade page from 2.5 to 2.6
  * docs: show complete ini entry names for homing
  * docs: fix display of terminal commands in pdf viewers
  * docs: clarify G2 and G3 with R and P
  * docs: document hal alias APIs with manpages
  * docs: hostmot2 manpage fixes
  * docs: update checksums for new Wheezy image containing 2.7.0

  * gmoccapy: fix single stepping bug
  * gmoccapy: bug in tool info handling with tool number being "-1"
  * gmoccapy: bug in handling tool info with tool being "-1"
  * update copyright dates for AXIS and Touchy
  * gremlin: improve ini file find
  * ngcgui: improve ini file find
  * ngcgui: fix fullscreen regression

  * pncconf: fix spindle control signals
  * pncconf: fix spindle control error
  * pncconf: fix HAL file - VFD always being selected

  * hm2_eth: don't just crash when packets get lost

  * toggle2nist: does not require floating-point

  * xhc-hb04: honor mpg_accels for all manual_mode jogs
  * xhc-hb04: fix output scaling
  * xhc_hb04: update man page text
  * xhc-hb04: support twopass usage

  * hy-vfd: set P144 correctly
  * gs2 vfd: add support for configs that power off the VFD on E-stop

  * fix bug #439, non-NCD arcs on machines with ABCUVW axes
  * motion: set the "In Position" emcmot status flag when aborting

  * add option to disable line number reset in hal_sourceview when idle
  * build system: make the git scripts more user friendly
  * tp: fix warning: function declaration isn't a prototype
  * uspace_rtapi_app: clean up on failed "realtime" module load
  * task: fix a compile warning (heartbeat is unsigned long)
  * io: "no tool" is spelled "0", not "-1"
  * io: fix HAL pins on "M61 Q0"
  * hal_lib: actually export hal_xxx_alias

  * tests: add a lathe test
  * tests: add another loadrt test
  * tests: add "spindle unloading" to m61 test

 -- Sebastian Kuzminsky <seb@highlab.com>  Sat, 17 Oct 2015 21:07:44 -0600

linuxcnc (1:2.7.0) wheezy; urgency=low

  * docs: add jessie rtpreempt install instructions
  * docs: clean up Gscreen GUI docs and add to html and pdf
  * docs: make the Hungarian translation of Gmoccapy stand out better
  * docs: update the GFDL blurb
  * docs: fix html validation errors
  * docs: make the html docs remember what was open
  * docs: fix typo in pyvcp example
  * docs: add missing pyvcp parameter and misc clean up
  * docs: remove note about 2.5.0
  * docs: refresh Axis GUI screenshot
  * docs: fix a copy/paste error in hy-vfd manpage
  * docs: add hy-vfd HAL interface change to "Updating LinuxCNC" docs
  * docs: remove tool tips from html landing page
  * docs: fix html landing page for non-javascript browsers
  * docs: fix expand/collapse in html docs
  * docs: fix a broken link in Spanish Master Document
  * docs: misc minor cleanups

  * touchy: G64 now takes optional Q
  * gscreen: add info about theme support to docs
  * gscreen: add a local theme suited to touchscreens
  * gscreen: add local theme capability
  * gaxis: name some widgets so the theme can see them
  * gaxis: use Override widgets for overrides
  * gladevcp: add override slider widget
  * add support for TCL halfiles in [HAL]POSTGUI_HALFILE ini settings

  * hostmot2: remove pet_watchdog hal function, as per the prophecy
  * hostmot2: change default dpll time constant to avoid
    following errors from ntp

  * thcud: fix manpage formatting
  * thc component: add pin to show current offset

  * latency-plot: don't depend on a specific wish interpreter

  * packaging: switch to dh_python2 on Jessie and later
  * packaging: libgnomeprintui2.2 is not available on Debian Jessie
  * packaging: allow sample configs in /usr/share/doc/linuxcnc/examples to run

 -- Sebastian Kuzminsky <seb@highlab.com>  Sat, 05 Sep 2015 14:15:27 -0600

linuxcnc (1:2.7.0~pre7) wheezy; urgency=low

  * docs now use expanding/collapsing layout
  * docs: lots of fixes and cleanup
  * docs: fix incorrect image width in pdf docs
  * docs: add info on Vismach
  * docs: hm2 Smart-serial boards can have HAL pins identified by board serial numbers
  * docs: update G33.1 example to include S100 M3
  * docs: document motion.feed-inhibit better
  * docs: better usage info & manpage for moveoff_gui
  * docs: G64 now optionally takes Q
  * docs: add info on index-enable and home
  * docs: add info and links on embedding tabs
  * docs: fix bugs in encoder.9 manpage
  * docs: improve documentation of timers in hostmot2 manpage
  * docs: include the manpage pdf in linuxcnc-doc-en.deb
  * docs: improve G92.1 and G92.2 descriptions

  * axis: Fix regression of control disabling, bug #423
  * touchy: fix Set Tool/Origin defaults on lathes
  * gmoccapy: several new keyboard shortcuts
  * gmoccapy: new place for full size preview button
  * gmoccapy: bug in fullsize / edit change
  * gmoccapy: add Hungarian translation
  * gladeVCP: Add new HAL_LightButton widget
  * gremlin: Add another mouse mode 6: l-move, m-zoom, r-zoom
  * halscope: report shm key when rtapi_shmem_new() fails
  * halui: better error reporting
  * UIs: better tolerance for task latency
  * halcmd now supports 32 tokens per line (up from 20)
  * xhc-hb04: fix a memory leak
  * Calibration dialog: fix finding of halfiles with tunable variables
  * moveoff: add gladevcp demo
  * streamer: add clock and clock-mode pins
  * add a driver for the Huanyang VFD
  * vismach: work around a bug in mesa
  * add a carousel toolchanger component and a vismach sample config

  * stepconf: add support for importing Mach3(tm) config files
  * stepconf: fix invert of signals on pp2 during axis test
  * stepconf: fix multiple picked outputs in axis test being ignored
  * pncconf: fix sserial combobox not selectable

  * hm2 ethernet: improved startup behavior
  * hm2 ethernet: support multiple fpga ethernet boards
  * hm2 ethernet: make unrecognized boards work
  * hm2 ethernet: do iptables and sysctl configuration automatically
  * hm2: don't overload queue_write's length argument (internal cleanup)
  * hm2: support split reads
  * hm2: avoid losing negative velocity commands on arm
  * hm2: enable encoder dpll (when supported by firmware)
  * add elpbcom, a program to communicate directly with mesa ethernet cards

  * add missing memory barriers for ARM

  * uspace: ensure that the thread-specific key is initialized
  * uspace: must advise user to set RTAPI_FIFO_PATH
  * uspace: fix uninitialized bytes in syscall sigaction

  * halcompile: fix parsing of >> and <<

  * task: fix a bug in sequence number tracking
  * task: warn when dropping queued mdi commands

  * interp: log messages to stderr as intended, instead of crashing
  * canon: fix constraint violations with rotated g18/g19 arcs (bug #430)

  * io: initialize the tool-in-spindle info correctly

  * trajectory planner: pausing during G95 fix
  * trajectory planner: fix some bugs and constraint violations

 -- Sebastian Kuzminsky <seb@highlab.com>  Thu, 13 Aug 2015 08:52:48 -0600

linuxcnc (1:2.7.0~pre6) wheezy; urgency=low

  * remove a useless warning message at linuxcnc startup

  * axis: Use a preferred form of "switch" (closes: SF#411)

  * gscreen: check the user directory for GTK2 themes
  * gscreen: added rapid override

  * gmoccapy: fix a bug in ignore limits
  * gmoccapy: include user dir in search for themes

  * xhc-hb04: support lower accels for mpg jogging
  * xhc-hb04: add pin for in or mm icon
  * xhc-hb04: err_exit for missing inifile stanzas
  * xhc-hb04 sim configs: typo fix

  * gladevcp: -H will now load hal tcl files as well as plain hal files
  * gladevcp: add HALIO_Button widget

  * stepconf: fix check for spindle encoder signals for pp2
  * stepconf: fix check for spindle signals for pp2

  * tooledit: fix a typo

  * hal-histogram: minor display improvements
  * latencybins.comp: fix ref to using script name

  * docs: fix latency-histogram.png image
  * docs: fix hal_pin_new() and hal_param_new() manpages

  * halcmd: clarify a getp error message

  * interp: verify that spindle is turning for G76
  * tp: fix for pause during spindle synced motion regression from 2.6
  * fix a type error with arcBlendGapCycles
  * hal: fix fatal memory corruption bug on linking pin to a signal

 -- Sebastian Kuzminsky <seb@highlab.com>  Thu, 09 Apr 2015 20:22:33 -0600

linuxcnc (1:2.7.0~pre5) wheezy; urgency=low

  * gmoccapy: fixed division by zero error on spindle
  * gmoccapy: introduced frensh translation
  * gmoccapy: bug in btn_brake_macro

  * xhc-hb04 jog pendant: add man page, improve docs
  * xhc-hb04.tcl: bugfix, new connect, sig names
  * xhc-hb04.tcl: improve assign of coords to switch

  * moveoff: allow_backtracking_enable_change
  * moveoff: provide -no_display option
  * moveoff: honor changes in backtrack-enable
  * moveoff: verify non-connect of some pins
  * moveoff: improve demo sample configs

  * stepconf: fix missing parport reset commands

  * pncconf: add the 7i84 daughter card as an option
  * pncconf: add combobox filters to sserial and ss encoders
  * pncconf: have the sserial tabs display subboard names
  * pncconf: fix wrong auto-selection of last firmware
  * pncconf: add support for 7i76e
  * pncconf: add spindle vfd options
  * pncconf: improve spindle data collection
  * pncconf: fix calculation of STEPGEN_MAXVEL

  * latency-histogram: include min,max,stddev

  * hal-histogram: add a histogram utility for hal pins

  * halcmd: report error correctly when loadrt fails in uspace

  * halcompile: provide rtapi_math64.h

  * fix velocity & acceleration values on non-G17 arcs
  * fix rigid tapping/threading
  * possible fix for non-zero displayed velocity when stopped

  * motion: ensure that syncedIO is not disrupted
  * motion: catch non-fatal error during new segment and ensure that atspeed is not ignored

  * several internal fixes in the new trajectory planner
  * tp: fixed spindle atspeed overrun due to prev line consumption
  * tp: Improved handling of low-queue state

  * hal_procs_lib.tcl: no error if thread not found
  * hal_procs_lib.tcl: consolidate common procs

 -- Sebastian Kuzminsky <seb@highlab.com>  Tue, 10 Mar 2015 08:46:32 -0600

linuxcnc (1:2.7.0~pre4) wheezy; urgency=low

  * axis gui: fix transition to world mode

 -- Sebastian Kuzminsky <seb@highlab.com>  Sat, 21 Feb 2015 10:11:11 -0700

linuxcnc (1:2.7.0~pre3) wheezy; urgency=low

  * parport: remove probe_parport, it's no longer needed
  * add moveoff, a simple jog-while-paused implementation

  * axis gui: fix too-fast UVW jogs on inch machines displaying mm
  * axis gui: fix too-slow shift-jog speed on inch machines displaying mm
  * axis gui: let the user confirm before closing the window
  * axis gui: fix jog speed in Free mode

  * gmoccapy: fixed a serious bug with PAUSE / RESUME / STOP
  * gmoccapy: initialize mouse button mode corrected
  * gmoccapy: PAUSE button did not get active on M01
  * gmoccapy: virtual keyboard "bug" not initialized settings correct
  * gmoccapy: report gcode errors
  * gmoccapy: better docs
  * gmoccapy: add polish translation
  * gmoccapy: turtle jog and analog in for slider values
  * gmoccapy: added support to select number of digits
  * gmoccapy: deleted unneeded stuff and new translation
  * gmoccapy: new hal pin and some renaming
  * gmoccapy: solved a bug in counts handling
  * gmoccapy: bug/limit in tool sensor height
  * gmoccapy: bug because I missed two self.
  * gmoccapy: added a clock and date label
  * gmoccapy: bug in hal pin updating, new spindle handling
  * gmoccapy: bug in initializing lathe mode

  * pncconf: fix icon/image path error
  * pncconf: lower default watchdog timeout
  * pncconf: fix double POSITION_OFFSET/FEEBACK INI entry
  * pncconf: fix a kernal/kernel misspelling

  * stepconf & pncconf: remove probe_parport command
  * stepconf: use linux parport enumeration number as default
  * stepconf: remove a debug print
  * stepconf: fix a typo in a variable name
  * stepconf: fix the check_for_rt() function for uspace
  * stepconf: optionally generate configs with simulated hardware

  * xhc-hb04.tcl: support fractional scale factors
  * xhc-hb04.tcl: it's an error if halui is not running
  * xhc-hb04.tcl: simplify pin_exists proc
  * xhc-hb04: fix a memory leak
  * lincurve: better manpage
  * gs2_vfd: add missing -A, -D, and -R command-line args
  * gs2_vfd: accept -g to turn on debug output
  * sim_pin: use Toggle by default instead of Pulse
  * debounce: add an example of creating filter groups to manpage
  * encoder: document the surprising encoder num_chan=0 behavior in manpage

  * gladevcp: jogwheel improvements
  * gladevcp: fix a bug forground color of combi_dro 
  * gladevcp: add hiny versions of the hal_bar and led widgets

  * pyvcp: fix a bug in radio button widget

  * latency-test: fix a bug in command-line argument time parsing
  * latency-histogram: clean up on ^C
  * latency-histogram: show linuxcnc version
  * popupkeyboard.py: support standalone demonstration
  * linuxcnc, haltcl: pass args to haltcl file
  * twopass.tcl: handle haltcl files with args
  * util_lib.tcl utilities for haltcl halfiles
  * hal_gremlin: Emit signal in case of gcode error
  * linuxcnc: defer starting [APPLICATIONS]APPs

  * halui: don't forget the Task mode when queueing MDI commands

  * increase default arc radius tolerance (accept larger errors)
  * make arc radius tolerance an ini setting

  * hal: change function .time from parameter to pin
  * hal: increase shared memory size limits

  * halcmd: manage prompt better

  * hallib: support for system-wide halfiles
  * hallib: add sim_lib & basic_sim
  * hallib: relocate common halfiles to lib/hallib
  * hallib: add halcheck, a library halfile to check common errors

  * haltcl: allow haltcl twopass files to use non-builtin Tk widgets

  * inihal: bugfix for ini.n.backlash
  * inihal: document ini hal pins

  * sample configs: use as HALFILE not POSTGUI_HALFILE in Smithy configs

  * gm6: Add USPACE support
  * gm6: Fix RS485 DAC problem, when DAC has zero V output.

  * hm2: fix second default address of EPP port in 7i43 and 7i90 drivers
  * hm2 eth: use defines for all timeouts in driver
  * hm2 eth: cleanup unused code and leftover from rtnet
  * hm2 sserial: fix driver not reporting all sserial remote faults
  * hm2 sserial: fix reporting sserial remote faults
  * hm2 sserial: Fix .scalemax parameter was ignored on analog inputs
  * hm2 sserial: warning when remote sserial device has firmware version lower than r14.
  * hm2 sserial: report link failure

  * task: fix a bug that could drop mdi commands
  * task: fix a dead store

  * motion: rebrand a realtime warning message
  * motion: ignore feed-override when jogging
  * motion: reduce the scope of a state variable
  * motion: redo arc spiral handling
  * motion: several trajectory planner fixes

  * genhexkins: add hal pins for joints coordinates
  * hexapod-sim: support hal pins for joints coordinates

  * rtapi: fix release region

  * uspace: remove debugging message in parport driver
  * uspace: don't try to use rt hardening except on a realtime kernel

  * ini file variables can now span multiple lines using backslash

  * docs: lots of updates to the Getting Started document
  * docs: tidy up the top-level README a bit
  * docs: describe hal_manualtoolchange.change_button
  * docs: describe our git workflow briefly
  * docs: describe our Signed-Off-By procedure
  * docs: update Polish translation of software strings
  * docs: better G2/G3 description
  * docs: better G43 description
  * docs: update stepconf docs and images
  * docs: document io's lube pin a bit more
  * docs: include all manpages in the html & pdf docs
  * docs: fix inaccuracies in hal_init manpage
  * docs: describe postgui_halfiles with twopass info
  * docs: improve docs of hal tools
  * docs: improve docs of latency test tools
  * docs: move parallel port address docs to the correct place
  * docs: misc clarifications & minor improvements
  * docs: fixup manpage syntax for rtapi_app_main.3 & rtapi_app_exit.3
  * docs: improve Servo-To-Go docs

  * halcompile: fix & document 'option extra_link_args'
  * halcompile: don't overrun the names[] array
  * halcompile: improve 'option rtapi_app no' description
  * halcompile: fix indentation nitpick in generated C code
  * halcompile: reject empty names
  * halcompile: document "option userspace" a bit more
  * halcompile: misc docs improvements

  * use /usr/bin/python in all python scripts

  * nml: implement command queue with reliable reception
  * nml: convert arch-dependent types to fixed-width types

  * build: refactor how manpages are generated
  * build: install the new pncconf python modules
  * build: depend on inkscape
  * build: use correct dependencies on Debian Jessie

  * tests: minor improvements to hm2 test
  * tests: fix a spurious false failure in the tlo test
  * tests: reorganize the halui jogging test dir layout
  * tests: give halui a few seconds to switch the task mode back
  * tests: add a halui mdi test
  * tests: add an nml-over-tcp test
  * tests: simplify t0 test and increase task queue usage
  * tests: fix a race condition in the toolchanger/toolno-pocket-differ test
  * tests: longer timeout in halui jogging test
  * tests: test names= and counts= of halcompile-generated comps
  * tests: loadrt must handle failure from rtapi_app_main
  * tests: add a test of jogwheel jogging via Motion
  * tests: fix a spurious failure of the tlo test
  * tests: add arc radius tests

 -- Sebastian Kuzminsky <seb@highlab.com>  Wed, 18 Feb 2015 20:14:41 -0700

linuxcnc (1:2.7.0~pre2) wheezy; urgency=low

  * Fixup release tag signing.

 -- Sebastian Kuzminsky <seb@highlab.com>  Wed, 22 Oct 2014 08:16:57 -0600

linuxcnc (1:2.7.0~pre1) wheezy; urgency=low

  * Brand new trajectory planner!
  * Support for the RT-Preempt realtime kernel.
  * Other things!

 -- Sebastian Kuzminsky <seb@highlab.com>  Tue, 21 Oct 2014 14:31:54 -0500
=======
linuxcnc (1:2.6.13) unstable; urgency=medium

  * docs: clean up shuttlexpress manpage & asciidocs
  * docs: remove note about defunct weblate service
  * docs: fix link to the install ISO files
  * docs: improve contributing intructions
  * docs: change max AIOs in motion manpage from 16 to 64

  * sample configs: improved comments in Pico configs
  * sample configs: update tool table format
  * sample configs: let manual-example trigger a gladevcp bug

  * axis gui: work around python-tk "True" bug
  * gmoccapy gui: fix bug in halui.spindle-override.increase
  * gmoccapy: fix bug in initialize optional stops
  * gmoccapy: fix bug caused due to rests of alarm page
  * gmoccapy: fix keyboard jogging bug
  * gmoccapy: small bug fix in hal jogging and fixed a typo
  * gmoccapy: deleted alarm entry and added new settings for combi_dro
  * tklinuxcnc gui: fix Help->About error (rebranding)
  * gremlin: lathe-mode preview moving bug fix

  * halui: correctly report "mode.is_joint"
  * halui: check for errors in a non-crazy way
  * gladevcp: fix hal_sourceview file creation mode
  * gladevcp: fix mdi error with tiny values
  * gladevcp: fix icon select bug in Iconview

  * stepgen component: handle up to 16 channels
  * wj200 driver: fix startup crash with later versions of libmodbus
  * lcd component: stop processing when page_num is too high
  * lcd component: missing call to hal_ready
  * add gantry.comp
  * include udev rule file for ShuttleXpress USB jog pendant

  * linuxcnc python module: add doc string for stat.settings

  * interp: after synching settings from canon, update all copies
  * interp: Fix subs breaking when placed after main program
  * interp: don't drop remap level at prog exit
  * interp: Fix incorrect `_setup.sequence_number` after remaps
  * interp: consistently set feed rate to 0 on M2/M30
  * interp: don't return potentially stacked data

  * canon: return correct feed rate in G95 mode

  * task: only turn off the spindle once, when entering Estop
  * task: fix startup regression regarding coordinate systems and more
  * task: don't call emcTaskPlanInit() redundantly
  * task: don't redundantly call emcAbortCleanup() in emcIoAbort()
  * task: fixup indentation

  * motion: when motion disables, mark all joints as "in position"

  * glcanon: fix "is_lathe() is a function" bug
  * linuxcncsrv: ioctl(FIONREAD) wants int*, not ulong*
  * interp list: log calls to clear() when debugging is enabled
  * rtapi (sim): flush stdout/stderr after rtapi_print()
  * hal: fix header file comments describing HAL thread & funct times
  * rip-environment: rebranding

  * platform-is-supported: detect os in a more portable way
  * motion-logger: handle SPINDLE_ON/SPINDLE_OFF better
  * tests: add an abort-vs-feed-rate test (skipped)
  * tests: add a motion-logger S-word test
  * tests: add Z axis to `interp/g10/g10-l1-l10` tests
  * tests: add a test of early exit from cutter comp (skipped)
  * tests: add a test for M30 and remapped command interaction
  * tests: add a test demonstrating a remap bug
  * tests: add a test validating the startup state of the Status buffer
  * tests: add a test of initial coord system and RS274NGC_STARTUP_CODE
  * tests: add a hard limit test
  * tests: fixup `nested-remaps-oword` test
  * tests: remove `g10-l1` test, identical to `g10-l1-10`
  * tests: longer timeout in halui mdi test
  * tests: add comments to motion-logger/basic 'expected' file

  * tests: fix cut/paste errors in rs274ngc-startup and startup-state
  * tests: rs274ngc-startup test: wait for Task to start up
  * tests: throw a valid exception on timeout in startup-state test
  * tests: interp test of subs after main program

 -- Sebastian Kuzminsky <seb@highlab.com>  Fri, 04 Nov 2016 07:55:00 -0600
>>>>>>> 8ac6e67e

linuxcnc (1:2.6.12) unstable; urgency=low

  * docs: add more github info to Contributing to LinuxCNC
  * docs: improve G43.1 info
  * docs: acknowledge Debian and UBUNTU trademarks
  * docs: fix incorrect GladeVCP example syntax and typo
  * docs: fix manpage markup bug in rtapi_app_{main,exit}.3rtapi
  * docs: gladevcp - describe the new iconview signal "sensitive"
  * docs: restore line numbers in example G-code
  * docs: clarify some pins in the halui manpage
  * docs: fix M70-M73 links in French Gcode Quick Reference
  * docs: fix link to the giteveryday(1) manpage
  * docs: describe gmoccapy Show Aux Display feature
  * docs: document gmoccapy updates and deleted some pin

  * mini.tcl: remove duplicate geo mgmt of widget
  * keystick: fix signal handler a second time
  * gladevcp: iconview could create exception in some circumstances
  * gmoccapy: stay syncronized with iconview widget button states
  * gladevcp/offset_widget: fix rare error of non-existant var file
  * gscreen: fix industrial skin's A axis DRO readout
  * tooledit_widget.py: tool diameter sorting fix
  * halui: fix some jogging bugs
  * halui: fix a copy-paste error that could prevent homing
  * serport: fix pin-1-in-not

  * task: fix start-from-line and remap interaction
  * interp: it's nonsense to take a boost::cref(this)
  * emcmodule: fix argument parsing
  * rtapi/sim: better error reporting
  * rtapi: error messages are better than errno numbers
  * hal: don't segfault if rtapi_init() fails
  * realtime script: wait for rtapi_app to die when stopping realtime

  * halui/jogging test: change which joint is selected while jogging
  * tests: test homing in halui/jogging
  * tests: add a motion-logger test of a remap bug
  * packaging: use "set -e" to fail on error in the postinst script
  * buildbot: dont try to build on Jessie RTAI
  * build: verify links in the gcode Quick Reference (English & French)

 -- Sebastian Kuzminsky <seb@highlab.com>  Sun, 10 Jan 2016 10:07:09 -0700

linuxcnc (1:2.6.11) UNRELEASED; urgency=low

  * docs: update code notes on M61

  * hm2_7i90 manpage: clarify firmware management
  * hm2_7i90 manpage: remove incorrect EPP info

  * gmoccapy: bug in tool info handling with tool number being "-1"

  * interp: fix an old bug in canned cycle preliminary & in-between moves

  * io: "no tool" is spelled "0", not "-1"
  * io: fix HAL pins on "M61 Q0"

  * tests: add an interpreter test of G81
  * tests: add spindle unloading to m61 test
  * add motion-logger, a debugging tool
  * motion: motion_debug.h needs to include motion.h

 -- Sebastian Kuzminsky <seb@highlab.com>  Sun, 01 Nov 2015 10:16:51 -0700

linuxcnc (1:2.6.10) wheezy; urgency=low

  * docs: specify that G92.1 and G92.2 only affect the G92 offsets
  * docs: update the GFDL blurb
  * docs: remove a stray ")" in User Intro

  * fix constraint violations with rotated G18/G19 arcs (SF bug #430)

  * touchy: G64 now takes optional Q

  * gmoccapy: fix single stepping through a program

  * pncconf: fix spindle control error

  * toggle2nist: does not require floating-point

  * motion: set the "In Position" status flag when aborting

  * task: fix a compile warning (heartbeat is unsigned long)
  * latency-plot: don't depend on a specific wish interpreter
  * sim_rtapi_app: clean up on failed "realtime" module load
  * build system: make the git scripts more user friendly
  * tests: add another loadrt test
  * packaging: switch to dh_python2 on Jessie and later
  * packaging: Debian Jessie and Ubuntu 14.04 don't have libgnomeprintui2.2

 -- Sebastian Kuzminsky <seb@highlab.com>  Fri, 02 Oct 2015 19:03:15 -0600

linuxcnc (1:2.6.9) wheezy; urgency=low

  * docs: update G33.1 example to include S100 M3
  * docs: document motion.feed-inhibit better
  * docs: update encoder.9 manpage
  * docs: improve haltcl docs
  * docs: misc minor fixes & improvements

  * UIs: tolerate task latency better
  * touchy: Fix Set Tool/Origin defaults on lathes
  * gmoccapy: introduced hungarian translation
  * gmoccapy: several new keyboard shortcuts
  * gmoccapy: new place for full size preview button
  * gmoccapy: bug in fullsize / edit change
  * hal_glib: do not emit signal file changed on remap
  * vismach: work around a bug in mesa

  * hm2: Smart-serial boards can have HAL pins identified by board serial numbers

  * interp: don't set an invalid sequence number
  * interp: log messages to stderr as intended, instead of crashing

  * task: warn if the main loop takes too long
  * task: warn when dropping queued mdi commands

  * io: initialize the tool-in-spindle info correctly

 -- Sebastian Kuzminsky <seb@highlab.com>  Sat, 08 Aug 2015 16:00:57 -0600

linuxcnc (1:2.6.8) precise; urgency=low

  * Axis GUI: Fix regression of control disabling, SF#423
  * Axis GUI: Use a preferred form of "switch" (closes: SF#411)

  * gmoccapy GUI: bug in ignore limits solved
  * gmoccapy GUI: search also in the users dir for themes
  * gmoccapy GUI: fixed division by zero error on spindle
  * gmoccapy GUI: introduced french translation
  * gmoccapy GUI: bug in btn_brake_macro

  * tooledit: fix a typo/bug in a switch statement

  * stepconf: fix check for spindle encoder signals for pp2
  * stepconf: fix check for spindle signals for pp2

  * xhc-hb04 sim configs: typo fix

  * emccalib.tcl: allow whitespace on detected setp lines

  * halcmd: err msg applies pins or params
  * hal: fix fatal memory corruption bug on linking pin to a signal
  * hal: fix a dubious type cast

  * docs: fix hal_pin_new() and hal_param_new() manpages

  * packaging: depend on a GPLv2 version of readline
  * build system: clean up cache files

 -- Sebastian Kuzminsky <seb@highlab.com>  Sun, 10 May 2015 13:37:22 -0600

linuxcnc (1:2.6.7) precise; urgency=low

  * axis gui: fix transition to world mode

 -- Sebastian Kuzminsky <seb@highlab.com>  Sat, 21 Feb 2015 10:04:33 -0700

linuxcnc (1:2.6.6) precise; urgency=low

  * axis gui: fix jog speed on nontrivkins machines

  * gmoccapy: bug in initializing lathe mode
  * gmoccapy: bug because I missed two self.
  * gmoccapy: added a clock and date label
  * gmoccapy: bug in hal pin updating, new spindle handling
  * gmoccapy: bug/limit in tool sensor height
  * gmoccapy: solved a bug in counts handling
  * gmoccapy: new hal pin and some renaming
  * gmoccapy: deleted unneeded stuff and new translation
  * gmoccapy: added support to select number of digits
  * gmoccapy: turtle jog and analog in for slider values
  * gmoccapy: introduced polish translation
  * gmoccapy: report about gcode errors

  * pncconf: lower default watchdog limit
  * pncconf: fix double POSITION_OFFSET/FEEBACK INI entry

  * halui: don't forget the Task mode when queueing MDI commands

  * debounce: document filter groups better in the manpage
  * pyvcp: Bug in radio button widgets
  * gladevcp: bug in combi_dro foreground color attribute
  * hal_gremlin - Emit signal in case of gcode error
  * inihal: bugfix, typo for ini.n.backlash

  * xhc-hb04: Fix memory leak
  * xhc-hb04: error exit if [HAL]HALUI not set

  * gm6: Fix RS485 DAC problem, when DAC has zero V output

  * better error message when a component fails to load in sim

  * comp: don't overrun the names[] array
  * comp: fix indentation nitpick in generated C code

  * docs: include a warning about power supplies for the STG
  * docs: update gmoccapy docs
  * docs: improve 'option rtapi_app no' description of comp
  * docs: fixup manpage syntax for rtapi_app_main.3 & rtapi_app_exit.3
  * docs: fix inaccuracies in hal_init manpage
  * docs: document the surprising encoder num_chan=0 behavior
  * docs: update the md5sum of the Live/Install Image
  * docs: misc minor improvements

  * tests: fix a spurious failure of the tlo test
  * tests: test names= and counts= args of comp-generated components
  * tests: longer timeout in halui jogging test
  * tests: fix a race condition in the toolchanger/toolno-pocket-differ test
  * tests: simplify t0 test and increase task queue usage
  * tests: loadrt must handle failure from rtapi_app_main

  * packaging: use correct dependencies on Debian Jessie
  * packaging: tclx is a runtime dependency, not a build-dep

 -- Sebastian Kuzminsky <seb@highlab.com>  Wed, 18 Feb 2015 21:15:08 -0700

linuxcnc (1:2.6.5) precise; urgency=low

  * gmoccapy: virtual keyboard "bug" not initialized settings correct
  * gmoccapy: initialize mouse button mode corrected
  * gmoccapy: PAUSE button did not get active on M01

  * hostmot2: fix default address of the second EPP port (7i43 and 7i90)

  * gs2_vfd: add missing short command line arguments -g, -A, -D, and -R
  * lincurve: improve manpage

  * docs: correct G43 description
  * docs: improve G2 examples
  * docs: fix up whitespace in mux_generic(9) manpage
  * docs: document comp extra_link_args
  * docs: document Signed-off-By procedure
  * docs: include many missing manpages in the html index

  * comp: test that option extra_link_args works
  * comp: 'option extra_link_args' needs a string

  * latency-histogram: clean up on ^C

  * task: remove some dead code
  * task: fix a dropped-mdi bug

  * rebrand a realtime warning message from motion

  * tests: reorganize the halui test dir layout
  * tests: add a halui mdi test
  * tests: fix a spurious false failure in the tlo test

  * NML: improved debugging in interp_list

 -- Sebastian Kuzminsky <seb@highlab.com>  Mon, 08 Dec 2014 22:38:23 -0700

linuxcnc (1:2.6.4) precise; urgency=low

  * axis gui: fix shift-jog speed being too slow on inch configs displaying mm
  * axis gui: fix UVW jogs being too fast by 25.4x, on inch configs displaying mm

  * gmoccapy gui: fixed serious bug with PAUSE / RESUME / STOP
  * gmoccapy gui: bug fixes, minor layout changes
  * gmoccapy gui: support now also matchbox-keyboard

  * hal: make 'halcmd save comp' order match original 'loadrt' order

  * gladevcp tooledit widget: flush tool file to disk
  * gladevcp tooledit widget: fix bugs with tool comment field
  * gladevcp led widget: fix blinking in GLADE editor problem

  * xhc-hb04: improve README

  * emccalib: fix a bug in hal file parsing
  * emccalib: enable search in POSTGUI_HALFILEs

  * popupkeyboard: support standalone demonstration

  * hm2: fix long-standing encoder velocity estimation error
  * hm2: fix FPGA names for 5i24, 5i25, and 6i25

  * sim_pin: remove special case (-0) in isnegative

  * latency-test: fix a bug in "implied microseconds" mode

  * docs: update download & install information
  * docs: fix a copy/paste error in the hostmot2.9 manpage
  * docs: give units of ini vars in homing docs
  * docs: update stepper quickstart equation
  * docs: remove description of removed 'blocks' component
  * docs: update halshow description to remove outdated blocks component
  * docs: change stepconf values so they cover most common drives
  * docs: document some missing declarations in the comp tool
  * docs: in comp, variables should be of type float, not double
  * docs: update README build instructions to include autogen
  * docs: add gmoccapy documentation
  * docs: document milltask's "ini.*" hal pins
  * docs: fix some pyvcp examples
  * docs: fix a typo in the System Requirements document
  * docs: fix a markup bug in the Developer Manual
  * docs: fix motion-type description in motion manpage
  * docs: add info about remapped code reading hal pins
  * docs: fix some spellos in remap docs
  * docs: describe our git workflow briefly

  * tests: fix a transient failure in the halui-jogging test

 -- Sebastian Kuzminsky <seb@highlab.com>  Sat, 01 Nov 2014 11:26:33 -0600

linuxcnc (1:2.6.3) precise; urgency=low

  * axis GUI: add ability to set default spindle speed
  * gmoccapy GUI: iteration over None object message
  * gmoccapy GUI: hal user message system introduced
  * gmoccapy GUI: corrected message system
  * xhc-hb04 jog pendant: move udev rule to the right place
  * python: fix exception in MultiFileBuilder.set_translation_domain
  * emccalib: fix bug #389 (not writing file)
  * estop-latch: improve documentation; set default pin values
  * hm2_7i90: remove some dead code
  * hm2 sample configs: set HOME_SEQUENCE
  * hm2 sample configs: let hm2-stepper estop when hm2 watchdog bites
        (Closes: #391)
  * docs: better description of 5420-5428
  * docs: the remap inifile var is PYTHON_APPEND
  * docs: all html links work now
  * docs: section ids are externally accessible hyperlinks
  * french doc update: default spindle speed
  * french doc update: clarify comp's usage of count and names
  * french doc update: fix startup code example
  * packaging: recommend the correct hostmot2 package
  * packaging: Debian testing (Jessie) requires tcl/tk 8.6
  * build system: misc minor portability fixes
  * tests: no need to track var file

 -- Sebastian Kuzminsky <seb@highlab.com>  Fri, 05 Sep 2014 18:53:11 -0600

linuxcnc (1:2.6.2) precise; urgency=low

  * xhc-hb04: fix device file permissions

  * pncconf: fix error with firmware with more than 5 sserial channels

  * docs: update french translation
  * docs: fix startup code example
  * docs: misc minor fixes

  * sample configs: fix sim/axis/gantry backplot display

 -- Sebastian Kuzminsky <seb@highlab.com>  Sat, 09 Aug 2014 09:19:48 -0600

linuxcnc (1:2.6.1) precise; urgency=low

  * Fix stepconf - generating new configs now works on Debian Wheezy
        and Ubuntu Precise.
  * Touchy: Disable macro button if there aren't any macros defined
  * Fix sim/axis/axis.ini sample config so the splash screen runs
        without re-zeroing G54.
  * minor docs improvements

 -- Sebastian Kuzminsky <seb@highlab.com>  Mon, 04 Aug 2014 21:41:55 -0600

linuxcnc (1:2.6.0) precise; urgency=low

  * add missing copyright and GPL license on all files
  * fix many file & directory permissions
  * fix firmware paths in hm2 5i22 sample configs
  * fix incorrect values on iocontrol.0.tool-prep-pocket (io and iov2)
  * note gmoccapy runtime dependency on python-gst0
  * axis: get interpreter address the right way

 -- Sebastian Kuzminsky <seb@highlab.com>  Mon, 28 Jul 2014 19:21:10 -0600

linuxcnc (1:2.6.0~pre5) precise; urgency=low

  * Add G43.2 - this lets G-code sum an arbitrary number of tool length
      offsets by calling G43.2 multiple times.

  * add a demo config showing remapped G43.2

  * touchy: add support for G43.2

  * gmoccapy: screen2 bug fix
  * gmoccapy: new hal pins for program progress
  * gmoccapy: solved bug using change remap and tool edit widget
  * gmoccapy: fix a bug with remapped tool change

  * pncconf: fix an incompatibility between Mesa and LinuxCNC XMLs

  * pid: change pins from IO to IN
  * thcud: fix velocity tolerance calculation
  * debounce: improve manpage
  * parport: fix API manpage cut & paste errors

  * docs: G43.1 works with all axes, not just XZ
  * docs: French translation updates
  * docs: misc minor cleanups
  * docs: HAL floats are 64 bits wide now, not 32

  * sim: fix 32-bit truncation of rdtsc on x86_64

  * interp: print correct filename in message
  * interp: need to initialize context_struct

  * task: silence a warning with gcc 4.8 + boost 1.55.0
  * task: don't link with ULAPISRCS
  * task: safer message formatting

  * rtapi: use proper type for rtapi_print_msg level
  * rtapi: Remove unused define

  * build-depend on libtk-img and make missing img::png a build-time failure

  * build: Fix a crash on gcc4.7.2 (Debian Wheezy)
  * build: fix inconsistency when multiple versions of tcl/tk are available

 -- Sebastian Kuzminsky <seb@highlab.com>  Mon, 21 Jul 2014 09:52:26 -0600

linuxcnc (1:2.6.0~pre4) precise; urgency=low

  * fix several bugs with NURBS handling (G5, G5.1, G5.2)
  * add a Rapid Override control (analogous to Feed Override)
  * support moving 3, 6, or all 9 axes for a tool change

  * add a driver for the WJ200 VFD
  * add a driver for the Mesa 7i90 AnyIO board

  * general mechatronics: fix a NULL pointer bug

  * touchy: accept all axes for G43.1 TLOs
  * gmoccapy: fix a couple of bugs

  * comp: reject invalid .comp files that don't match the component name

  * docs: add docs for G5, G5.1, G5.2 NURBS G-codes
  * docs: clarify naming requirements of .comp files
  * docs: update classic ladder manpage
  * docs: add info on the servo axis calibration assistant in Axis GUI
  * docs: misc minor fixes

  * fix a "crawling scrollbar" cosmetic bug in linuxcnctop
  * fix handling of shell metacharacters in .ini filenames
  * fix auto-closing of directories in config picker

 -- Sebastian Kuzminsky <seb@highlab.com>  Wed, 11 Jun 2014 21:39:31 -0600

linuxcnc (1:2.6.0~pre3) precise; urgency=low

  * HAL: make halcmd arrow syntax ('=>', '<=', '<=>') more strict
      (matches manpage now)
  * HAL: fix halcmd 'pin = value' and 'param = value' (matches manpage
      now)
  * HAL: don't clobber pin value when connecting to a net
  * HAL: fix a cosmetic bug in signal memory allocation

  * motion: add a pin giving the motion type (motion.motion_type)

  * pid: default to using previous target to compute error.  This will
      disturb existing tunings, so those with old configs who do not want
      to re-tune may want to set pid.N.error-previous-target to false.

  * hm2: fix a bug in 5i24 support on some motherboards
  * hm2: fix 5i24 connector names
  * hm2: expose encoder inputs (A, B, Index) as HAL pins

  * fix a bug in the comp(1) tool that would let invalid .comp files
      compile, but crash when the invalid code executed
  * fix a crash in the biquad component (and add a test)
  * fix a crash in the mesa 7i65 driver

  * pickconfig: always allow creation of shortcuts (fixes bug #372)

  * gmoccapy: add option to hide 4th axis
  * gmoccapy: fix problem of pin_value changing on startup
  * gmoccapy: let user change the DRO font size
  * gmoccapy: reset error pin when user clears the message in GUI

  * gladevcp: fix a bug in iconview

  * sample configs: fix a bug in the gmoccapy config
  * sample configs: make xhc-hb04 program-run button automatically
      switch to auto mode

  * docs: update French translation
  * docs: update motion(9) manpage to match reality
  * docs: fix a markup error in hostmot2(9) manpage
  * docs: fix hostmot2(9) manpage encoder .rawcounts pin name
  * docs: update hm2_pci(9) manpage list of supported boards
  * docs: fix some bugs in the comp(1) documentation

 -- Sebastian Kuzminsky <seb@highlab.com>  Sun, 25 May 2014 08:52:14 -0600

linuxcnc (1:2.6.0~pre2) precise; urgency=low

  * pncconf: fix bug with 7i43 address handling
  * pncconf: fix off-by-one error on pin numbering of 5i25 boards
  * General mechatronics driver: fix initialization for certain BIOSes
  * General Mechatronics driver: Improve DAC from 8 bit to 14 bit resolution
  * Axis: Fix mist and flood buttons (sf bug #371)
  * Axis: Fix spindle control buttons
  * gmoccapy: fix G92 as system bug
  * GUIs: better error message when tryint to tune un-tuneable ini file
  * gladevcp: fix a bug in the offsetpage widget
  * gladevcp: screen 2 "bug" solved and gcode.lang is back
  * halsh: initialize stubs library (this fixes builds on Ubuntu 14.04 Trusty)
  * edge component: Fix a couple of minor bugs
  * Add sample configs for Pico Systems PPMC with velocity estimation
  * docs: add descriptions of the new spindle speed pins in motion
  * docs: add descriptions of the new feed- and spindle-inhibit pins
  * daisy.ngc: Moves are way too short to make tones, if in mm mode

 -- Sebastian Kuzminsky <seb@highlab.com>  Sun, 27 Apr 2014 16:25:56 -0600

linuxcnc (1:2.6.0~pre1) precise; urgency=low

  * reorganized sample configs to improve clarity
  * .ini files now support a '#INCLUDE' directive

  * pncconf: bug fixes and improvements

  * docs: lots of updates & improvements
  * docs: removed untranslated placeholders, german & polish
  * docs: updated italian translations (of the programs)

  * GUI: Axis: allow feed rate override display to go up to 9999%
  * GUI: Axis: XYUV foam cutter support
  * GUI: touchy: wheel scrolling of program start point

  * GUI: add new gmoccapy gui
  * GUI: add new gscreen gui

  * gladevcp: add new widgets: calculator, tool editor, source view,
        dro, offset display, jogwheel, pyngcgui, etc

  * HAL: haltcl now accepts -i or -ini
  * HAL: halcmd now supports tilde expansion
  * HAL: halscope now shows the first derivative of probe channels
  * HAL: hal_glib got a number of new signals

  * HAL: stepgen now supports 16 channels (up from 8 in 2.5)
  * HAL: gs2 VFD driver now supports configurable acceleration and
        deceleration, and has support for a braking resistor
  * HAL: halui now switches to manual mode automatically when the user
        requests jogging

  * HAL: new drivers:
      * VFS11 VFD
      * Delta VFD-B
      * General Mechatronics 6 axis motion control card
      * xhc-hb04 USB jog pendant

  * HAL: new components:
      * mux_generic: generic multiplexer, any number of pins, any data type
      * lincurve: linearization curve lookup table
      * matrix_kb: matrix keyboard driver
      * mb2hal: generic Modbus-to-HAL interface
      * orient: works with M19 to control spindle position
      * sim-encoder: simulate an encoder, for useful for testing
      * thcud: torch height control for plasma

  * Hostmot2: add support for 5i24 AnyIO board
  * Hostmot2: add support for buffered SPI
  * Hostmot2: add support for the Mesa 7i65 (bspi 8xServo)
  * Hostmot2: add support for uarts
  * Hostmot2: add support for serial encoders (ssi, biss, and fanuc)
  * Hostmot2: add support for table-mode stepgens
  * Hostmot2: add support for DPLL
  * Hostmot2: detect & report encoder quadrature error
  * Hostmot2: improved support for encoders (configurable filter rate)
  * Hostmot2: improved support for muxed encoders (configurable skew rate)
  * Hostmot2: changed handling of 8i20 and 7i64 (.hal file changes needed!)

  * interp: G-codes can now be remapped
  * interp: added read-only named parameters (#<_x> etc)
  * interp: added M19 (orient spindle) and an orient component
  * interp: added saving and restoring of modal G-code state with M70-M73
  * interp: bug fixes in O-word handling
  * interp: add python subroutines

  * motion: coolant and lube are now user-controllable at all times
  * motion: add spindle speed inihibit and feed inhibit input pins
  * motion: add spindle absolute speed output pins
  * motion: rapid velocity now ignores feed override setting

  * rtapi: misc bug fixes

  * removed usrmot (buggy & unused)
  * removed freqgen component, it's been replaced by stepgen's
        velocity mode

  * build: simplified our usage of libmodbus

 -- Sebastian Kuzminsky <seb@highlab.com>  Wed, 16 Apr 2014 21:12:39 -0600

linuxcnc (1:2.5.5) lucid; urgency=low

  * AXIS: fix UVW jogs being too fast on inch configs displaying mm
  * AXIS: fix shift-jog being too slow on inch configs displaying mm
  * Docs: many fixes and updates
  * HAL: biquad: fix crash when first enabled
  * HAL: comp: fail to build some kinds of buggy comp code, 
    instead of successfully compiling and then crashing at runtime.
  * HAL: comp: reject comp files whose names don't match the 
    component name
  * HAL: edge: fix out-invert pin on first invocation
  * HAL: edge: fix output pulse width
  * HAL: halsh: fix for tcl8.6 in (x)ubuntu 14.04
  * HAL: serport: fix pin-1-in-not not being notted
  * HAL: stepgen: support 16 stepgens instead of 8
  * HAL: fix pin values changing when linking/unlinking them
  * Linuxcnctop: fix crawling scrollbar
  * Motion: fix canned cycles when old Z is below retract plane
  * NURBS: reject incorrect NURBS specifications instead of
    accepting them and then generating incorrect motion
  * NURBS: fix path calculation and discontinuous motion
  * Pncconf: fix some GPIO pins not showing
  * Pncconf: sserial fixes

 -- Chris Radek <chris@timeguy.com>  Wed, 11 May 2016 19:46:47 -0500

linuxcnc (1:2.5.4) lucid; urgency=low

  * Build: update dependencies for Debian 7
  * Docs: many fixes and updates
  * HAL: blend: fix docs to match the real behavior
  * HAL: edge: fix incorrect edge trigger at startup: Bug #346
  * HAL: ilowpass: handle encoder counter overflows properly
  * HAL: lcd: fix formatting when no format length is specified
  * HAL: new components bin2gray, gray2bin for Gray code conversion
  * HAL: new components bitwise and bitslice, for bitwise math operations
  * HAL: pcl720: fix in-not pins
  * HAL: thc: fix incorrect calculation of velocity tolerance: Bug #348
  * Hostmot2: document ability to have multiple 7i43 cards
  * Hostmot2: fix for PCI transfers on Linux 3.x kernels
  * Hostmot2: fix resolver index emulation/detection
  * Hostmot2: fix resolver total brokenness on 64-bit builds
  * Interpreter: fix crash when returning from a subroutine, to a file
    that has been deleted: Bug #357
  * Interpreter: fix VW-plane (G19.1) canned cycles
  * NGCGUI: Always apply tool offset when loading a tool
  * NGCGUI: Fix qpocket stepover, ramping for mm users
  * NML: fix remote clients talking to linuxcncserver
  * Pncconf: allow setting the number of classicladder bits and words
  * Pncconf: fix configurations requesting gladevcp panels without
    spindle speed displays
  * Pncconf: fix 7i43 address designation: Bug #358
  * Pncconf: fix 5i25+prob_rfx2 pin numbering problem: Bug #331
  * Pncconf: fix testing of smart-serial based spindles
  * Pncconf: place STEPGEN_MAXVEL/STEPGEN_MAXACCEL values in the ini
  * PPMC: Add new sample config showing encoder velocity estimation
  * PyVCP: in a spinbox, allow entering a value with Return: Bug #364
  * Stepconf: better defaults for axis-test distances
  * Stepconf: fix spindle-at-speed connection
  * Task: fix several problems with M61 (set currently-loaded tool)
  * Touchy: MDI support for M61 Q
  * Touchy: MDI support for multi-turn arcs
  * TP: fix a minor acceleration constraint violation in some arcs

 -- Chris Radek <chris@timeguy.com>  Thu, 17 Apr 2014 11:49:12 -0500

linuxcnc (1:2.5.3) lucid; urgency=low

  * AXIS: fix disable/enable of the toolbar's reload button
  * BUILD: fix linking on 32 bit x86 debian 7.1
  * Configs: use names= everywhere to make the sim configs clearer
  * Docs: Many improvements
  * HAL: clarkeinv: allow rotation of the input vector
  * HAL: sim_pin: add support for u32, s32, float types
  * HAL: abs_s32: don't unnecessarily require floating point
  * HAL: comp: fix option userinit
  * HAL: comp: improve handling of build failures and error reporting
  * HAL: twopass: improve error reporting
  * Hostmot2: fix smart serial port shutdown
  * Interpreter: Fix bug 315 part 2, O-call through named parameter
  * Kins: replace 5axiskins.c, used by a sample config
  * Kins: 5axiskins: remove misleading tool-length pin
  * Motion: allow for floating point in the base thread
  * PPMC: add encoder timestamp velocity estimation
  * PPMC: selectable encoder filter clock
  * PyVCP: fix several behaviors in the dial widget
  * Task: fix MDI-queueing problems
  * USC: new sample config for Pico USC with encoders
  * linuxcncrsh: many stability fixes
  * pncconf: fix 5i25 GPIO numbering
  * pncconf: fix default PDM rate
  * pncconf: fix open loop test
  * pncconf: fix incorrect zh_CN translation which broke millimeter mode

 -- Chris Radek <chris@timeguy.com>  Tue, 23 Jul 2013 12:34:46 -0500

linuxcnc (1:2.5.2) lucid; urgency=low

  * AXIS: Allow the setting of the top end of the Max Velocity slider
    according to [DISPLAY]MAX_LINEAR_VELOCITY as the docs say
  * Components: Fix mux16's debounce function
  * Components: LCD character display driver
  * Components: New multiclick component detects single, double, triple clicks
  * Docs: Many improvements
  * Gremlin: Better error reporting for gcode errors
  * Gremlin: Fix rotated axes display
  * Halui: Include tool length offsets in relative position outputs
  * Hostmot2: Fixes to sserial
  * Kins: Fix teleop jogging of ABC axes in the negative direction
  * Modbus: Fix TCP communication time out error
  * New config: Gecko G540
  * New config: Smithy 1240combined_mm
  * PID: Optional new error-previous-target mode to reduce ferrors detected
    by motion.  This is especially useful for torque-mode loops and those
    tunings that use large I gains
  * pncconf: Many fixes
  * PPMC: Better error checking for hardware problems causing miscommunication
  * Tool Table: Many fixes to tool table handling, making tool tables on
    nonrandom setups using mismatched tool and pocket numbers work correctly
  * Translations: German for tooledit
  * Translations: Many improvements to French
  * Utilities: new latencyhistogram program that shows details about latency
  * Utilities: sim_pin, a script that simulates writing to hal pins

 -- Chris Radek <chris@timeguy.com>  Sun, 03 Mar 2013 17:07:57 -0600

linuxcnc (1:2.5.1) lucid; urgency=low

  * Motion: fix incorrect spindle direction after G43 in CSS+M4 mode
  * Interpreter: allow G10 L1 to set front/back angles when not 
    also changing offsets
  * Interpreter: correctly report G96/G97 mode to the UI
  * Interpreter: explicitly set the default spindle mode at startup
  * task: fix incorrect spindle speed display when switching mode
    (Manual/MDI)
  * PPMC: fix a bug that would cause missing encoder velocity pins on
    some versions
  * Hostmot2: Fix a couple of bugs affecting sserial (crash on
    shutdown, memory leak)
  * Hostmot2: Add support for 6i25
  * AXIS: fix a surprise jog when the jog increment combobox was open
  * AXIS: show S word in active gcode pane
  * AXIS: rebranding
  * Touchy: rebranding, change program path to ~/linuxcnc/nc_files
  * Docs: improvements/clarifications to the halui.1 manpage
  * Docs: improvements/clarifications to the gladevcp docs
  * Docs: improvements/clarifications to the halcmd docs
  * Docs: improvements/clarifications to the gcode docs
  * Docs: fix misc typos, misspellings, grammar, and markup bugs
  * Docs: updates to French translations
  * GladeVCP: fix EMC_Action_Open
  * GladeVCP: new default-value example
  * tooledit: save/restore geometry, allow sorting on specific columns
  * tooledit: bugfixes and i18n
  * ngcgui: minor fixes and additions
  * pncconf: lots of bug fixes and incremental improvements
  * portability fix for Ubuntu Precise 12.04 LTS
  * portability fix for Fedora 16
  * Calibration: fix missing entries in tuning/calibration screens
  * emcrsh: fix incorrect relative position report for some offset settings
  * time.comp: fix hours wrapping at 60

 -- Chris Radek <chris@timeguy.com>  Sun, 29 Jul 2012 13:48:25 -0500

linuxcnc (1:2.5.0) lucid; urgency=low

  * AXIS: dynamic tabs can embed other applications, including virtual
    control panels
  * AXIS: make the gcode readout resizable
  * AXIS: many speedups in preview generation
  * AXIS: new OpenGL preview with antialiased fonts
  * AXIS: optional blending in the program preview can make very complex
    programs easier to see
  * AXIS: prompt when homing a joint that's already homed
  * AXIS: Selectable tool touch off to workpiece or fixture
  * AXIS: show all offsets and rotation separately in the BIG DRO
  * AXIS: show G5x and G92 offsets graphically in the preview
  * AXIS: user-configurable MDI history file
  * AXIS: A comment (AXIS,notify,message) will print "message" when the
    preview is generated, instead of just at run-time.

  * Configs: many configuration updates for Smithy machines
  * Configs: update motenc sample configs for encoder index
  * Configs: add filtering (image-to-gcode etc) to hostmot2 samples
  * Configs: univpwm sample uses new encoder velocity for pid

  * GladeVCP: a new framework for making virtual control panels with the
    Glade screen designer

  * Gremlin: AXIS's program preview is now separated out as gremlin,
    for use with GladeVCP/Touchy/etc.

  * HAL: fix rare problem with freqgen output getting stuck "on"
  * HAL: gearchange component: support up to 32 gears
  * HAL: make commanded (unaffected by spindle override) spindle speed
    available on a pin, for gear selection etc.
  * HAL: make limit3 parameters into pins
  * HAL: new axis.N.motor-offset pins can be used to detect position loss
    between homings
  * HAL: new component bldc_sine: commutation for BLDC with encoder feedback
  * HAL: new mux16 component
  * HAL: new time comp, which converts seconds to hr/min/sec
  * HAL: new watchdog component
  * HAL: remove deprecated hal_m5i20 driver
  * HAL: new component for ShuttleXpress USB jog dongle
  * HAL: support names= options for encoder_ratio, sim_encoder, at_pid, siggen
  * HAL: a new component, message, to display user messages from HAL
  * HAL: a new component, multiswitch, to toggle through bits with one button

  * Halshow: add menu with load/save/exit
  * Halshow: fix the tree to not cut off after a certain depth

  * HAL: standardize on maximum hal name length

  * HALUI: allow direct-value input to spindle and feed overrides and
    max velocity
  * HALUI: handle the situation better when many command inputs change
    simultaneously

  * Hostmot2: fix a rare problem in stepgen mode setting
  * Hostmot2: fix stepgen moving VERY slowly when it should have been
    stopped
  * Hostmot2: handle failed card registration better
  * Hostmot2: support for multiplexed encoders like on the 7i48
  * Hostmot2: support for onboard diagnostic LEDs
  * Hostmot2: support for three phase PWM
  * Hostmot2: improve watchdog reliability and defaults

  * Interpreter: fixes to always use . for a decimal, no matter the locale
  * Interpreter: fix G83 peck retract to match fanuc
  * Interpreter: fix G98/G99 to match fanuc retract planes behavior
  * Interpreter: fix "run from line" when the start line is between a
    sub definition and its call
  * Interpreter: give correct errors when rotary axes are commanded to
    move in canned cycles
  * Interpreter: improve arc endpoint radius-mismatch error checking
  * Interpreter: maintain G5x and G92 offsets separately
  * Interpreter: make current position including all offsets and in the
    current program units available in parameters 5420-5428
  * Interpreter: make EMC version available in named parameters _vminor,
    _vmajor
  * Interpreter: make G92 offset rotated coordinate systems correctly
  * Interpreter: make more errors translatable
  * Interpreter: many fixes to allow O-call of subroutines from MDI mode
  * Interpreter: many new tests in the test suite, including the ability
    to verify errors
  * Interpreter: new G10 L11 code for tool touch off to fixture instead
    of active work coordinate system
  * Interpreter: new unary function EXISTS tells whether a certain
    parameter exists
  * Interpreter: search path for subroutines: [RS274NGC]SUBROUTINE_PATH
  * Interpreter: search path for user M codes: [RS274NGC]USER_M_PATH
  * Interpreter: detect and error on malformed O-if[] statements

  * IOcontrol: make aborting tool changes work

  * Kinematics: several improvements to the general serial kinematics module

  * Motenc, VTI, Opto_ac5: PCI-related update for new kernel versions

  * Motion: allow translations of more error messages
  * Motion: fix stuttering motion in NURBS
  * Motion: support for indexing/locking rotary axes

  * ngcgui: many new features and bugfixes

  * PID: accept external command-deriv and feedback-deriv connections to
    use a high quality velocity signal when it is available

  * pncconf: many new features and bugfixes

  * PPMC: improve error messages when cards are not found

  * Probing: correctly abort motion when the probe trips during a non-probe
    MDI command

  * Rebranding: rename EMC to LinuxCNC

  * TkEMC: display and allow entry of all tool offsets
  * TkEMC: in Set Coordinates, display the correct axes
  * TkEMC: only display active axes
  * TkEMC: show coordinate system in offset widget
  * TkEMC: show work offsets for all axes

  * Touchy: add a spindle speed readout on the manual tab
  * Touchy: dynamic tabs can embed other applications, including virtual
    control panels
  * Touchy: macro capability that uses MDI O-call
  * Touchy: make single-block switch work like feed hold
  * Touchy: save maximum velocity (MV) value across runs
  * Touchy: Selectable tool touch off to workpiece or fixture
  * Touchy: show all offsets separately in the status information
  * Touchy: show the total number of lines in the loaded program
  * Touchy: show which tools are in which pockets
  * Touchy: support for metric configurations
  * Touchy: support panel indicators for status readout
  * Touchy: use appropriate jog and maxvel increments for metric and degrees
  * Touchy: turning the wheel during a continuous jog changes the current 
    jog speed

  * add a G code language spec for gedit
  * add latencyplot, a strip-chart type display of latency test results

 -- Chris Radek <chris@timeguy.com>  Fri, 30 Mar 2012 13:20:02 -0500<|MERGE_RESOLUTION|>--- conflicted
+++ resolved
@@ -1,4 +1,3 @@
-<<<<<<< HEAD
 linuxcnc (1:2.7.7) UNRELEASED; urgency=medium
 
   * docs: fix example scrips so they work when copied and pasted
@@ -762,7 +761,7 @@
   * Other things!
 
  -- Sebastian Kuzminsky <seb@highlab.com>  Tue, 21 Oct 2014 14:31:54 -0500
-=======
+
 linuxcnc (1:2.6.13) unstable; urgency=medium
 
   * docs: clean up shuttlexpress manpage & asciidocs
@@ -846,7 +845,6 @@
   * tests: interp test of subs after main program
 
  -- Sebastian Kuzminsky <seb@highlab.com>  Fri, 04 Nov 2016 07:55:00 -0600
->>>>>>> 8ac6e67e
 
 linuxcnc (1:2.6.12) unstable; urgency=low
 
