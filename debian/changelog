<<<<<<< HEAD
linuxcnc (1:2.7.0~pre3) wheezy; urgency=low

  * parport: remove probe_parport, it's no longer needed
  * add moveoff, a simple jog-while-paused implementation

  * axis gui: fix too-fast UVW jogs on inch machines displaying mm
  * axis gui: fix too-slow shift-jog speed on inch machines displaying mm
  * axis gui: let the user confirm before closing the window
  * axis gui: fix jog speed in Free mode

  * gmoccapy: fixed a serious bug with PAUSE / RESUME / STOP
  * gmoccapy: initialize mouse button mode corrected
  * gmoccapy: PAUSE button did not get active on M01
  * gmoccapy: virtual keyboard "bug" not initialized settings correct
  * gmoccapy: report gcode errors
  * gmoccapy: better docs
  * gmoccapy: add polish translation
  * gmoccapy: turtle jog and analog in for slider values
  * gmoccapy: added support to select number of digits
  * gmoccapy: deleted unneeded stuff and new translation
  * gmoccapy: new hal pin and some renaming
  * gmoccapy: solved a bug in counts handling
  * gmoccapy: bug/limit in tool sensor height
  * gmoccapy: bug because I missed two self.
  * gmoccapy: added a clock and date label
  * gmoccapy: bug in hal pin updating, new spindle handling
  * gmoccapy: bug in initializing lathe mode

  * pncconf: fix icon/image path error
  * pncconf: lower default watchdog timeout
  * pncconf: fix double POSITION_OFFSET/FEEBACK INI entry
  * pncconf: fix a kernal/kernel misspelling

  * stepconf & pncconf: remove probe_parport command
  * stepconf: use linux parport enumeration number as default
  * stepconf: remove a debug print
  * stepconf: fix a typo in a variable name
  * stepconf: fix the check_for_rt() function for uspace
  * stepconf: optionally generate configs with simulated hardware

  * xhc-hb04.tcl: support fractional scale factors
  * xhc-hb04.tcl: it's an error if halui is not running
  * xhc-hb04.tcl: simplify pin_exists proc
  * xhc-hb04: fix a memory leak
  * lincurve: better manpage
  * gs2_vfd: add missing -A, -D, and -R command-line args
  * gs2_vfd: accept -g to turn on debug output
  * sim_pin: use Toggle by default instead of Pulse
  * debounce: add an example of creating filter groups to manpage
  * encoder: document the surprising encoder num_chan=0 behavior in manpage

  * gladevcp: jogwheel improvements
  * gladevcp: fix a bug forground color of combi_dro 
  * gladevcp: add hiny versions of the hal_bar and led widgets

  * pyvcp: fix a bug in radio button widget

  * latency-test: fix a bug in command-line argument time parsing
  * latency-histogram: clean up on ^C
  * latency-histogram: show linuxcnc version
  * popupkeyboard.py: support standalone demonstration
  * linuxcnc, haltcl: pass args to haltcl file
  * twopass.tcl: handle haltcl files with args
  * util_lib.tcl utilities for haltcl halfiles
  * hal_gremlin: Emit signal in case of gcode error
  * linuxcnc: defer starting [APPLICATIONS]APPs

  * halui: don't forget the Task mode when queueing MDI commands

  * increase default arc radius tolerance (accept larger errors)
  * make arc radius tolerance an ini setting

  * hal: change function .time from parameter to pin
  * hal: increase shared memory size limits

  * halcmd: manage prompt better

  * hallib: support for system-wide halfiles
  * hallib: add sim_lib & basic_sim
  * hallib: relocate common halfiles to lib/hallib
  * hallib: add halcheck, a library halfile to check common errors

  * haltcl: allow haltcl twopass files to use non-builtin Tk widgets

  * inihal: bugfix for ini.n.backlash
  * inihal: document ini hal pins

  * sample configs: use as HALFILE not POSTGUI_HALFILE in Smithy configs

  * gm6: Add USPACE support
  * gm6: Fix RS485 DAC problem, when DAC has zero V output.

  * hm2: fix second default address of EPP port in 7i43 and 7i90 drivers
  * hm2 eth: use defines for all timeouts in driver
  * hm2 eth: cleanup unused code and leftover from rtnet
  * hm2 sserial: fix driver not reporting all sserial remote faults
  * hm2 sserial: fix reporting sserial remote faults
  * hm2 sserial: Fix .scalemax parameter was ignored on analog inputs
  * hm2 sserial: warning when remote sserial device has firmware version lower than r14.
  * hm2 sserial: report link failure

  * task: fix a bug that could drop mdi commands
  * task: fix a dead store

  * motion: rebrand a realtime warning message
  * motion: ignore feed-override when jogging
  * motion: reduce the scope of a state variable
  * motion: redo arc spiral handling
  * motion: several trajectory planner fixes

  * genhexkins: add hal pins for joints coordinates
  * hexapod-sim: support hal pins for joints coordinates

  * rtapi: fix release region

  * uspace: remove debugging message in parport driver
  * uspace: don't try to use rt hardening except on a realtime kernel

  * ini file variables can now span multiple lines using backslash

  * docs: lots of updates to the Getting Started document
  * docs: tidy up the top-level README a bit
  * docs: describe hal_manualtoolchange.change_button
  * docs: describe our git workflow briefly
  * docs: describe our Signed-Off-By procedure
  * docs: update Polish translation of software strings
  * docs: better G2/G3 description
  * docs: better G43 description
  * docs: update stepconf docs and images
  * docs: document io's lube pin a bit more
  * docs: include all manpages in the html & pdf docs
  * docs: fix inaccuracies in hal_init manpage
  * docs: describe postgui_halfiles with twopass info
  * docs: improve docs of hal tools
  * docs: improve docs of latency test tools
  * docs: move parallel port address docs to the correct place
  * docs: misc clarifications & minor improvements
  * docs: fixup manpage syntax for rtapi_app_main.3 & rtapi_app_exit.3
  * docs: improve Servo-To-Go docs

  * halcompile: fix & document 'option extra_link_args'
  * halcompile: don't overrun the names[] array
  * halcompile: improve 'option rtapi_app no' description
  * halcompile: fix indentation nitpick in generated C code
  * halcompile: reject empty names
  * halcompile: document "option userspace" a bit more
  * halcompile: misc docs improvements

  * use /usr/bin/python in all python scripts

  * nml: implement command queue with reliable reception
  * nml: convert arch-dependent types to fixed-width types

  * build: refactor how manpages are generated
  * build: install the new pncconf python modules
  * build: depend on inkscape
  * build: use correct dependencies on Debian Jessie

  * tests: minor improvements to hm2 test
  * tests: fix a spurious false failure in the tlo test
  * tests: reorganize the halui jogging test dir layout
  * tests: give halui a few seconds to switch the task mode back
  * tests: add a halui mdi test
  * tests: add an nml-over-tcp test
  * tests: simplify t0 test and increase task queue usage
  * tests: fix a race condition in the toolchanger/toolno-pocket-differ test
  * tests: longer timeout in halui jogging test
  * tests: test names= and counts= of halcompile-generated comps
  * tests: loadrt must handle failure from rtapi_app_main
  * tests: add a test of jogwheel jogging via Motion
  * tests: fix a spurious failure of the tlo test
  * tests: add arc radius tests

 -- Sebastian Kuzminsky <seb@highlab.com>  Wed, 18 Feb 2015 20:14:41 -0700

linuxcnc (1:2.7.0~pre2) wheezy; urgency=low

  * Fixup release tag signing.

 -- Sebastian Kuzminsky <seb@highlab.com>  Wed, 22 Oct 2014 08:16:57 -0600

linuxcnc (1:2.7.0~pre1) wheezy; urgency=low

  * Brand new trajectory planner!
  * Support for the RT-Preempt realtime kernel.
  * Other things!

 -- Sebastian Kuzminsky <seb@highlab.com>  Tue, 21 Oct 2014 14:31:54 -0500
=======
linuxcnc (1:2.6.7) precise; urgency=low

  * axis gui: fix transition to world mode

 -- Sebastian Kuzminsky <seb@highlab.com>  Sat, 21 Feb 2015 10:04:33 -0700
>>>>>>> 0a960a2e

linuxcnc (1:2.6.6) precise; urgency=low

  * axis gui: fix jog speed on nontrivkins machines

  * gmoccapy: bug in initializing lathe mode
  * gmoccapy: bug because I missed two self.
  * gmoccapy: added a clock and date label
  * gmoccapy: bug in hal pin updating, new spindle handling
  * gmoccapy: bug/limit in tool sensor height
  * gmoccapy: solved a bug in counts handling
  * gmoccapy: new hal pin and some renaming
  * gmoccapy: deleted unneeded stuff and new translation
  * gmoccapy: added support to select number of digits
  * gmoccapy: turtle jog and analog in for slider values
  * gmoccapy: introduced polish translation
  * gmoccapy: report about gcode errors

  * pncconf: lower default watchdog limit
  * pncconf: fix double POSITION_OFFSET/FEEBACK INI entry

  * halui: don't forget the Task mode when queueing MDI commands

  * debounce: document filter groups better in the manpage
  * pyvcp: Bug in radio button widgets
  * gladevcp: bug in combi_dro foreground color attribute
  * hal_gremlin - Emit signal in case of gcode error
  * inihal: bugfix, typo for ini.n.backlash

  * xhc-hb04: Fix memory leak
  * xhc-hb04: error exit if [HAL]HALUI not set

  * gm6: Fix RS485 DAC problem, when DAC has zero V output

  * better error message when a component fails to load in sim

  * comp: don't overrun the names[] array
  * comp: fix indentation nitpick in generated C code

  * docs: include a warning about power supplies for the STG
  * docs: update gmoccapy docs
  * docs: improve 'option rtapi_app no' description of comp
  * docs: fixup manpage syntax for rtapi_app_main.3 & rtapi_app_exit.3
  * docs: fix inaccuracies in hal_init manpage
  * docs: document the surprising encoder num_chan=0 behavior
  * docs: update the md5sum of the Live/Install Image
  * docs: misc minor improvements

  * tests: fix a spurious failure of the tlo test
  * tests: test names= and counts= args of comp-generated components
  * tests: longer timeout in halui jogging test
  * tests: fix a race condition in the toolchanger/toolno-pocket-differ test
  * tests: simplify t0 test and increase task queue usage
  * tests: loadrt must handle failure from rtapi_app_main

  * packaging: use correct dependencies on Debian Jessie
  * packaging: tclx is a runtime dependency, not a build-dep

 -- Sebastian Kuzminsky <seb@highlab.com>  Wed, 18 Feb 2015 21:15:08 -0700

linuxcnc (1:2.6.5) precise; urgency=low

  * gmoccapy: virtual keyboard "bug" not initialized settings correct
  * gmoccapy: initialize mouse button mode corrected
  * gmoccapy: PAUSE button did not get active on M01

  * hostmot2: fix default address of the second EPP port (7i43 and 7i90)

  * gs2_vfd: add missing short command line arguments -g, -A, -D, and -R
  * lincurve: improve manpage

  * docs: correct G43 description
  * docs: improve G2 examples
  * docs: fix up whitespace in mux_generic(9) manpage
  * docs: document comp extra_link_args
  * docs: document Signed-off-By procedure
  * docs: include many missing manpages in the html index

  * comp: test that option extra_link_args works
  * comp: 'option extra_link_args' needs a string

  * latency-histogram: clean up on ^C

  * task: remove some dead code
  * task: fix a dropped-mdi bug

  * rebrand a realtime warning message from motion

  * tests: reorganize the halui test dir layout
  * tests: add a halui mdi test
  * tests: fix a spurious false failure in the tlo test

  * NML: improved debugging in interp_list

 -- Sebastian Kuzminsky <seb@highlab.com>  Mon, 08 Dec 2014 22:38:23 -0700

linuxcnc (1:2.6.4) precise; urgency=low

  * axis gui: fix shift-jog speed being too slow on inch configs displaying mm
  * axis gui: fix UVW jogs being too fast by 25.4x, on inch configs displaying mm

  * gmoccapy gui: fixed serious bug with PAUSE / RESUME / STOP
  * gmoccapy gui: bug fixes, minor layout changes
  * gmoccapy gui: support now also matchbox-keyboard

  * hal: make 'halcmd save comp' order match original 'loadrt' order

  * gladevcp tooledit widget: flush tool file to disk
  * gladevcp tooledit widget: fix bugs with tool comment field
  * gladevcp led widget: fix blinking in GLADE editor problem

  * xhc-hb04: improve README

  * emccalib: fix a bug in hal file parsing
  * emccalib: enable search in POSTGUI_HALFILEs

  * popupkeyboard: support standalone demonstration

  * hm2: fix long-standing encoder velocity estimation error
  * hm2: fix FPGA names for 5i24, 5i25, and 6i25

  * sim_pin: remove special case (-0) in isnegative

  * latency-test: fix a bug in "implied microseconds" mode

  * docs: update download & install information
  * docs: fix a copy/paste error in the hostmot2.9 manpage
  * docs: give units of ini vars in homing docs
  * docs: update stepper quickstart equation
  * docs: remove description of removed 'blocks' component
  * docs: update halshow description to remove outdated blocks component
  * docs: change stepconf values so they cover most common drives
  * docs: document some missing declarations in the comp tool
  * docs: in comp, variables should be of type float, not double
  * docs: update README build instructions to include autogen
  * docs: add gmoccapy documentation
  * docs: document milltask's "ini.*" hal pins
  * docs: fix some pyvcp examples
  * docs: fix a typo in the System Requirements document
  * docs: fix a markup bug in the Developer Manual
  * docs: fix motion-type description in motion manpage
  * docs: add info about remapped code reading hal pins
  * docs: fix some spellos in remap docs
  * docs: describe our git workflow briefly

  * tests: fix a transient failure in the halui-jogging test

 -- Sebastian Kuzminsky <seb@highlab.com>  Sat, 01 Nov 2014 11:26:33 -0600

linuxcnc (1:2.6.3) precise; urgency=low

  * axis GUI: add ability to set default spindle speed
  * gmoccapy GUI: iteration over None object message
  * gmoccapy GUI: hal user message system introduced
  * gmoccapy GUI: corrected message system
  * xhc-hb04 jog pendant: move udev rule to the right place
  * python: fix exception in MultiFileBuilder.set_translation_domain
  * emccalib: fix bug #389 (not writing file)
  * estop-latch: improve documentation; set default pin values
  * hm2_7i90: remove some dead code
  * hm2 sample configs: set HOME_SEQUENCE
  * hm2 sample configs: let hm2-stepper estop when hm2 watchdog bites
        (Closes: #391)
  * docs: better description of 5420-5428
  * docs: the remap inifile var is PYTHON_APPEND
  * docs: all html links work now
  * docs: section ids are externally accessible hyperlinks
  * french doc update: default spindle speed
  * french doc update: clarify comp's usage of count and names
  * french doc update: fix startup code example
  * packaging: recommend the correct hostmot2 package
  * packaging: Debian testing (Jessie) requires tcl/tk 8.6
  * build system: misc minor portability fixes
  * tests: no need to track var file

 -- Sebastian Kuzminsky <seb@highlab.com>  Fri, 05 Sep 2014 18:53:11 -0600

linuxcnc (1:2.6.2) precise; urgency=low

  * xhc-hb04: fix device file permissions

  * pncconf: fix error with firmware with more than 5 sserial channels

  * docs: update french translation
  * docs: fix startup code example
  * docs: misc minor fixes

  * sample configs: fix sim/axis/gantry backplot display

 -- Sebastian Kuzminsky <seb@highlab.com>  Sat, 09 Aug 2014 09:19:48 -0600

linuxcnc (1:2.6.1) precise; urgency=low

  * Fix stepconf - generating new configs now works on Debian Wheezy
        and Ubuntu Precise.
  * Touchy: Disable macro button if there aren't any macros defined
  * Fix sim/axis/axis.ini sample config so the splash screen runs
        without re-zeroing G54.
  * minor docs improvements

 -- Sebastian Kuzminsky <seb@highlab.com>  Mon, 04 Aug 2014 21:41:55 -0600

linuxcnc (1:2.6.0) precise; urgency=low

  * add missing copyright and GPL license on all files
  * fix many file & directory permissions
  * fix firmware paths in hm2 5i22 sample configs
  * fix incorrect values on iocontrol.0.tool-prep-pocket (io and iov2)
  * note gmoccapy runtime dependency on python-gst0
  * axis: get interpreter address the right way

 -- Sebastian Kuzminsky <seb@highlab.com>  Mon, 28 Jul 2014 19:21:10 -0600

linuxcnc (1:2.6.0~pre5) precise; urgency=low

  * Add G43.2 - this lets G-code sum an arbitrary number of tool length
      offsets by calling G43.2 multiple times.

  * add a demo config showing remapped G43.2

  * touchy: add support for G43.2

  * gmoccapy: screen2 bug fix
  * gmoccapy: new hal pins for program progress
  * gmoccapy: solved bug using change remap and tool edit widget
  * gmoccapy: fix a bug with remapped tool change

  * pncconf: fix an incompatibility between Mesa and LinuxCNC XMLs

  * pid: change pins from IO to IN
  * thcud: fix velocity tolerance calculation
  * debounce: improve manpage
  * parport: fix API manpage cut & paste errors

  * docs: G43.1 works with all axes, not just XZ
  * docs: French translation updates
  * docs: misc minor cleanups
  * docs: HAL floats are 64 bits wide now, not 32

  * sim: fix 32-bit truncation of rdtsc on x86_64

  * interp: print correct filename in message
  * interp: need to initialize context_struct

  * task: silence a warning with gcc 4.8 + boost 1.55.0
  * task: don't link with ULAPISRCS
  * task: safer message formatting

  * rtapi: use proper type for rtapi_print_msg level
  * rtapi: Remove unused define

  * build-depend on libtk-img and make missing img::png a build-time failure

  * build: Fix a crash on gcc4.7.2 (Debian Wheezy)
  * build: fix inconsistency when multiple versions of tcl/tk are available

 -- Sebastian Kuzminsky <seb@highlab.com>  Mon, 21 Jul 2014 09:52:26 -0600

linuxcnc (1:2.6.0~pre4) precise; urgency=low

  * fix several bugs with NURBS handling (G5, G5.1, G5.2)
  * add a Rapid Override control (analogous to Feed Override)
  * support moving 3, 6, or all 9 axes for a tool change

  * add a driver for the WJ200 VFD
  * add a driver for the Mesa 7i90 AnyIO board

  * general mechatronics: fix a NULL pointer bug

  * touchy: accept all axes for G43.1 TLOs
  * gmoccapy: fix a couple of bugs

  * comp: reject invalid .comp files that don't match the component name

  * docs: add docs for G5, G5.1, G5.2 NURBS G-codes
  * docs: clarify naming requirements of .comp files
  * docs: update classic ladder manpage
  * docs: add info on the servo axis calibration assistant in Axis GUI
  * docs: misc minor fixes

  * fix a "crawling scrollbar" cosmetic bug in linuxcnctop
  * fix handling of shell metacharacters in .ini filenames
  * fix auto-closing of directories in config picker

 -- Sebastian Kuzminsky <seb@highlab.com>  Wed, 11 Jun 2014 21:39:31 -0600

linuxcnc (1:2.6.0~pre3) precise; urgency=low

  * HAL: make halcmd arrow syntax ('=>', '<=', '<=>') more strict
      (matches manpage now)
  * HAL: fix halcmd 'pin = value' and 'param = value' (matches manpage
      now)
  * HAL: don't clobber pin value when connecting to a net
  * HAL: fix a cosmetic bug in signal memory allocation

  * motion: add a pin giving the motion type (motion.motion_type)

  * pid: default to using previous target to compute error.  This will
      disturb existing tunings, so those with old configs who do not want
      to re-tune may want to set pid.N.error-previous-target to false.

  * hm2: fix a bug in 5i24 support on some motherboards
  * hm2: fix 5i24 connector names
  * hm2: expose encoder inputs (A, B, Index) as HAL pins

  * fix a bug in the comp(1) tool that would let invalid .comp files
      compile, but crash when the invalid code executed
  * fix a crash in the biquad component (and add a test)
  * fix a crash in the mesa 7i65 driver

  * pickconfig: always allow creation of shortcuts (fixes bug #372)

  * gmoccapy: add option to hide 4th axis
  * gmoccapy: fix problem of pin_value changing on startup
  * gmoccapy: let user change the DRO font size
  * gmoccapy: reset error pin when user clears the message in GUI

  * gladevcp: fix a bug in iconview

  * sample configs: fix a bug in the gmoccapy config
  * sample configs: make xhc-hb04 program-run button automatically
      switch to auto mode

  * docs: update French translation
  * docs: update motion(9) manpage to match reality
  * docs: fix a markup error in hostmot2(9) manpage
  * docs: fix hostmot2(9) manpage encoder .rawcounts pin name
  * docs: update hm2_pci(9) manpage list of supported boards
  * docs: fix some bugs in the comp(1) documentation

 -- Sebastian Kuzminsky <seb@highlab.com>  Sun, 25 May 2014 08:52:14 -0600

linuxcnc (1:2.6.0~pre2) precise; urgency=low

  * pncconf: fix bug with 7i43 address handling
  * pncconf: fix off-by-one error on pin numbering of 5i25 boards
  * General mechatronics driver: fix initialization for certain BIOSes
  * General Mechatronics driver: Improve DAC from 8 bit to 14 bit resolution
  * Axis: Fix mist and flood buttons (sf bug #371)
  * Axis: Fix spindle control buttons
  * gmoccapy: fix G92 as system bug
  * GUIs: better error message when tryint to tune un-tuneable ini file
  * gladevcp: fix a bug in the offsetpage widget
  * gladevcp: screen 2 "bug" solved and gcode.lang is back
  * halsh: initialize stubs library (this fixes builds on Ubuntu 14.04 Trusty)
  * edge component: Fix a couple of minor bugs
  * Add sample configs for Pico Systems PPMC with velocity estimation
  * docs: add descriptions of the new spindle speed pins in motion
  * docs: add descriptions of the new feed- and spindle-inhibit pins
  * daisy.ngc: Moves are way too short to make tones, if in mm mode

 -- Sebastian Kuzminsky <seb@highlab.com>  Sun, 27 Apr 2014 16:25:56 -0600

linuxcnc (1:2.6.0~pre1) precise; urgency=low

  * reorganized sample configs to improve clarity
  * .ini files now support a '#INCLUDE' directive

  * pncconf: bug fixes and improvements

  * docs: lots of updates & improvements
  * docs: removed untranslated placeholders, german & polish
  * docs: updated italian translations (of the programs)

  * GUI: Axis: allow feed rate override display to go up to 9999%
  * GUI: Axis: XYUV foam cutter support
  * GUI: touchy: wheel scrolling of program start point

  * GUI: add new gmoccapy gui
  * GUI: add new gscreen gui

  * gladevcp: add new widgets: calculator, tool editor, source view,
        dro, offset display, jogwheel, pyngcgui, etc

  * HAL: haltcl now accepts -i or -ini
  * HAL: halcmd now supports tilde expansion
  * HAL: halscope now shows the first derivative of probe channels
  * HAL: hal_glib got a number of new signals

  * HAL: stepgen now supports 16 channels (up from 8 in 2.5)
  * HAL: gs2 VFD driver now supports configurable acceleration and
        deceleration, and has support for a braking resistor
  * HAL: halui now switches to manual mode automatically when the user
        requests jogging

  * HAL: new drivers:
      * VFS11 VFD
      * Delta VFD-B
      * General Mechatronics 6 axis motion control card
      * xhc-hb04 USB jog pendant

  * HAL: new components:
      * mux_generic: generic multiplexer, any number of pins, any data type
      * lincurve: linearization curve lookup table
      * matrix_kb: matrix keyboard driver
      * mb2hal: generic Modbus-to-HAL interface
      * orient: works with M19 to control spindle position
      * sim-encoder: simulate an encoder, for useful for testing
      * thcud: torch height control for plasma

  * Hostmot2: add support for 5i24 AnyIO board
  * Hostmot2: add support for buffered SPI
  * Hostmot2: add support for the Mesa 7i65 (bspi 8xServo)
  * Hostmot2: add support for uarts
  * Hostmot2: add support for serial encoders (ssi, biss, and fanuc)
  * Hostmot2: add support for table-mode stepgens
  * Hostmot2: add support for DPLL
  * Hostmot2: detect & report encoder quadrature error
  * Hostmot2: improved support for encoders (configurable filter rate)
  * Hostmot2: improved support for muxed encoders (configurable skew rate)
  * Hostmot2: changed handling of 8i20 and 7i64 (.hal file changes needed!)

  * interp: G-codes can now be remapped
  * interp: added read-only named parameters (#<_x> etc)
  * interp: added M19 (orient spindle) and an orient component
  * interp: added saving and restoring of modal G-code state with M70-M73
  * interp: bug fixes in O-word handling
  * interp: add python subroutines

  * motion: coolant and lube are now user-controllable at all times
  * motion: add spindle speed inihibit and feed inhibit input pins
  * motion: add spindle absolute speed output pins
  * motion: rapid velocity now ignores feed override setting

  * rtapi: misc bug fixes

  * removed usrmot (buggy & unused)
  * removed freqgen component, it's been replaced by stepgen's
        velocity mode

  * build: simplified our usage of libmodbus

 -- Sebastian Kuzminsky <seb@highlab.com>  Wed, 16 Apr 2014 21:12:39 -0600

linuxcnc (1:2.5.4) lucid; urgency=low

  * Build: update dependencies for Debian 7
  * Docs: many fixes and updates
  * HAL: blend: fix docs to match the real behavior
  * HAL: edge: fix incorrect edge trigger at startup: Bug #346
  * HAL: ilowpass: handle encoder counter overflows properly
  * HAL: lcd: fix formatting when no format length is specified
  * HAL: new components bin2gray, gray2bin for Gray code conversion
  * HAL: new components bitwise and bitslice, for bitwise math operations
  * HAL: pcl720: fix in-not pins
  * HAL: thc: fix incorrect calculation of velocity tolerance: Bug #348
  * Hostmot2: document ability to have multiple 7i43 cards
  * Hostmot2: fix for PCI transfers on Linux 3.x kernels
  * Hostmot2: fix resolver index emulation/detection
  * Hostmot2: fix resolver total brokenness on 64-bit builds
  * Interpreter: fix crash when returning from a subroutine, to a file
    that has been deleted: Bug #357
  * Interpreter: fix VW-plane (G19.1) canned cycles
  * NGCGUI: Always apply tool offset when loading a tool
  * NGCGUI: Fix qpocket stepover, ramping for mm users
  * NML: fix remote clients talking to linuxcncserver
  * Pncconf: allow setting the number of classicladder bits and words
  * Pncconf: fix configurations requesting gladevcp panels without
    spindle speed displays
  * Pncconf: fix 7i43 address designation: Bug #358
  * Pncconf: fix 5i25+prob_rfx2 pin numbering problem: Bug #331
  * Pncconf: fix testing of smart-serial based spindles
  * Pncconf: place STEPGEN_MAXVEL/STEPGEN_MAXACCEL values in the ini
  * PPMC: Add new sample config showing encoder velocity estimation
  * PyVCP: in a spinbox, allow entering a value with Return: Bug #364
  * Stepconf: better defaults for axis-test distances
  * Stepconf: fix spindle-at-speed connection
  * Task: fix several problems with M61 (set currently-loaded tool)
  * Touchy: MDI support for M61 Q
  * Touchy: MDI support for multi-turn arcs
  * TP: fix a minor acceleration constraint violation in some arcs

 -- Chris Radek <chris@timeguy.com>  Thu, 17 Apr 2014 11:49:12 -0500

linuxcnc (1:2.5.3) lucid; urgency=low

  * AXIS: fix disable/enable of the toolbar's reload button
  * BUILD: fix linking on 32 bit x86 debian 7.1
  * Configs: use names= everywhere to make the sim configs clearer
  * Docs: Many improvements
  * HAL: clarkeinv: allow rotation of the input vector
  * HAL: sim_pin: add support for u32, s32, float types
  * HAL: abs_s32: don't unnecessarily require floating point
  * HAL: comp: fix option userinit
  * HAL: comp: improve handling of build failures and error reporting
  * HAL: twopass: improve error reporting
  * Hostmot2: fix smart serial port shutdown
  * Interpreter: Fix bug 315 part 2, O-call through named parameter
  * Kins: replace 5axiskins.c, used by a sample config
  * Kins: 5axiskins: remove misleading tool-length pin
  * Motion: allow for floating point in the base thread
  * PPMC: add encoder timestamp velocity estimation
  * PPMC: selectable encoder filter clock
  * PyVCP: fix several behaviors in the dial widget
  * Task: fix MDI-queueing problems
  * USC: new sample config for Pico USC with encoders
  * linuxcncrsh: many stability fixes
  * pncconf: fix 5i25 GPIO numbering
  * pncconf: fix default PDM rate
  * pncconf: fix open loop test
  * pncconf: fix incorrect zh_CN translation which broke millimeter mode

 -- Chris Radek <chris@timeguy.com>  Tue, 23 Jul 2013 12:34:46 -0500

linuxcnc (1:2.5.2) lucid; urgency=low

  * AXIS: Allow the setting of the top end of the Max Velocity slider
    according to [DISPLAY]MAX_LINEAR_VELOCITY as the docs say
  * Components: Fix mux16's debounce function
  * Components: LCD character display driver
  * Components: New multiclick component detects single, double, triple clicks
  * Docs: Many improvements
  * Gremlin: Better error reporting for gcode errors
  * Gremlin: Fix rotated axes display
  * Halui: Include tool length offsets in relative position outputs
  * Hostmot2: Fixes to sserial
  * Kins: Fix teleop jogging of ABC axes in the negative direction
  * Modbus: Fix TCP communication time out error
  * New config: Gecko G540
  * New config: Smithy 1240combined_mm
  * PID: Optional new error-previous-target mode to reduce ferrors detected
    by motion.  This is especially useful for torque-mode loops and those
    tunings that use large I gains
  * pncconf: Many fixes
  * PPMC: Better error checking for hardware problems causing miscommunication
  * Tool Table: Many fixes to tool table handling, making tool tables on
    nonrandom setups using mismatched tool and pocket numbers work correctly
  * Translations: German for tooledit
  * Translations: Many improvements to French
  * Utilities: new latencyhistogram program that shows details about latency
  * Utilities: sim_pin, a script that simulates writing to hal pins

 -- Chris Radek <chris@timeguy.com>  Sun, 03 Mar 2013 17:07:57 -0600

linuxcnc (1:2.5.1) lucid; urgency=low

  * Motion: fix incorrect spindle direction after G43 in CSS+M4 mode
  * Interpreter: allow G10 L1 to set front/back angles when not 
    also changing offsets
  * Interpreter: correctly report G96/G97 mode to the UI
  * Interpreter: explicitly set the default spindle mode at startup
  * task: fix incorrect spindle speed display when switching mode
    (Manual/MDI)
  * PPMC: fix a bug that would cause missing encoder velocity pins on
    some versions
  * Hostmot2: Fix a couple of bugs affecting sserial (crash on
    shutdown, memory leak)
  * Hostmot2: Add support for 6i25
  * AXIS: fix a surprise jog when the jog increment combobox was open
  * AXIS: show S word in active gcode pane
  * AXIS: rebranding
  * Touchy: rebranding, change program path to ~/linuxcnc/nc_files
  * Docs: improvements/clarifications to the halui.1 manpage
  * Docs: improvements/clarifications to the gladevcp docs
  * Docs: improvements/clarifications to the halcmd docs
  * Docs: improvements/clarifications to the gcode docs
  * Docs: fix misc typos, misspellings, grammar, and markup bugs
  * Docs: updates to French translations
  * GladeVCP: fix EMC_Action_Open
  * GladeVCP: new default-value example
  * tooledit: save/restore geometry, allow sorting on specific columns
  * tooledit: bugfixes and i18n
  * ngcgui: minor fixes and additions
  * pncconf: lots of bug fixes and incremental improvements
  * portability fix for Ubuntu Precise 12.04 LTS
  * portability fix for Fedora 16
  * Calibration: fix missing entries in tuning/calibration screens
  * emcrsh: fix incorrect relative position report for some offset settings
  * time.comp: fix hours wrapping at 60

 -- Chris Radek <chris@timeguy.com>  Sun, 29 Jul 2012 13:48:25 -0500

linuxcnc (1:2.5.0) lucid; urgency=low

  * AXIS: dynamic tabs can embed other applications, including virtual
    control panels
  * AXIS: make the gcode readout resizable
  * AXIS: many speedups in preview generation
  * AXIS: new OpenGL preview with antialiased fonts
  * AXIS: optional blending in the program preview can make very complex
    programs easier to see
  * AXIS: prompt when homing a joint that's already homed
  * AXIS: Selectable tool touch off to workpiece or fixture
  * AXIS: show all offsets and rotation separately in the BIG DRO
  * AXIS: show G5x and G92 offsets graphically in the preview
  * AXIS: user-configurable MDI history file
  * AXIS: A comment (AXIS,notify,message) will print "message" when the
    preview is generated, instead of just at run-time.

  * Configs: many configuration updates for Smithy machines
  * Configs: update motenc sample configs for encoder index
  * Configs: add filtering (image-to-gcode etc) to hostmot2 samples
  * Configs: univpwm sample uses new encoder velocity for pid

  * GladeVCP: a new framework for making virtual control panels with the
    Glade screen designer

  * Gremlin: AXIS's program preview is now separated out as gremlin,
    for use with GladeVCP/Touchy/etc.

  * HAL: fix rare problem with freqgen output getting stuck "on"
  * HAL: gearchange component: support up to 32 gears
  * HAL: make commanded (unaffected by spindle override) spindle speed
    available on a pin, for gear selection etc.
  * HAL: make limit3 parameters into pins
  * HAL: new axis.N.motor-offset pins can be used to detect position loss
    between homings
  * HAL: new component bldc_sine: commutation for BLDC with encoder feedback
  * HAL: new mux16 component
  * HAL: new time comp, which converts seconds to hr/min/sec
  * HAL: new watchdog component
  * HAL: remove deprecated hal_m5i20 driver
  * HAL: new component for ShuttleXpress USB jog dongle
  * HAL: support names= options for encoder_ratio, sim_encoder, at_pid, siggen
  * HAL: a new component, message, to display user messages from HAL
  * HAL: a new component, multiswitch, to toggle through bits with one button

  * Halshow: add menu with load/save/exit
  * Halshow: fix the tree to not cut off after a certain depth

  * HAL: standardize on maximum hal name length

  * HALUI: allow direct-value input to spindle and feed overrides and
    max velocity
  * HALUI: handle the situation better when many command inputs change
    simultaneously

  * Hostmot2: fix a rare problem in stepgen mode setting
  * Hostmot2: fix stepgen moving VERY slowly when it should have been
    stopped
  * Hostmot2: handle failed card registration better
  * Hostmot2: support for multiplexed encoders like on the 7i48
  * Hostmot2: support for onboard diagnostic LEDs
  * Hostmot2: support for three phase PWM
  * Hostmot2: improve watchdog reliability and defaults

  * Interpreter: fixes to always use . for a decimal, no matter the locale
  * Interpreter: fix G83 peck retract to match fanuc
  * Interpreter: fix G98/G99 to match fanuc retract planes behavior
  * Interpreter: fix "run from line" when the start line is between a
    sub definition and its call
  * Interpreter: give correct errors when rotary axes are commanded to
    move in canned cycles
  * Interpreter: improve arc endpoint radius-mismatch error checking
  * Interpreter: maintain G5x and G92 offsets separately
  * Interpreter: make current position including all offsets and in the
    current program units available in parameters 5420-5428
  * Interpreter: make EMC version available in named parameters _vminor,
    _vmajor
  * Interpreter: make G92 offset rotated coordinate systems correctly
  * Interpreter: make more errors translatable
  * Interpreter: many fixes to allow O-call of subroutines from MDI mode
  * Interpreter: many new tests in the test suite, including the ability
    to verify errors
  * Interpreter: new G10 L11 code for tool touch off to fixture instead
    of active work coordinate system
  * Interpreter: new unary function EXISTS tells whether a certain
    parameter exists
  * Interpreter: search path for subroutines: [RS274NGC]SUBROUTINE_PATH
  * Interpreter: search path for user M codes: [RS274NGC]USER_M_PATH
  * Interpreter: detect and error on malformed O-if[] statements

  * IOcontrol: make aborting tool changes work

  * Kinematics: several improvements to the general serial kinematics module

  * Motenc, VTI, Opto_ac5: PCI-related update for new kernel versions

  * Motion: allow translations of more error messages
  * Motion: fix stuttering motion in NURBS
  * Motion: support for indexing/locking rotary axes

  * ngcgui: many new features and bugfixes

  * PID: accept external command-deriv and feedback-deriv connections to
    use a high quality velocity signal when it is available

  * pncconf: many new features and bugfixes

  * PPMC: improve error messages when cards are not found

  * Probing: correctly abort motion when the probe trips during a non-probe
    MDI command

  * Rebranding: rename EMC to LinuxCNC

  * TkEMC: display and allow entry of all tool offsets
  * TkEMC: in Set Coordinates, display the correct axes
  * TkEMC: only display active axes
  * TkEMC: show coordinate system in offset widget
  * TkEMC: show work offsets for all axes

  * Touchy: add a spindle speed readout on the manual tab
  * Touchy: dynamic tabs can embed other applications, including virtual
    control panels
  * Touchy: macro capability that uses MDI O-call
  * Touchy: make single-block switch work like feed hold
  * Touchy: save maximum velocity (MV) value across runs
  * Touchy: Selectable tool touch off to workpiece or fixture
  * Touchy: show all offsets separately in the status information
  * Touchy: show the total number of lines in the loaded program
  * Touchy: show which tools are in which pockets
  * Touchy: support for metric configurations
  * Touchy: support panel indicators for status readout
  * Touchy: use appropriate jog and maxvel increments for metric and degrees
  * Touchy: turning the wheel during a continuous jog changes the current 
    jog speed

  * add a G code language spec for gedit
  * add latencyplot, a strip-chart type display of latency test results

 -- Chris Radek <chris@timeguy.com>  Fri, 30 Mar 2012 13:20:02 -0500<|MERGE_RESOLUTION|>--- conflicted
+++ resolved
@@ -1,4 +1,3 @@
-<<<<<<< HEAD
 linuxcnc (1:2.7.0~pre3) wheezy; urgency=low
 
   * parport: remove probe_parport, it's no longer needed
@@ -187,13 +186,12 @@
   * Other things!
 
  -- Sebastian Kuzminsky <seb@highlab.com>  Tue, 21 Oct 2014 14:31:54 -0500
-=======
+
 linuxcnc (1:2.6.7) precise; urgency=low
 
   * axis gui: fix transition to world mode
 
  -- Sebastian Kuzminsky <seb@highlab.com>  Sat, 21 Feb 2015 10:04:33 -0700
->>>>>>> 0a960a2e
 
 linuxcnc (1:2.6.6) precise; urgency=low
 
