<<<<<<< HEAD
linuxcnc (1:2.8.0~pre1) wheezy; urgency=low

  * Upcoming release, any year now!  Watch this space!

 -- Sebastian Kuzminsky <seb@highlab.com>  Sun, 26 Oct 2014 23:17:34 -0600

linuxcnc (1:2.7.7) UNRELEASED; urgency=medium
=======
linuxcnc (1:2.7.8) unstable; urgency=medium

  * docs: fix pdf duplicate history listing
  * docs: use out-of-date French translation of Updating LinuxCNC
  * docs: fix broken links in Spanish translation of html index
  * docs: fix broken links in French translation of html index
  * docs: INI File settings added some gmoccapy stuff
  * docs: punctuation fixes in Updating LinuxCNC
  * docs: add more info about program extensions
  * docs: add links to both NIST papers
  * docs: clarify feed rate info
  * docs: update g61 for the new trajectory planner
  * docs: remove byte-order-mark from linux-faq-es.txt
  * docs: elbpcom manpage fix: default address is 192.168.1.121
  * docs: add info about tool_table and example code
  * docs: add info about python module return types and constants
  * docs: fix asciidoc markup
  * docs build system: accept id tags in more elements
  * docs build system: add missing dependency
  * docs build system: remove obsolete makefile rules

  * gmoccapy: use INI Entry CYCLE_TIME as poll interval
  * gmoccapy: cosmetic and double entry
  * gmoccapy: subroutine bug solved
  * gmoccapy: check for INI entry DEFAULT_SPINDLE_SPEED
  * gmoccapy: bug fix halui spindle override
  * gmoccapy: bug in halui.spindle-override.increase

  * GladeVCP - CombiDRO - new property cycle time

  * canon: return correct feed rate in G95 mode

  * glcanon: make the grid stay in the machine limits box
  * glcanon: fix position of the machine limits box
  * glcanon: fix red boxed constraint numbers in AXIS preview

  * linuxcnc python module: add doc string for s.settings
  * twopass bugfix: support all ini var substitutions
  * image-to-gcode: compensate for incompatible changes in numpy

  * latency-histogram: more info in error message

  * interp: fix bug 160, surprise motion after g41/no move/g40
  * interp: revert "move end-of-program cleanup code to its own function"
  * interp: after synching settings from canon, update all copies of the info
  * interp: fix incorrect `_setup.sequence_number` after remaps

  * task: fix race condition queueing MDI queue busters

  * tests: add an abort-vs-feed-rate test
  * tests: add a motion-logger S-word test
  * tests: add `mdi-while-queuebuster-waitflag` test
  * tests: add Z axis to `interp/g10/g10-l1-l10` tests
  * tests: remove `g10-l1` test, identical to `g10-l1-10`
  * tests: specify var filename in interp compile test
  * tests: add a test of early exit from cutter comp
  * tests: add a test demonstrating a remap bug
  * tests: do what the README says in `nested-remaps-oword` test

  * remove note about defunct weblate service

 -- Sebastian Kuzminsky <seb@highlab.com>  Tue, 08 Nov 2016 20:42:02 -0700

linuxcnc (1:2.7.7) unstable; urgency=medium
>>>>>>> 3c9b549e

  * docs: fix example scrips so they work when copied and pasted
  * docs: fix minor mux_generic(9) manpage quibbles

  * Axis GUI: work around python-tk "True" bug
  * halui: correctly report "mode.is_joint"

  * lcd: stop processing when page_num is too high
  * lcd: add missing call to hal_ready

  * pncconf: add ability to set gs2 vfd serial device

  * Interp: support subs placed after main program
  * Interp: don't drop remap level at prog exit
  * Interp: fix startup regression regarding coordinate systems and more

  * add test validating initial coordinate system and RS274NGC_STARTUP_CODE
  * add test validating the startup state of the Status buffer
  * add test for M30 and remapped command interaction

  * travis-ci: Disable e-mail notifications
  * build: include metadata for Travis CI integration

 -- Sebastian Kuzminsky <seb@highlab.com>  Wed, 07 Sep 2016 19:00:54 -0600

linuxcnc (1:2.7.6) unstable; urgency=medium

  * docs: add info about updating
  * docs: fix a typo in gcode overview
  * docs: remove a cut and paste error

  * axis: add keyboard shortcut to open the menu to quick reference
  * gmoccapy: fix bug in user tabs button
  * gmoccapy: fix bug in initialize optional stops
  * gmoccapy: added the bugfix from 1.5.6.2.1

  * hostmot2: improve handling of packet loss for hm2 ethernet cards

  * wj200 vfd driver: fix segfault
  * thcud component: doc fixes

  * sample configs: fix typo in plasma-thc-sim config

  * Task: Revert ill-advised stale-statbuffer fix added in 2.7.5.
    This should fix "linuxcnc hangs when limit switch trips" and other
    problems.

  * motion: when motion disables, mark all joints as "in position"

  * test: add a hard limit test
  * interp list: log calls to clear() when debugging

 -- Sebastian Kuzminsky <seb@highlab.com>  Sat, 30 Jul 2016 23:54:47 -0600

linuxcnc (1:2.7.5) unstable; urgency=medium

  * docs: update GladeVCP SpeedControl
  * docs: fix a typo in example gcode
  * docs: add some detail to Getting LinuxCNC
  * docs: clarify the intro to the python-interface documentation
  * docs: fix typo in python-interface docs
  * docs: fix information about opening a terminal
  * docs: add info about non network updates to Updating LinuxCNC
  * docs: update location of ISOs in Getting LinuxCNC
  * docs: fix command to add an apt source to Getting LinuxCNC
  * docs: fix typo in Getting Started guide
  * docs: new GladeVCP widget SpeedControl
  * docs: remove outdated remap information
  * docs: add more info on Classic Ladder compare and groups
  * docs: add info to pncconfig docs about editing a config
  * hm2_eth manpage: note the irq-coalesce trick
  * hal_input manpage: don't try to document udev rules syntax
  * linuxcncrsh manpage: remove wrong info about open g-code files

  * Axis GUI: fix File/Open on ini files with no [DISPLAY]PROGRAM_PREFIX
  * gmoccapy: small bug fixes (iconview and handlers)
  * gmoccapy: bugfix caused due to rests of alarm page
  * tklinuxcnc GUI: rebranding

  * carousel comp: Fix a bad initialisation in index mode
  * gantry comp: fix typo in docs
  * wj200 comp: warn on unhandled command-line arguments
  * xhc-hb04: accomodate prior connections to the
      motion.spindle-speed-out-rps-abs pin

  * shuttlexpress: clean up the manpage & asciidocs

  * GladeVCP: SpeedControl - changing limits do reset the increment
  * GladeVCP: SpeedControl - set default increment after setting a new adjustment
  * GladeVCP: SpeedControl - added widget icon
  * GladeVCP: tooledit.glade - corrected typo
  * GladeVCP: hal_sourceview - fix permissions of created files
  * GladevCP: gremlin - bugfix mouse button modes 4 and 6
  * GladeVCP: IconView - Bug due to double click
  * GladeVCP: Iconview - sensitivity bugfix
  * GladeVCP: Fix mdi error with tiny values
  * pyngcgui: find gcmc if not specified in ini
  * pyngcgui: remove mention of incorrect --height argument
  * hal_glib: add callLevel to EMC_TASK_STAT class, to fix file-loaded bug

  * stepconf: fix default pitch for A axis
  * stepconf: dynamically show how step scale is calculated
  * pncconf: add support for 5i24
  * pncconf: fix GUI's jog default settings
  * pncconf: fix user created stepper names error
  * pncconf: fix halui commands error
  * pncconf: fix spindle feedback signal error
  * pncconf: fix spindle display not working with encoder
  * pncconf: fix wrong inverted step/direction pin
  * pncconf: fix axis tests with invert step/pwm pins
  * pncconf: PID P calculation was wrong for steppers
  * pncconf: set PID P to a better default for stepper systems
  * pncconf: fix error when selecting both-home-x or y or

  * Pico configs: add lots of documenting comments
  * Pico configs: update format of tool table
  * configs: let it trigger a gladevcp bug

  * GM6-PCI driver: add support for PCI SubDevice ID 0x6ACC

  * rs274: work around boost::python bug
  * rs274: implement makeInterp for external users of librs274
  * interp: consistently set feed rate to 0 on M2/M30
  * interp: don't return potentially stacked data
  * interp: fix message for INTERP_FILE_NOT_OPEN (fixes #63)
  * interp: reset Interp and Canon state on Abort
  * interp: move end-of-program cleanup code to its own function
  * interp: fix build errors on Ubuntu 16.04
  * interp: don't return potentially stacked data
  * Task: fix a recent "surprise motion on abort" bug
  * Task: Fix serial number handling after 516deaef
  * Task: add drain_interp_list
  * Task: simplify handling of emcCommand
  * Task: only turn off the spindle once, when entering Estop
  * Task: only call emcTaskPlanInit() once during startup
  * Task: don't call emcAbortCleanup() in emcIoAbort()
  * Task: fixup indentation
  * rtapi (sim): flush stdout/stderr after rtapi_print()
  * rtapi parport: make all inline functions static
  * motion: remove overruns parameter
  * motion: remove heuristic delay warning
  * linuxcncsrv: ioctl(FIONREAD) wants int*, not ulong*
  * glcanon: is_lathe() is a function
  * HAL: fix comments describing HAL thread & funct times

  * tests: longer timeout in halui mdi test
  * tests: hm2-idrom: exit early when a test fails
  * tests: compile an example user of librs274
  * tests: add comments to motion-logger/basic 'expected' file
  * tests: add a test of STARTUP_GCODE vs Abort
  * tests: add a test to reproduce the g5x/abort preview problem

  * src/configure: detect potential readline license conflict
  * src/configure: fix a typo in a hep message
  * debian/configure: modernize usage/help message
  * debian/configure: add info about kernel
  * platform-is-supported: detect OS in a more portable way
  * rip-environment: rebranding
  * build: make failure copying images an error
  * packaging: interface with udev better

 -- Sebastian Kuzminsky <seb@highlab.com>  Tue, 12 July 2016 21:47:18 -0600

linuxcnc (1:2.7.4) unstable; urgency=medium

  * docs: update hm2_eth manpage with supported boards
  * docs: fix hostmot2 manpage markup
  * docs: update gs2 vfd docs with new command-line args
  * docs: update pyvcp docs (labels, leds, buttons)
  * docs: improve info on installing preempt-rt kernel
  * docs: add warning about entering a root password during install
  * docs: improve contributing intructions
  * docs: add a bit more info on ngcgui
  * docs: update max AIO from 16 to 64 in motion manpage 
  * docs: update homing diagram (dxf and image)
  * docs: clarify homing variable names
  * docs: add missing keyboard short cuts to Axis documentation
  * docs: clarify what "option userspace yes" means to halcompile
  * docs: add info about min and max soft limits
  * docs: add mb2hal manpage and documentation
  * docs: add a link to the github bug tracker
  * docs: github is more official now
  * docs: fix a broken links
  * docs: fix a couple of places to note nine axes or planes supported
  * docs: add info on how to stop the Axis GUI "do you really want to
        quit" dialog
  * docs: add info about examples of logging from G-code
  * docs: make example code easier to cut and paste
  * docs: fix descriptions for G43.1 and G43.2
  * docs: acknowledge Debian and UBUNTU trademarks
  * docs: fix incorrect example syntax and typo
  * docs: fix manpage markup bug in rtapi_app_{main,exit}.3rtapi
  * docs: describe the new gladevcp iconview signal "sensitive"
  * docs: add info about the rs274 stand alone interperter
  * docs: fix level offset in pdf docs
  * docs: remove jessie rt-preempt kernel instructions
  * docs: use a longer GPG keyy fingerprint
  * docs: minor fixed in gmoccapy docs
  * docs: restore line numbers in example G-code

  * Axis GUI: add missing keyboard short cuts to help quick reference
  * gmoccapy: fix dangerous bug in jogging with keyboard
  * gmoccapy: deleted alarm entry and added new settings for combi_dro
  * gmoccapy: small bug fix in hal jogging and fixed a typo
  * gmoccapy: stay syncronized with iconview widget button states
  * gscreen: fix industrial skin's A axis DTO readout
  * Mini GUI: remove duplicate geo mgmt of widget
  * keystick UI: fix signal handler a second time
  * gladevcp: fix hal_dial for wheezy
  * gladevcp: hide error message from hal_lightbutton
  * gladevcp: iconview could create exception in some circumstances
  * gladevcp: offset_widget: fix rare error of non-existant var file

  * add gantry.comp from Charles Steinkuehler
  * xhc-hb04: fix negative jogs on non-x86 architectures
  * hostmot2: improved sserial error handling (don't crash)
  * hy-vfd: set spindle_at_speed correctly when spindle is running
        reverse
  * serport: fix pin-1-in-not
  * sim_parport: fix pin names of inverted input

  * stepconf: fix error when using inverted pins on sim config
  * pncconf: fix spindle setting controls not showing sometimes
  * pncconf: fix setting or PID maxerror on servo configs
  * sample configs: make sim/canterp.ini runnable
  * sample configs: connect the orient mode pin to allow rotation
        direction to be controlled in the VMC Vismach model

  * emcmodule: Fix incorrect memory access by PyArg_ParseTuple and add better checks for string arguments
  * interp: fix two error message typos that would lead a user astray
  * support RTAI 5
  * better error reporting in rtapi/sim

  * realtime script: wait for the last rtapi_app to die when stopping
        realtime
  * tests: verify that the exported realtime math functions exist
  * build: remove unsupported docs/src/Makefile
  * build: build-depend on docbook-xsl, instead of using the network at
        build-time
  * packaging: include udev rule file for ShuttleXpress USB jog pendant
  * packaging: gmoccapy depends on gstreamer0.10-plugins-base
  * packaging: use "set -e" to fail on error in the postinst script
  * remove stray execute permissions

 -- Sebastian Kuzminsky <seb@highlab.com>  Sun, 07 Feb 2016 22:30:01 -0700

linuxcnc (1:2.7.3) unstable; urgency=medium

  * docs: update install instructions for glade
  * docs: correct description of m19 feedback requirements
  * docs: clarify some pins in the halui manpage
  * docs: fix link to the giteveryday(1) manpage
  * docs: combine jog wheel information to one place
  * docs: minor changes to gmoccapy documentation
  * docs: fix links in Gcode Quick Reference (English and French)

  * gmoccapy: document updates and deleted some pin
  * halui: fix some jogging bugs
  * halui: fix a copy-paste error that could prevent homing
  * tooledit_widget.py: tool diameter sorting fix

  * hal: don't segfault if rtapi_init() fails
  * rtapi: error messages are better than errno numbers
  * tp: purge old circle length function
  * tp: overhaul spiral fit computation to use more numerically stable quadratic formula
  * tp: fix for arc-arc coplanar check
  * bugfix:  Start line and remap interaction
  * interp: it's nonsense to take a boost::cref(this)
  * build system: verify links in the Gcode Quick Reference documents

  * linuxcnc launch script: export LINUXCNC_NCFILES_DIR
  * rip-environment: export LINUXCNC_VERSION

  * halui/jogging test: change which joint is selected while jogging
  * tests: test homing in halui/jogging
  * tests: add a motion-logger test of a remap bug

 -- Sebastian Kuzminsky <seb@highlab.com>  Sun, 29 Nov 2015 12:51:49 -0700

linuxcnc (1:2.7.2) unstable; urgency=low

  * docs: improve parport docs

  * hm2_7i90 manpage: clarify firmware management
  * hm2_7i90 manpage: remove incorrect EPP info

  * interp: fix an old bug in canned cycle preliminary & in-between moves

  * sample configs: fix homing in sim/axis/halui_pyvcp
  * sample configs: fix homing in sim/axis/classicladder

  * realtime script: wait for the last rtapi_app to die when stopping realtime
  * tests: add an interpreter test of G81
  * tests: add motion-logger, a debugging tool
  * motion: motion_debug.h needs to include motion.h

 -- Sebastian Kuzminsky <seb@highlab.com>  Sun, 01 Nov 2015 10:07:24 -0700

linuxcnc (1:2.7.1) wheezy; urgency=low

  * docs: correct and expand description of #<_coord_system>
  * docs: clarify "Updating from 2.6 to 2.7"
  * docs: fix misc markup issues, typos, and minor issues
  * docs: add more information about parallel ports
  * docs: remove duplicate include
  * docs: clarify dmesg info in Linux FAQ
  * docs: update the desktop menus
  * docs: add info on using % to wrap G-code files
  * docs: update code notes on M61
  * docs: add link to upgrade page from 2.5 to 2.6
  * docs: show complete ini entry names for homing
  * docs: fix display of terminal commands in pdf viewers
  * docs: clarify G2 and G3 with R and P
  * docs: document hal alias APIs with manpages
  * docs: hostmot2 manpage fixes
  * docs: update checksums for new Wheezy image containing 2.7.0

  * gmoccapy: fix single stepping bug
  * gmoccapy: bug in tool info handling with tool number being "-1"
  * gmoccapy: bug in handling tool info with tool being "-1"
  * update copyright dates for AXIS and Touchy
  * gremlin: improve ini file find
  * ngcgui: improve ini file find
  * ngcgui: fix fullscreen regression

  * pncconf: fix spindle control signals
  * pncconf: fix spindle control error
  * pncconf: fix HAL file - VFD always being selected

  * hm2_eth: don't just crash when packets get lost

  * toggle2nist: does not require floating-point

  * xhc-hb04: honor mpg_accels for all manual_mode jogs
  * xhc-hb04: fix output scaling
  * xhc_hb04: update man page text
  * xhc-hb04: support twopass usage

  * hy-vfd: set P144 correctly
  * gs2 vfd: add support for configs that power off the VFD on E-stop

  * fix bug #439, non-NCD arcs on machines with ABCUVW axes
  * motion: set the "In Position" emcmot status flag when aborting

  * add option to disable line number reset in hal_sourceview when idle
  * build system: make the git scripts more user friendly
  * tp: fix warning: function declaration isn't a prototype
  * uspace_rtapi_app: clean up on failed "realtime" module load
  * task: fix a compile warning (heartbeat is unsigned long)
  * io: "no tool" is spelled "0", not "-1"
  * io: fix HAL pins on "M61 Q0"
  * hal_lib: actually export hal_xxx_alias

  * tests: add a lathe test
  * tests: add another loadrt test
  * tests: add "spindle unloading" to m61 test

 -- Sebastian Kuzminsky <seb@highlab.com>  Sat, 17 Oct 2015 21:07:44 -0600

linuxcnc (1:2.7.0) wheezy; urgency=low

  * docs: add jessie rtpreempt install instructions
  * docs: clean up Gscreen GUI docs and add to html and pdf
  * docs: make the Hungarian translation of Gmoccapy stand out better
  * docs: update the GFDL blurb
  * docs: fix html validation errors
  * docs: make the html docs remember what was open
  * docs: fix typo in pyvcp example
  * docs: add missing pyvcp parameter and misc clean up
  * docs: remove note about 2.5.0
  * docs: refresh Axis GUI screenshot
  * docs: fix a copy/paste error in hy-vfd manpage
  * docs: add hy-vfd HAL interface change to "Updating LinuxCNC" docs
  * docs: remove tool tips from html landing page
  * docs: fix html landing page for non-javascript browsers
  * docs: fix expand/collapse in html docs
  * docs: fix a broken link in Spanish Master Document
  * docs: misc minor cleanups

  * touchy: G64 now takes optional Q
  * gscreen: add info about theme support to docs
  * gscreen: add a local theme suited to touchscreens
  * gscreen: add local theme capability
  * gaxis: name some widgets so the theme can see them
  * gaxis: use Override widgets for overrides
  * gladevcp: add override slider widget
  * add support for TCL halfiles in [HAL]POSTGUI_HALFILE ini settings

  * hostmot2: remove pet_watchdog hal function, as per the prophecy
  * hostmot2: change default dpll time constant to avoid
    following errors from ntp

  * thcud: fix manpage formatting
  * thc component: add pin to show current offset

  * latency-plot: don't depend on a specific wish interpreter

  * packaging: switch to dh_python2 on Jessie and later
  * packaging: libgnomeprintui2.2 is not available on Debian Jessie
  * packaging: allow sample configs in /usr/share/doc/linuxcnc/examples to run

 -- Sebastian Kuzminsky <seb@highlab.com>  Sat, 05 Sep 2015 14:15:27 -0600

linuxcnc (1:2.7.0~pre7) wheezy; urgency=low

  * docs now use expanding/collapsing layout
  * docs: lots of fixes and cleanup
  * docs: fix incorrect image width in pdf docs
  * docs: add info on Vismach
  * docs: hm2 Smart-serial boards can have HAL pins identified by board serial numbers
  * docs: update G33.1 example to include S100 M3
  * docs: document motion.feed-inhibit better
  * docs: better usage info & manpage for moveoff_gui
  * docs: G64 now optionally takes Q
  * docs: add info on index-enable and home
  * docs: add info and links on embedding tabs
  * docs: fix bugs in encoder.9 manpage
  * docs: improve documentation of timers in hostmot2 manpage
  * docs: include the manpage pdf in linuxcnc-doc-en.deb
  * docs: improve G92.1 and G92.2 descriptions

  * axis: Fix regression of control disabling, bug #423
  * touchy: fix Set Tool/Origin defaults on lathes
  * gmoccapy: several new keyboard shortcuts
  * gmoccapy: new place for full size preview button
  * gmoccapy: bug in fullsize / edit change
  * gmoccapy: add Hungarian translation
  * gladeVCP: Add new HAL_LightButton widget
  * gremlin: Add another mouse mode 6: l-move, m-zoom, r-zoom
  * halscope: report shm key when rtapi_shmem_new() fails
  * halui: better error reporting
  * UIs: better tolerance for task latency
  * halcmd now supports 32 tokens per line (up from 20)
  * xhc-hb04: fix a memory leak
  * Calibration dialog: fix finding of halfiles with tunable variables
  * moveoff: add gladevcp demo
  * streamer: add clock and clock-mode pins
  * add a driver for the Huanyang VFD
  * vismach: work around a bug in mesa
  * add a carousel toolchanger component and a vismach sample config

  * stepconf: add support for importing Mach3(tm) config files
  * stepconf: fix invert of signals on pp2 during axis test
  * stepconf: fix multiple picked outputs in axis test being ignored
  * pncconf: fix sserial combobox not selectable

  * hm2 ethernet: improved startup behavior
  * hm2 ethernet: support multiple fpga ethernet boards
  * hm2 ethernet: make unrecognized boards work
  * hm2 ethernet: do iptables and sysctl configuration automatically
  * hm2: don't overload queue_write's length argument (internal cleanup)
  * hm2: support split reads
  * hm2: avoid losing negative velocity commands on arm
  * hm2: enable encoder dpll (when supported by firmware)
  * add elpbcom, a program to communicate directly with mesa ethernet cards

  * add missing memory barriers for ARM

  * uspace: ensure that the thread-specific key is initialized
  * uspace: must advise user to set RTAPI_FIFO_PATH
  * uspace: fix uninitialized bytes in syscall sigaction

  * halcompile: fix parsing of >> and <<

  * task: fix a bug in sequence number tracking
  * task: warn when dropping queued mdi commands

  * interp: log messages to stderr as intended, instead of crashing
  * canon: fix constraint violations with rotated g18/g19 arcs (bug #430)

  * io: initialize the tool-in-spindle info correctly

  * trajectory planner: pausing during G95 fix
  * trajectory planner: fix some bugs and constraint violations

 -- Sebastian Kuzminsky <seb@highlab.com>  Thu, 13 Aug 2015 08:52:48 -0600

linuxcnc (1:2.7.0~pre6) wheezy; urgency=low

  * remove a useless warning message at linuxcnc startup

  * axis: Use a preferred form of "switch" (closes: SF#411)

  * gscreen: check the user directory for GTK2 themes
  * gscreen: added rapid override

  * gmoccapy: fix a bug in ignore limits
  * gmoccapy: include user dir in search for themes

  * xhc-hb04: support lower accels for mpg jogging
  * xhc-hb04: add pin for in or mm icon
  * xhc-hb04: err_exit for missing inifile stanzas
  * xhc-hb04 sim configs: typo fix

  * gladevcp: -H will now load hal tcl files as well as plain hal files
  * gladevcp: add HALIO_Button widget

  * stepconf: fix check for spindle encoder signals for pp2
  * stepconf: fix check for spindle signals for pp2

  * tooledit: fix a typo

  * hal-histogram: minor display improvements
  * latencybins.comp: fix ref to using script name

  * docs: fix latency-histogram.png image
  * docs: fix hal_pin_new() and hal_param_new() manpages

  * halcmd: clarify a getp error message

  * interp: verify that spindle is turning for G76
  * tp: fix for pause during spindle synced motion regression from 2.6
  * fix a type error with arcBlendGapCycles
  * hal: fix fatal memory corruption bug on linking pin to a signal

 -- Sebastian Kuzminsky <seb@highlab.com>  Thu, 09 Apr 2015 20:22:33 -0600

linuxcnc (1:2.7.0~pre5) wheezy; urgency=low

  * gmoccapy: fixed division by zero error on spindle
  * gmoccapy: introduced frensh translation
  * gmoccapy: bug in btn_brake_macro

  * xhc-hb04 jog pendant: add man page, improve docs
  * xhc-hb04.tcl: bugfix, new connect, sig names
  * xhc-hb04.tcl: improve assign of coords to switch

  * moveoff: allow_backtracking_enable_change
  * moveoff: provide -no_display option
  * moveoff: honor changes in backtrack-enable
  * moveoff: verify non-connect of some pins
  * moveoff: improve demo sample configs

  * stepconf: fix missing parport reset commands

  * pncconf: add the 7i84 daughter card as an option
  * pncconf: add combobox filters to sserial and ss encoders
  * pncconf: have the sserial tabs display subboard names
  * pncconf: fix wrong auto-selection of last firmware
  * pncconf: add support for 7i76e
  * pncconf: add spindle vfd options
  * pncconf: improve spindle data collection
  * pncconf: fix calculation of STEPGEN_MAXVEL

  * latency-histogram: include min,max,stddev

  * hal-histogram: add a histogram utility for hal pins

  * halcmd: report error correctly when loadrt fails in uspace

  * halcompile: provide rtapi_math64.h

  * fix velocity & acceleration values on non-G17 arcs
  * fix rigid tapping/threading
  * possible fix for non-zero displayed velocity when stopped

  * motion: ensure that syncedIO is not disrupted
  * motion: catch non-fatal error during new segment and ensure that atspeed is not ignored

  * several internal fixes in the new trajectory planner
  * tp: fixed spindle atspeed overrun due to prev line consumption
  * tp: Improved handling of low-queue state

  * hal_procs_lib.tcl: no error if thread not found
  * hal_procs_lib.tcl: consolidate common procs

 -- Sebastian Kuzminsky <seb@highlab.com>  Tue, 10 Mar 2015 08:46:32 -0600

linuxcnc (1:2.7.0~pre4) wheezy; urgency=low

  * axis gui: fix transition to world mode

 -- Sebastian Kuzminsky <seb@highlab.com>  Sat, 21 Feb 2015 10:11:11 -0700

linuxcnc (1:2.7.0~pre3) wheezy; urgency=low

  * parport: remove probe_parport, it's no longer needed
  * add moveoff, a simple jog-while-paused implementation

  * axis gui: fix too-fast UVW jogs on inch machines displaying mm
  * axis gui: fix too-slow shift-jog speed on inch machines displaying mm
  * axis gui: let the user confirm before closing the window
  * axis gui: fix jog speed in Free mode

  * gmoccapy: fixed a serious bug with PAUSE / RESUME / STOP
  * gmoccapy: initialize mouse button mode corrected
  * gmoccapy: PAUSE button did not get active on M01
  * gmoccapy: virtual keyboard "bug" not initialized settings correct
  * gmoccapy: report gcode errors
  * gmoccapy: better docs
  * gmoccapy: add polish translation
  * gmoccapy: turtle jog and analog in for slider values
  * gmoccapy: added support to select number of digits
  * gmoccapy: deleted unneeded stuff and new translation
  * gmoccapy: new hal pin and some renaming
  * gmoccapy: solved a bug in counts handling
  * gmoccapy: bug/limit in tool sensor height
  * gmoccapy: bug because I missed two self.
  * gmoccapy: added a clock and date label
  * gmoccapy: bug in hal pin updating, new spindle handling
  * gmoccapy: bug in initializing lathe mode

  * pncconf: fix icon/image path error
  * pncconf: lower default watchdog timeout
  * pncconf: fix double POSITION_OFFSET/FEEBACK INI entry
  * pncconf: fix a kernal/kernel misspelling

  * stepconf & pncconf: remove probe_parport command
  * stepconf: use linux parport enumeration number as default
  * stepconf: remove a debug print
  * stepconf: fix a typo in a variable name
  * stepconf: fix the check_for_rt() function for uspace
  * stepconf: optionally generate configs with simulated hardware

  * xhc-hb04.tcl: support fractional scale factors
  * xhc-hb04.tcl: it's an error if halui is not running
  * xhc-hb04.tcl: simplify pin_exists proc
  * xhc-hb04: fix a memory leak
  * lincurve: better manpage
  * gs2_vfd: add missing -A, -D, and -R command-line args
  * gs2_vfd: accept -g to turn on debug output
  * sim_pin: use Toggle by default instead of Pulse
  * debounce: add an example of creating filter groups to manpage
  * encoder: document the surprising encoder num_chan=0 behavior in manpage

  * gladevcp: jogwheel improvements
  * gladevcp: fix a bug forground color of combi_dro 
  * gladevcp: add hiny versions of the hal_bar and led widgets

  * pyvcp: fix a bug in radio button widget

  * latency-test: fix a bug in command-line argument time parsing
  * latency-histogram: clean up on ^C
  * latency-histogram: show linuxcnc version
  * popupkeyboard.py: support standalone demonstration
  * linuxcnc, haltcl: pass args to haltcl file
  * twopass.tcl: handle haltcl files with args
  * util_lib.tcl utilities for haltcl halfiles
  * hal_gremlin: Emit signal in case of gcode error
  * linuxcnc: defer starting [APPLICATIONS]APPs

  * halui: don't forget the Task mode when queueing MDI commands

  * increase default arc radius tolerance (accept larger errors)
  * make arc radius tolerance an ini setting

  * hal: change function .time from parameter to pin
  * hal: increase shared memory size limits

  * halcmd: manage prompt better

  * hallib: support for system-wide halfiles
  * hallib: add sim_lib & basic_sim
  * hallib: relocate common halfiles to lib/hallib
  * hallib: add halcheck, a library halfile to check common errors

  * haltcl: allow haltcl twopass files to use non-builtin Tk widgets

  * inihal: bugfix for ini.n.backlash
  * inihal: document ini hal pins

  * sample configs: use as HALFILE not POSTGUI_HALFILE in Smithy configs

  * gm6: Add USPACE support
  * gm6: Fix RS485 DAC problem, when DAC has zero V output.

  * hm2: fix second default address of EPP port in 7i43 and 7i90 drivers
  * hm2 eth: use defines for all timeouts in driver
  * hm2 eth: cleanup unused code and leftover from rtnet
  * hm2 sserial: fix driver not reporting all sserial remote faults
  * hm2 sserial: fix reporting sserial remote faults
  * hm2 sserial: Fix .scalemax parameter was ignored on analog inputs
  * hm2 sserial: warning when remote sserial device has firmware version lower than r14.
  * hm2 sserial: report link failure

  * task: fix a bug that could drop mdi commands
  * task: fix a dead store

  * motion: rebrand a realtime warning message
  * motion: ignore feed-override when jogging
  * motion: reduce the scope of a state variable
  * motion: redo arc spiral handling
  * motion: several trajectory planner fixes

  * genhexkins: add hal pins for joints coordinates
  * hexapod-sim: support hal pins for joints coordinates

  * rtapi: fix release region

  * uspace: remove debugging message in parport driver
  * uspace: don't try to use rt hardening except on a realtime kernel

  * ini file variables can now span multiple lines using backslash

  * docs: lots of updates to the Getting Started document
  * docs: tidy up the top-level README a bit
  * docs: describe hal_manualtoolchange.change_button
  * docs: describe our git workflow briefly
  * docs: describe our Signed-Off-By procedure
  * docs: update Polish translation of software strings
  * docs: better G2/G3 description
  * docs: better G43 description
  * docs: update stepconf docs and images
  * docs: document io's lube pin a bit more
  * docs: include all manpages in the html & pdf docs
  * docs: fix inaccuracies in hal_init manpage
  * docs: describe postgui_halfiles with twopass info
  * docs: improve docs of hal tools
  * docs: improve docs of latency test tools
  * docs: move parallel port address docs to the correct place
  * docs: misc clarifications & minor improvements
  * docs: fixup manpage syntax for rtapi_app_main.3 & rtapi_app_exit.3
  * docs: improve Servo-To-Go docs

  * halcompile: fix & document 'option extra_link_args'
  * halcompile: don't overrun the names[] array
  * halcompile: improve 'option rtapi_app no' description
  * halcompile: fix indentation nitpick in generated C code
  * halcompile: reject empty names
  * halcompile: document "option userspace" a bit more
  * halcompile: misc docs improvements

  * use /usr/bin/python in all python scripts

  * nml: implement command queue with reliable reception
  * nml: convert arch-dependent types to fixed-width types

  * build: refactor how manpages are generated
  * build: install the new pncconf python modules
  * build: depend on inkscape
  * build: use correct dependencies on Debian Jessie

  * tests: minor improvements to hm2 test
  * tests: fix a spurious false failure in the tlo test
  * tests: reorganize the halui jogging test dir layout
  * tests: give halui a few seconds to switch the task mode back
  * tests: add a halui mdi test
  * tests: add an nml-over-tcp test
  * tests: simplify t0 test and increase task queue usage
  * tests: fix a race condition in the toolchanger/toolno-pocket-differ test
  * tests: longer timeout in halui jogging test
  * tests: test names= and counts= of halcompile-generated comps
  * tests: loadrt must handle failure from rtapi_app_main
  * tests: add a test of jogwheel jogging via Motion
  * tests: fix a spurious failure of the tlo test
  * tests: add arc radius tests

 -- Sebastian Kuzminsky <seb@highlab.com>  Wed, 18 Feb 2015 20:14:41 -0700

linuxcnc (1:2.7.0~pre2) wheezy; urgency=low

  * Fixup release tag signing.

 -- Sebastian Kuzminsky <seb@highlab.com>  Wed, 22 Oct 2014 08:16:57 -0600

linuxcnc (1:2.7.0~pre1) wheezy; urgency=low

  * Brand new trajectory planner!
  * Support for the RT-Preempt realtime kernel.
  * Other things!

 -- Sebastian Kuzminsky <seb@highlab.com>  Tue, 21 Oct 2014 14:31:54 -0500

linuxcnc (1:2.6.13) unstable; urgency=medium

  * docs: clean up shuttlexpress manpage & asciidocs
  * docs: remove note about defunct weblate service
  * docs: fix link to the install ISO files
  * docs: improve contributing intructions
  * docs: change max AIOs in motion manpage from 16 to 64

  * sample configs: improved comments in Pico configs
  * sample configs: update tool table format
  * sample configs: let manual-example trigger a gladevcp bug

  * axis gui: work around python-tk "True" bug
  * gmoccapy gui: fix bug in halui.spindle-override.increase
  * gmoccapy: fix bug in initialize optional stops
  * gmoccapy: fix bug caused due to rests of alarm page
  * gmoccapy: fix keyboard jogging bug
  * gmoccapy: small bug fix in hal jogging and fixed a typo
  * gmoccapy: deleted alarm entry and added new settings for combi_dro
  * tklinuxcnc gui: fix Help->About error (rebranding)
  * gremlin: lathe-mode preview moving bug fix

  * halui: correctly report "mode.is_joint"
  * halui: check for errors in a non-crazy way
  * gladevcp: fix hal_sourceview file creation mode
  * gladevcp: fix mdi error with tiny values
  * gladevcp: fix icon select bug in Iconview

  * stepgen component: handle up to 16 channels
  * wj200 driver: fix startup crash with later versions of libmodbus
  * lcd component: stop processing when page_num is too high
  * lcd component: missing call to hal_ready
  * add gantry.comp
  * include udev rule file for ShuttleXpress USB jog pendant

  * linuxcnc python module: add doc string for stat.settings

  * interp: after synching settings from canon, update all copies
  * interp: Fix subs breaking when placed after main program
  * interp: don't drop remap level at prog exit
  * interp: Fix incorrect `_setup.sequence_number` after remaps
  * interp: consistently set feed rate to 0 on M2/M30
  * interp: don't return potentially stacked data

  * canon: return correct feed rate in G95 mode

  * task: only turn off the spindle once, when entering Estop
  * task: fix startup regression regarding coordinate systems and more
  * task: don't call emcTaskPlanInit() redundantly
  * task: don't redundantly call emcAbortCleanup() in emcIoAbort()
  * task: fixup indentation

  * motion: when motion disables, mark all joints as "in position"

  * glcanon: fix "is_lathe() is a function" bug
  * linuxcncsrv: ioctl(FIONREAD) wants int*, not ulong*
  * interp list: log calls to clear() when debugging is enabled
  * rtapi (sim): flush stdout/stderr after rtapi_print()
  * hal: fix header file comments describing HAL thread & funct times
  * rip-environment: rebranding

  * platform-is-supported: detect os in a more portable way
  * motion-logger: handle SPINDLE_ON/SPINDLE_OFF better
  * tests: add an abort-vs-feed-rate test (skipped)
  * tests: add a motion-logger S-word test
  * tests: add Z axis to `interp/g10/g10-l1-l10` tests
  * tests: add a test of early exit from cutter comp (skipped)
  * tests: add a test for M30 and remapped command interaction
  * tests: add a test demonstrating a remap bug
  * tests: add a test validating the startup state of the Status buffer
  * tests: add a test of initial coord system and RS274NGC_STARTUP_CODE
  * tests: add a hard limit test
  * tests: fixup `nested-remaps-oword` test
  * tests: remove `g10-l1` test, identical to `g10-l1-10`
  * tests: longer timeout in halui mdi test
  * tests: add comments to motion-logger/basic 'expected' file

  * tests: fix cut/paste errors in rs274ngc-startup and startup-state
  * tests: rs274ngc-startup test: wait for Task to start up
  * tests: throw a valid exception on timeout in startup-state test
  * tests: interp test of subs after main program

 -- Sebastian Kuzminsky <seb@highlab.com>  Fri, 04 Nov 2016 07:55:00 -0600

linuxcnc (1:2.6.12) unstable; urgency=low

  * docs: add more github info to Contributing to LinuxCNC
  * docs: improve G43.1 info
  * docs: acknowledge Debian and UBUNTU trademarks
  * docs: fix incorrect GladeVCP example syntax and typo
  * docs: fix manpage markup bug in rtapi_app_{main,exit}.3rtapi
  * docs: gladevcp - describe the new iconview signal "sensitive"
  * docs: restore line numbers in example G-code
  * docs: clarify some pins in the halui manpage
  * docs: fix M70-M73 links in French Gcode Quick Reference
  * docs: fix link to the giteveryday(1) manpage
  * docs: describe gmoccapy Show Aux Display feature
  * docs: document gmoccapy updates and deleted some pin

  * mini.tcl: remove duplicate geo mgmt of widget
  * keystick: fix signal handler a second time
  * gladevcp: iconview could create exception in some circumstances
  * gmoccapy: stay syncronized with iconview widget button states
  * gladevcp/offset_widget: fix rare error of non-existant var file
  * gscreen: fix industrial skin's A axis DRO readout
  * tooledit_widget.py: tool diameter sorting fix
  * halui: fix some jogging bugs
  * halui: fix a copy-paste error that could prevent homing
  * serport: fix pin-1-in-not

  * task: fix start-from-line and remap interaction
  * interp: it's nonsense to take a boost::cref(this)
  * emcmodule: fix argument parsing
  * rtapi/sim: better error reporting
  * rtapi: error messages are better than errno numbers
  * hal: don't segfault if rtapi_init() fails
  * realtime script: wait for rtapi_app to die when stopping realtime

  * halui/jogging test: change which joint is selected while jogging
  * tests: test homing in halui/jogging
  * tests: add a motion-logger test of a remap bug
  * packaging: use "set -e" to fail on error in the postinst script
  * buildbot: dont try to build on Jessie RTAI
  * build: verify links in the gcode Quick Reference (English & French)

 -- Sebastian Kuzminsky <seb@highlab.com>  Sun, 10 Jan 2016 10:07:09 -0700

linuxcnc (1:2.6.11) UNRELEASED; urgency=low

  * docs: update code notes on M61

  * hm2_7i90 manpage: clarify firmware management
  * hm2_7i90 manpage: remove incorrect EPP info

  * gmoccapy: bug in tool info handling with tool number being "-1"

  * interp: fix an old bug in canned cycle preliminary & in-between moves

  * io: "no tool" is spelled "0", not "-1"
  * io: fix HAL pins on "M61 Q0"

  * tests: add an interpreter test of G81
  * tests: add spindle unloading to m61 test
  * add motion-logger, a debugging tool
  * motion: motion_debug.h needs to include motion.h

 -- Sebastian Kuzminsky <seb@highlab.com>  Sun, 01 Nov 2015 10:16:51 -0700

linuxcnc (1:2.6.10) wheezy; urgency=low

  * docs: specify that G92.1 and G92.2 only affect the G92 offsets
  * docs: update the GFDL blurb
  * docs: remove a stray ")" in User Intro

  * fix constraint violations with rotated G18/G19 arcs (SF bug #430)

  * touchy: G64 now takes optional Q

  * gmoccapy: fix single stepping through a program

  * pncconf: fix spindle control error

  * toggle2nist: does not require floating-point

  * motion: set the "In Position" status flag when aborting

  * task: fix a compile warning (heartbeat is unsigned long)
  * latency-plot: don't depend on a specific wish interpreter
  * sim_rtapi_app: clean up on failed "realtime" module load
  * build system: make the git scripts more user friendly
  * tests: add another loadrt test
  * packaging: switch to dh_python2 on Jessie and later
  * packaging: Debian Jessie and Ubuntu 14.04 don't have libgnomeprintui2.2

 -- Sebastian Kuzminsky <seb@highlab.com>  Fri, 02 Oct 2015 19:03:15 -0600

linuxcnc (1:2.6.9) wheezy; urgency=low

  * docs: update G33.1 example to include S100 M3
  * docs: document motion.feed-inhibit better
  * docs: update encoder.9 manpage
  * docs: improve haltcl docs
  * docs: misc minor fixes & improvements

  * UIs: tolerate task latency better
  * touchy: Fix Set Tool/Origin defaults on lathes
  * gmoccapy: introduced hungarian translation
  * gmoccapy: several new keyboard shortcuts
  * gmoccapy: new place for full size preview button
  * gmoccapy: bug in fullsize / edit change
  * hal_glib: do not emit signal file changed on remap
  * vismach: work around a bug in mesa

  * hm2: Smart-serial boards can have HAL pins identified by board serial numbers

  * interp: don't set an invalid sequence number
  * interp: log messages to stderr as intended, instead of crashing

  * task: warn if the main loop takes too long
  * task: warn when dropping queued mdi commands

  * io: initialize the tool-in-spindle info correctly

 -- Sebastian Kuzminsky <seb@highlab.com>  Sat, 08 Aug 2015 16:00:57 -0600

linuxcnc (1:2.6.8) precise; urgency=low

  * Axis GUI: Fix regression of control disabling, SF#423
  * Axis GUI: Use a preferred form of "switch" (closes: SF#411)

  * gmoccapy GUI: bug in ignore limits solved
  * gmoccapy GUI: search also in the users dir for themes
  * gmoccapy GUI: fixed division by zero error on spindle
  * gmoccapy GUI: introduced french translation
  * gmoccapy GUI: bug in btn_brake_macro

  * tooledit: fix a typo/bug in a switch statement

  * stepconf: fix check for spindle encoder signals for pp2
  * stepconf: fix check for spindle signals for pp2

  * xhc-hb04 sim configs: typo fix

  * emccalib.tcl: allow whitespace on detected setp lines

  * halcmd: err msg applies pins or params
  * hal: fix fatal memory corruption bug on linking pin to a signal
  * hal: fix a dubious type cast

  * docs: fix hal_pin_new() and hal_param_new() manpages

  * packaging: depend on a GPLv2 version of readline
  * build system: clean up cache files

 -- Sebastian Kuzminsky <seb@highlab.com>  Sun, 10 May 2015 13:37:22 -0600

linuxcnc (1:2.6.7) precise; urgency=low

  * axis gui: fix transition to world mode

 -- Sebastian Kuzminsky <seb@highlab.com>  Sat, 21 Feb 2015 10:04:33 -0700

linuxcnc (1:2.6.6) precise; urgency=low

  * axis gui: fix jog speed on nontrivkins machines

  * gmoccapy: bug in initializing lathe mode
  * gmoccapy: bug because I missed two self.
  * gmoccapy: added a clock and date label
  * gmoccapy: bug in hal pin updating, new spindle handling
  * gmoccapy: bug/limit in tool sensor height
  * gmoccapy: solved a bug in counts handling
  * gmoccapy: new hal pin and some renaming
  * gmoccapy: deleted unneeded stuff and new translation
  * gmoccapy: added support to select number of digits
  * gmoccapy: turtle jog and analog in for slider values
  * gmoccapy: introduced polish translation
  * gmoccapy: report about gcode errors

  * pncconf: lower default watchdog limit
  * pncconf: fix double POSITION_OFFSET/FEEBACK INI entry

  * halui: don't forget the Task mode when queueing MDI commands

  * debounce: document filter groups better in the manpage
  * pyvcp: Bug in radio button widgets
  * gladevcp: bug in combi_dro foreground color attribute
  * hal_gremlin - Emit signal in case of gcode error
  * inihal: bugfix, typo for ini.n.backlash

  * xhc-hb04: Fix memory leak
  * xhc-hb04: error exit if [HAL]HALUI not set

  * gm6: Fix RS485 DAC problem, when DAC has zero V output

  * better error message when a component fails to load in sim

  * comp: don't overrun the names[] array
  * comp: fix indentation nitpick in generated C code

  * docs: include a warning about power supplies for the STG
  * docs: update gmoccapy docs
  * docs: improve 'option rtapi_app no' description of comp
  * docs: fixup manpage syntax for rtapi_app_main.3 & rtapi_app_exit.3
  * docs: fix inaccuracies in hal_init manpage
  * docs: document the surprising encoder num_chan=0 behavior
  * docs: update the md5sum of the Live/Install Image
  * docs: misc minor improvements

  * tests: fix a spurious failure of the tlo test
  * tests: test names= and counts= args of comp-generated components
  * tests: longer timeout in halui jogging test
  * tests: fix a race condition in the toolchanger/toolno-pocket-differ test
  * tests: simplify t0 test and increase task queue usage
  * tests: loadrt must handle failure from rtapi_app_main

  * packaging: use correct dependencies on Debian Jessie
  * packaging: tclx is a runtime dependency, not a build-dep

 -- Sebastian Kuzminsky <seb@highlab.com>  Wed, 18 Feb 2015 21:15:08 -0700

linuxcnc (1:2.6.5) precise; urgency=low

  * gmoccapy: virtual keyboard "bug" not initialized settings correct
  * gmoccapy: initialize mouse button mode corrected
  * gmoccapy: PAUSE button did not get active on M01

  * hostmot2: fix default address of the second EPP port (7i43 and 7i90)

  * gs2_vfd: add missing short command line arguments -g, -A, -D, and -R
  * lincurve: improve manpage

  * docs: correct G43 description
  * docs: improve G2 examples
  * docs: fix up whitespace in mux_generic(9) manpage
  * docs: document comp extra_link_args
  * docs: document Signed-off-By procedure
  * docs: include many missing manpages in the html index

  * comp: test that option extra_link_args works
  * comp: 'option extra_link_args' needs a string

  * latency-histogram: clean up on ^C

  * task: remove some dead code
  * task: fix a dropped-mdi bug

  * rebrand a realtime warning message from motion

  * tests: reorganize the halui test dir layout
  * tests: add a halui mdi test
  * tests: fix a spurious false failure in the tlo test

  * NML: improved debugging in interp_list

 -- Sebastian Kuzminsky <seb@highlab.com>  Mon, 08 Dec 2014 22:38:23 -0700

linuxcnc (1:2.6.4) precise; urgency=low

  * axis gui: fix shift-jog speed being too slow on inch configs displaying mm
  * axis gui: fix UVW jogs being too fast by 25.4x, on inch configs displaying mm

  * gmoccapy gui: fixed serious bug with PAUSE / RESUME / STOP
  * gmoccapy gui: bug fixes, minor layout changes
  * gmoccapy gui: support now also matchbox-keyboard

  * hal: make 'halcmd save comp' order match original 'loadrt' order

  * gladevcp tooledit widget: flush tool file to disk
  * gladevcp tooledit widget: fix bugs with tool comment field
  * gladevcp led widget: fix blinking in GLADE editor problem

  * xhc-hb04: improve README

  * emccalib: fix a bug in hal file parsing
  * emccalib: enable search in POSTGUI_HALFILEs

  * popupkeyboard: support standalone demonstration

  * hm2: fix long-standing encoder velocity estimation error
  * hm2: fix FPGA names for 5i24, 5i25, and 6i25

  * sim_pin: remove special case (-0) in isnegative

  * latency-test: fix a bug in "implied microseconds" mode

  * docs: update download & install information
  * docs: fix a copy/paste error in the hostmot2.9 manpage
  * docs: give units of ini vars in homing docs
  * docs: update stepper quickstart equation
  * docs: remove description of removed 'blocks' component
  * docs: update halshow description to remove outdated blocks component
  * docs: change stepconf values so they cover most common drives
  * docs: document some missing declarations in the comp tool
  * docs: in comp, variables should be of type float, not double
  * docs: update README build instructions to include autogen
  * docs: add gmoccapy documentation
  * docs: document milltask's "ini.*" hal pins
  * docs: fix some pyvcp examples
  * docs: fix a typo in the System Requirements document
  * docs: fix a markup bug in the Developer Manual
  * docs: fix motion-type description in motion manpage
  * docs: add info about remapped code reading hal pins
  * docs: fix some spellos in remap docs
  * docs: describe our git workflow briefly

  * tests: fix a transient failure in the halui-jogging test

 -- Sebastian Kuzminsky <seb@highlab.com>  Sat, 01 Nov 2014 11:26:33 -0600

linuxcnc (1:2.6.3) precise; urgency=low

  * axis GUI: add ability to set default spindle speed
  * gmoccapy GUI: iteration over None object message
  * gmoccapy GUI: hal user message system introduced
  * gmoccapy GUI: corrected message system
  * xhc-hb04 jog pendant: move udev rule to the right place
  * python: fix exception in MultiFileBuilder.set_translation_domain
  * emccalib: fix bug #389 (not writing file)
  * estop-latch: improve documentation; set default pin values
  * hm2_7i90: remove some dead code
  * hm2 sample configs: set HOME_SEQUENCE
  * hm2 sample configs: let hm2-stepper estop when hm2 watchdog bites
        (Closes: #391)
  * docs: better description of 5420-5428
  * docs: the remap inifile var is PYTHON_APPEND
  * docs: all html links work now
  * docs: section ids are externally accessible hyperlinks
  * french doc update: default spindle speed
  * french doc update: clarify comp's usage of count and names
  * french doc update: fix startup code example
  * packaging: recommend the correct hostmot2 package
  * packaging: Debian testing (Jessie) requires tcl/tk 8.6
  * build system: misc minor portability fixes
  * tests: no need to track var file

 -- Sebastian Kuzminsky <seb@highlab.com>  Fri, 05 Sep 2014 18:53:11 -0600

linuxcnc (1:2.6.2) precise; urgency=low

  * xhc-hb04: fix device file permissions

  * pncconf: fix error with firmware with more than 5 sserial channels

  * docs: update french translation
  * docs: fix startup code example
  * docs: misc minor fixes

  * sample configs: fix sim/axis/gantry backplot display

 -- Sebastian Kuzminsky <seb@highlab.com>  Sat, 09 Aug 2014 09:19:48 -0600

linuxcnc (1:2.6.1) precise; urgency=low

  * Fix stepconf - generating new configs now works on Debian Wheezy
        and Ubuntu Precise.
  * Touchy: Disable macro button if there aren't any macros defined
  * Fix sim/axis/axis.ini sample config so the splash screen runs
        without re-zeroing G54.
  * minor docs improvements

 -- Sebastian Kuzminsky <seb@highlab.com>  Mon, 04 Aug 2014 21:41:55 -0600

linuxcnc (1:2.6.0) precise; urgency=low

  * add missing copyright and GPL license on all files
  * fix many file & directory permissions
  * fix firmware paths in hm2 5i22 sample configs
  * fix incorrect values on iocontrol.0.tool-prep-pocket (io and iov2)
  * note gmoccapy runtime dependency on python-gst0
  * axis: get interpreter address the right way

 -- Sebastian Kuzminsky <seb@highlab.com>  Mon, 28 Jul 2014 19:21:10 -0600

linuxcnc (1:2.6.0~pre5) precise; urgency=low

  * Add G43.2 - this lets G-code sum an arbitrary number of tool length
      offsets by calling G43.2 multiple times.

  * add a demo config showing remapped G43.2

  * touchy: add support for G43.2

  * gmoccapy: screen2 bug fix
  * gmoccapy: new hal pins for program progress
  * gmoccapy: solved bug using change remap and tool edit widget
  * gmoccapy: fix a bug with remapped tool change

  * pncconf: fix an incompatibility between Mesa and LinuxCNC XMLs

  * pid: change pins from IO to IN
  * thcud: fix velocity tolerance calculation
  * debounce: improve manpage
  * parport: fix API manpage cut & paste errors

  * docs: G43.1 works with all axes, not just XZ
  * docs: French translation updates
  * docs: misc minor cleanups
  * docs: HAL floats are 64 bits wide now, not 32

  * sim: fix 32-bit truncation of rdtsc on x86_64

  * interp: print correct filename in message
  * interp: need to initialize context_struct

  * task: silence a warning with gcc 4.8 + boost 1.55.0
  * task: don't link with ULAPISRCS
  * task: safer message formatting

  * rtapi: use proper type for rtapi_print_msg level
  * rtapi: Remove unused define

  * build-depend on libtk-img and make missing img::png a build-time failure

  * build: Fix a crash on gcc4.7.2 (Debian Wheezy)
  * build: fix inconsistency when multiple versions of tcl/tk are available

 -- Sebastian Kuzminsky <seb@highlab.com>  Mon, 21 Jul 2014 09:52:26 -0600

linuxcnc (1:2.6.0~pre4) precise; urgency=low

  * fix several bugs with NURBS handling (G5, G5.1, G5.2)
  * add a Rapid Override control (analogous to Feed Override)
  * support moving 3, 6, or all 9 axes for a tool change

  * add a driver for the WJ200 VFD
  * add a driver for the Mesa 7i90 AnyIO board

  * general mechatronics: fix a NULL pointer bug

  * touchy: accept all axes for G43.1 TLOs
  * gmoccapy: fix a couple of bugs

  * comp: reject invalid .comp files that don't match the component name

  * docs: add docs for G5, G5.1, G5.2 NURBS G-codes
  * docs: clarify naming requirements of .comp files
  * docs: update classic ladder manpage
  * docs: add info on the servo axis calibration assistant in Axis GUI
  * docs: misc minor fixes

  * fix a "crawling scrollbar" cosmetic bug in linuxcnctop
  * fix handling of shell metacharacters in .ini filenames
  * fix auto-closing of directories in config picker

 -- Sebastian Kuzminsky <seb@highlab.com>  Wed, 11 Jun 2014 21:39:31 -0600

linuxcnc (1:2.6.0~pre3) precise; urgency=low

  * HAL: make halcmd arrow syntax ('=>', '<=', '<=>') more strict
      (matches manpage now)
  * HAL: fix halcmd 'pin = value' and 'param = value' (matches manpage
      now)
  * HAL: don't clobber pin value when connecting to a net
  * HAL: fix a cosmetic bug in signal memory allocation

  * motion: add a pin giving the motion type (motion.motion_type)

  * pid: default to using previous target to compute error.  This will
      disturb existing tunings, so those with old configs who do not want
      to re-tune may want to set pid.N.error-previous-target to false.

  * hm2: fix a bug in 5i24 support on some motherboards
  * hm2: fix 5i24 connector names
  * hm2: expose encoder inputs (A, B, Index) as HAL pins

  * fix a bug in the comp(1) tool that would let invalid .comp files
      compile, but crash when the invalid code executed
  * fix a crash in the biquad component (and add a test)
  * fix a crash in the mesa 7i65 driver

  * pickconfig: always allow creation of shortcuts (fixes bug #372)

  * gmoccapy: add option to hide 4th axis
  * gmoccapy: fix problem of pin_value changing on startup
  * gmoccapy: let user change the DRO font size
  * gmoccapy: reset error pin when user clears the message in GUI

  * gladevcp: fix a bug in iconview

  * sample configs: fix a bug in the gmoccapy config
  * sample configs: make xhc-hb04 program-run button automatically
      switch to auto mode

  * docs: update French translation
  * docs: update motion(9) manpage to match reality
  * docs: fix a markup error in hostmot2(9) manpage
  * docs: fix hostmot2(9) manpage encoder .rawcounts pin name
  * docs: update hm2_pci(9) manpage list of supported boards
  * docs: fix some bugs in the comp(1) documentation

 -- Sebastian Kuzminsky <seb@highlab.com>  Sun, 25 May 2014 08:52:14 -0600

linuxcnc (1:2.6.0~pre2) precise; urgency=low

  * pncconf: fix bug with 7i43 address handling
  * pncconf: fix off-by-one error on pin numbering of 5i25 boards
  * General mechatronics driver: fix initialization for certain BIOSes
  * General Mechatronics driver: Improve DAC from 8 bit to 14 bit resolution
  * Axis: Fix mist and flood buttons (sf bug #371)
  * Axis: Fix spindle control buttons
  * gmoccapy: fix G92 as system bug
  * GUIs: better error message when tryint to tune un-tuneable ini file
  * gladevcp: fix a bug in the offsetpage widget
  * gladevcp: screen 2 "bug" solved and gcode.lang is back
  * halsh: initialize stubs library (this fixes builds on Ubuntu 14.04 Trusty)
  * edge component: Fix a couple of minor bugs
  * Add sample configs for Pico Systems PPMC with velocity estimation
  * docs: add descriptions of the new spindle speed pins in motion
  * docs: add descriptions of the new feed- and spindle-inhibit pins
  * daisy.ngc: Moves are way too short to make tones, if in mm mode

 -- Sebastian Kuzminsky <seb@highlab.com>  Sun, 27 Apr 2014 16:25:56 -0600

linuxcnc (1:2.6.0~pre1) precise; urgency=low

  * reorganized sample configs to improve clarity
  * .ini files now support a '#INCLUDE' directive

  * pncconf: bug fixes and improvements

  * docs: lots of updates & improvements
  * docs: removed untranslated placeholders, german & polish
  * docs: updated italian translations (of the programs)

  * GUI: Axis: allow feed rate override display to go up to 9999%
  * GUI: Axis: XYUV foam cutter support
  * GUI: touchy: wheel scrolling of program start point

  * GUI: add new gmoccapy gui
  * GUI: add new gscreen gui

  * gladevcp: add new widgets: calculator, tool editor, source view,
        dro, offset display, jogwheel, pyngcgui, etc

  * HAL: haltcl now accepts -i or -ini
  * HAL: halcmd now supports tilde expansion
  * HAL: halscope now shows the first derivative of probe channels
  * HAL: hal_glib got a number of new signals

  * HAL: stepgen now supports 16 channels (up from 8 in 2.5)
  * HAL: gs2 VFD driver now supports configurable acceleration and
        deceleration, and has support for a braking resistor
  * HAL: halui now switches to manual mode automatically when the user
        requests jogging

  * HAL: new drivers:
      * VFS11 VFD
      * Delta VFD-B
      * General Mechatronics 6 axis motion control card
      * xhc-hb04 USB jog pendant

  * HAL: new components:
      * mux_generic: generic multiplexer, any number of pins, any data type
      * lincurve: linearization curve lookup table
      * matrix_kb: matrix keyboard driver
      * mb2hal: generic Modbus-to-HAL interface
      * orient: works with M19 to control spindle position
      * sim-encoder: simulate an encoder, for useful for testing
      * thcud: torch height control for plasma

  * Hostmot2: add support for 5i24 AnyIO board
  * Hostmot2: add support for buffered SPI
  * Hostmot2: add support for the Mesa 7i65 (bspi 8xServo)
  * Hostmot2: add support for uarts
  * Hostmot2: add support for serial encoders (ssi, biss, and fanuc)
  * Hostmot2: add support for table-mode stepgens
  * Hostmot2: add support for DPLL
  * Hostmot2: detect & report encoder quadrature error
  * Hostmot2: improved support for encoders (configurable filter rate)
  * Hostmot2: improved support for muxed encoders (configurable skew rate)
  * Hostmot2: changed handling of 8i20 and 7i64 (.hal file changes needed!)

  * interp: G-codes can now be remapped
  * interp: added read-only named parameters (#<_x> etc)
  * interp: added M19 (orient spindle) and an orient component
  * interp: added saving and restoring of modal G-code state with M70-M73
  * interp: bug fixes in O-word handling
  * interp: add python subroutines

  * motion: coolant and lube are now user-controllable at all times
  * motion: add spindle speed inihibit and feed inhibit input pins
  * motion: add spindle absolute speed output pins
  * motion: rapid velocity now ignores feed override setting

  * rtapi: misc bug fixes

  * removed usrmot (buggy & unused)
  * removed freqgen component, it's been replaced by stepgen's
        velocity mode

  * build: simplified our usage of libmodbus

 -- Sebastian Kuzminsky <seb@highlab.com>  Wed, 16 Apr 2014 21:12:39 -0600

linuxcnc (1:2.5.5) lucid; urgency=low

  * AXIS: fix UVW jogs being too fast on inch configs displaying mm
  * AXIS: fix shift-jog being too slow on inch configs displaying mm
  * Docs: many fixes and updates
  * HAL: biquad: fix crash when first enabled
  * HAL: comp: fail to build some kinds of buggy comp code, 
    instead of successfully compiling and then crashing at runtime.
  * HAL: comp: reject comp files whose names don't match the 
    component name
  * HAL: edge: fix out-invert pin on first invocation
  * HAL: edge: fix output pulse width
  * HAL: halsh: fix for tcl8.6 in (x)ubuntu 14.04
  * HAL: serport: fix pin-1-in-not not being notted
  * HAL: stepgen: support 16 stepgens instead of 8
  * HAL: fix pin values changing when linking/unlinking them
  * Linuxcnctop: fix crawling scrollbar
  * Motion: fix canned cycles when old Z is below retract plane
  * NURBS: reject incorrect NURBS specifications instead of
    accepting them and then generating incorrect motion
  * NURBS: fix path calculation and discontinuous motion
  * Pncconf: fix some GPIO pins not showing
  * Pncconf: sserial fixes

 -- Chris Radek <chris@timeguy.com>  Wed, 11 May 2016 19:46:47 -0500

linuxcnc (1:2.5.4) lucid; urgency=low

  * Build: update dependencies for Debian 7
  * Docs: many fixes and updates
  * HAL: blend: fix docs to match the real behavior
  * HAL: edge: fix incorrect edge trigger at startup: Bug #346
  * HAL: ilowpass: handle encoder counter overflows properly
  * HAL: lcd: fix formatting when no format length is specified
  * HAL: new components bin2gray, gray2bin for Gray code conversion
  * HAL: new components bitwise and bitslice, for bitwise math operations
  * HAL: pcl720: fix in-not pins
  * HAL: thc: fix incorrect calculation of velocity tolerance: Bug #348
  * Hostmot2: document ability to have multiple 7i43 cards
  * Hostmot2: fix for PCI transfers on Linux 3.x kernels
  * Hostmot2: fix resolver index emulation/detection
  * Hostmot2: fix resolver total brokenness on 64-bit builds
  * Interpreter: fix crash when returning from a subroutine, to a file
    that has been deleted: Bug #357
  * Interpreter: fix VW-plane (G19.1) canned cycles
  * NGCGUI: Always apply tool offset when loading a tool
  * NGCGUI: Fix qpocket stepover, ramping for mm users
  * NML: fix remote clients talking to linuxcncserver
  * Pncconf: allow setting the number of classicladder bits and words
  * Pncconf: fix configurations requesting gladevcp panels without
    spindle speed displays
  * Pncconf: fix 7i43 address designation: Bug #358
  * Pncconf: fix 5i25+prob_rfx2 pin numbering problem: Bug #331
  * Pncconf: fix testing of smart-serial based spindles
  * Pncconf: place STEPGEN_MAXVEL/STEPGEN_MAXACCEL values in the ini
  * PPMC: Add new sample config showing encoder velocity estimation
  * PyVCP: in a spinbox, allow entering a value with Return: Bug #364
  * Stepconf: better defaults for axis-test distances
  * Stepconf: fix spindle-at-speed connection
  * Task: fix several problems with M61 (set currently-loaded tool)
  * Touchy: MDI support for M61 Q
  * Touchy: MDI support for multi-turn arcs
  * TP: fix a minor acceleration constraint violation in some arcs

 -- Chris Radek <chris@timeguy.com>  Thu, 17 Apr 2014 11:49:12 -0500

linuxcnc (1:2.5.3) lucid; urgency=low

  * AXIS: fix disable/enable of the toolbar's reload button
  * BUILD: fix linking on 32 bit x86 debian 7.1
  * Configs: use names= everywhere to make the sim configs clearer
  * Docs: Many improvements
  * HAL: clarkeinv: allow rotation of the input vector
  * HAL: sim_pin: add support for u32, s32, float types
  * HAL: abs_s32: don't unnecessarily require floating point
  * HAL: comp: fix option userinit
  * HAL: comp: improve handling of build failures and error reporting
  * HAL: twopass: improve error reporting
  * Hostmot2: fix smart serial port shutdown
  * Interpreter: Fix bug 315 part 2, O-call through named parameter
  * Kins: replace 5axiskins.c, used by a sample config
  * Kins: 5axiskins: remove misleading tool-length pin
  * Motion: allow for floating point in the base thread
  * PPMC: add encoder timestamp velocity estimation
  * PPMC: selectable encoder filter clock
  * PyVCP: fix several behaviors in the dial widget
  * Task: fix MDI-queueing problems
  * USC: new sample config for Pico USC with encoders
  * linuxcncrsh: many stability fixes
  * pncconf: fix 5i25 GPIO numbering
  * pncconf: fix default PDM rate
  * pncconf: fix open loop test
  * pncconf: fix incorrect zh_CN translation which broke millimeter mode

 -- Chris Radek <chris@timeguy.com>  Tue, 23 Jul 2013 12:34:46 -0500

linuxcnc (1:2.5.2) lucid; urgency=low

  * AXIS: Allow the setting of the top end of the Max Velocity slider
    according to [DISPLAY]MAX_LINEAR_VELOCITY as the docs say
  * Components: Fix mux16's debounce function
  * Components: LCD character display driver
  * Components: New multiclick component detects single, double, triple clicks
  * Docs: Many improvements
  * Gremlin: Better error reporting for gcode errors
  * Gremlin: Fix rotated axes display
  * Halui: Include tool length offsets in relative position outputs
  * Hostmot2: Fixes to sserial
  * Kins: Fix teleop jogging of ABC axes in the negative direction
  * Modbus: Fix TCP communication time out error
  * New config: Gecko G540
  * New config: Smithy 1240combined_mm
  * PID: Optional new error-previous-target mode to reduce ferrors detected
    by motion.  This is especially useful for torque-mode loops and those
    tunings that use large I gains
  * pncconf: Many fixes
  * PPMC: Better error checking for hardware problems causing miscommunication
  * Tool Table: Many fixes to tool table handling, making tool tables on
    nonrandom setups using mismatched tool and pocket numbers work correctly
  * Translations: German for tooledit
  * Translations: Many improvements to French
  * Utilities: new latencyhistogram program that shows details about latency
  * Utilities: sim_pin, a script that simulates writing to hal pins

 -- Chris Radek <chris@timeguy.com>  Sun, 03 Mar 2013 17:07:57 -0600

linuxcnc (1:2.5.1) lucid; urgency=low

  * Motion: fix incorrect spindle direction after G43 in CSS+M4 mode
  * Interpreter: allow G10 L1 to set front/back angles when not 
    also changing offsets
  * Interpreter: correctly report G96/G97 mode to the UI
  * Interpreter: explicitly set the default spindle mode at startup
  * task: fix incorrect spindle speed display when switching mode
    (Manual/MDI)
  * PPMC: fix a bug that would cause missing encoder velocity pins on
    some versions
  * Hostmot2: Fix a couple of bugs affecting sserial (crash on
    shutdown, memory leak)
  * Hostmot2: Add support for 6i25
  * AXIS: fix a surprise jog when the jog increment combobox was open
  * AXIS: show S word in active gcode pane
  * AXIS: rebranding
  * Touchy: rebranding, change program path to ~/linuxcnc/nc_files
  * Docs: improvements/clarifications to the halui.1 manpage
  * Docs: improvements/clarifications to the gladevcp docs
  * Docs: improvements/clarifications to the halcmd docs
  * Docs: improvements/clarifications to the gcode docs
  * Docs: fix misc typos, misspellings, grammar, and markup bugs
  * Docs: updates to French translations
  * GladeVCP: fix EMC_Action_Open
  * GladeVCP: new default-value example
  * tooledit: save/restore geometry, allow sorting on specific columns
  * tooledit: bugfixes and i18n
  * ngcgui: minor fixes and additions
  * pncconf: lots of bug fixes and incremental improvements
  * portability fix for Ubuntu Precise 12.04 LTS
  * portability fix for Fedora 16
  * Calibration: fix missing entries in tuning/calibration screens
  * emcrsh: fix incorrect relative position report for some offset settings
  * time.comp: fix hours wrapping at 60

 -- Chris Radek <chris@timeguy.com>  Sun, 29 Jul 2012 13:48:25 -0500

linuxcnc (1:2.5.0) lucid; urgency=low

  * AXIS: dynamic tabs can embed other applications, including virtual
    control panels
  * AXIS: make the gcode readout resizable
  * AXIS: many speedups in preview generation
  * AXIS: new OpenGL preview with antialiased fonts
  * AXIS: optional blending in the program preview can make very complex
    programs easier to see
  * AXIS: prompt when homing a joint that's already homed
  * AXIS: Selectable tool touch off to workpiece or fixture
  * AXIS: show all offsets and rotation separately in the BIG DRO
  * AXIS: show G5x and G92 offsets graphically in the preview
  * AXIS: user-configurable MDI history file
  * AXIS: A comment (AXIS,notify,message) will print "message" when the
    preview is generated, instead of just at run-time.

  * Configs: many configuration updates for Smithy machines
  * Configs: update motenc sample configs for encoder index
  * Configs: add filtering (image-to-gcode etc) to hostmot2 samples
  * Configs: univpwm sample uses new encoder velocity for pid

  * GladeVCP: a new framework for making virtual control panels with the
    Glade screen designer

  * Gremlin: AXIS's program preview is now separated out as gremlin,
    for use with GladeVCP/Touchy/etc.

  * HAL: fix rare problem with freqgen output getting stuck "on"
  * HAL: gearchange component: support up to 32 gears
  * HAL: make commanded (unaffected by spindle override) spindle speed
    available on a pin, for gear selection etc.
  * HAL: make limit3 parameters into pins
  * HAL: new axis.N.motor-offset pins can be used to detect position loss
    between homings
  * HAL: new component bldc_sine: commutation for BLDC with encoder feedback
  * HAL: new mux16 component
  * HAL: new time comp, which converts seconds to hr/min/sec
  * HAL: new watchdog component
  * HAL: remove deprecated hal_m5i20 driver
  * HAL: new component for ShuttleXpress USB jog dongle
  * HAL: support names= options for encoder_ratio, sim_encoder, at_pid, siggen
  * HAL: a new component, message, to display user messages from HAL
  * HAL: a new component, multiswitch, to toggle through bits with one button

  * Halshow: add menu with load/save/exit
  * Halshow: fix the tree to not cut off after a certain depth

  * HAL: standardize on maximum hal name length

  * HALUI: allow direct-value input to spindle and feed overrides and
    max velocity
  * HALUI: handle the situation better when many command inputs change
    simultaneously

  * Hostmot2: fix a rare problem in stepgen mode setting
  * Hostmot2: fix stepgen moving VERY slowly when it should have been
    stopped
  * Hostmot2: handle failed card registration better
  * Hostmot2: support for multiplexed encoders like on the 7i48
  * Hostmot2: support for onboard diagnostic LEDs
  * Hostmot2: support for three phase PWM
  * Hostmot2: improve watchdog reliability and defaults

  * Interpreter: fixes to always use . for a decimal, no matter the locale
  * Interpreter: fix G83 peck retract to match fanuc
  * Interpreter: fix G98/G99 to match fanuc retract planes behavior
  * Interpreter: fix "run from line" when the start line is between a
    sub definition and its call
  * Interpreter: give correct errors when rotary axes are commanded to
    move in canned cycles
  * Interpreter: improve arc endpoint radius-mismatch error checking
  * Interpreter: maintain G5x and G92 offsets separately
  * Interpreter: make current position including all offsets and in the
    current program units available in parameters 5420-5428
  * Interpreter: make EMC version available in named parameters _vminor,
    _vmajor
  * Interpreter: make G92 offset rotated coordinate systems correctly
  * Interpreter: make more errors translatable
  * Interpreter: many fixes to allow O-call of subroutines from MDI mode
  * Interpreter: many new tests in the test suite, including the ability
    to verify errors
  * Interpreter: new G10 L11 code for tool touch off to fixture instead
    of active work coordinate system
  * Interpreter: new unary function EXISTS tells whether a certain
    parameter exists
  * Interpreter: search path for subroutines: [RS274NGC]SUBROUTINE_PATH
  * Interpreter: search path for user M codes: [RS274NGC]USER_M_PATH
  * Interpreter: detect and error on malformed O-if[] statements

  * IOcontrol: make aborting tool changes work

  * Kinematics: several improvements to the general serial kinematics module

  * Motenc, VTI, Opto_ac5: PCI-related update for new kernel versions

  * Motion: allow translations of more error messages
  * Motion: fix stuttering motion in NURBS
  * Motion: support for indexing/locking rotary axes

  * ngcgui: many new features and bugfixes

  * PID: accept external command-deriv and feedback-deriv connections to
    use a high quality velocity signal when it is available

  * pncconf: many new features and bugfixes

  * PPMC: improve error messages when cards are not found

  * Probing: correctly abort motion when the probe trips during a non-probe
    MDI command

  * Rebranding: rename EMC to LinuxCNC

  * TkEMC: display and allow entry of all tool offsets
  * TkEMC: in Set Coordinates, display the correct axes
  * TkEMC: only display active axes
  * TkEMC: show coordinate system in offset widget
  * TkEMC: show work offsets for all axes

  * Touchy: add a spindle speed readout on the manual tab
  * Touchy: dynamic tabs can embed other applications, including virtual
    control panels
  * Touchy: macro capability that uses MDI O-call
  * Touchy: make single-block switch work like feed hold
  * Touchy: save maximum velocity (MV) value across runs
  * Touchy: Selectable tool touch off to workpiece or fixture
  * Touchy: show all offsets separately in the status information
  * Touchy: show the total number of lines in the loaded program
  * Touchy: show which tools are in which pockets
  * Touchy: support for metric configurations
  * Touchy: support panel indicators for status readout
  * Touchy: use appropriate jog and maxvel increments for metric and degrees
  * Touchy: turning the wheel during a continuous jog changes the current 
    jog speed

  * add a G code language spec for gedit
  * add latencyplot, a strip-chart type display of latency test results

 -- Chris Radek <chris@timeguy.com>  Fri, 30 Mar 2012 13:20:02 -0500<|MERGE_RESOLUTION|>--- conflicted
+++ resolved
@@ -1,12 +1,9 @@
-<<<<<<< HEAD
 linuxcnc (1:2.8.0~pre1) wheezy; urgency=low
 
   * Upcoming release, any year now!  Watch this space!
 
  -- Sebastian Kuzminsky <seb@highlab.com>  Sun, 26 Oct 2014 23:17:34 -0600
 
-linuxcnc (1:2.7.7) UNRELEASED; urgency=medium
-=======
 linuxcnc (1:2.7.8) unstable; urgency=medium
 
   * docs: fix pdf duplicate history listing
@@ -71,7 +68,6 @@
  -- Sebastian Kuzminsky <seb@highlab.com>  Tue, 08 Nov 2016 20:42:02 -0700
 
 linuxcnc (1:2.7.7) unstable; urgency=medium
->>>>>>> 3c9b549e
 
   * docs: fix example scrips so they work when copied and pasted
   * docs: fix minor mux_generic(9) manpage quibbles
