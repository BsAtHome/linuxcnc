<<<<<<< HEAD
linuxcnc (1:2.9.0~pre0) stretch; urgency=medium

  * Master branch open for new features.

 -- Sebastian Kuzminsky <seb@highlab.com>  Sun, 02 Jun 2019 16:52:46 -0600

linuxcnc (1:2.8.0~pre1) wheezy; urgency=low

  * Upcoming release, any year now!  Watch this space!

 -- Sebastian Kuzminsky <seb@highlab.com>  Sun, 26 Oct 2014 23:17:34 -0600
=======
linuxcnc (1:2.8.0~pre1) rosa; urgency=low
  * New external axis offsets
  * New support for Mesa 7i96 ethernet card
  * New experimental QT based VCP
  * New G52 local coordinate system offset
  * New support for multiple spindles up to 9
>>>>>>> 54541dd5

linuxcnc (1:2.7.14) unstable; urgency=medium

  * docs: improve motion.requested-vel description

  * stepconf: fix wrong stepgen number in lathe config

  * pncconf: only put firmware directory info for cards that need it
  * pncconf: fix typo for loading second 7i80
  * pncconf: fix firmware data typo 7i92-7i76_with one 7i76
  * pncconf: add 7i92-7i77_7i76 firmware data

 -- Sebastian Kuzminsky <seb@highlab.com>  Mon, 18 Jun 2018 12:22:48 -0600

linuxcnc (1:2.7.13) unstable; urgency=medium

  * docs: correct g33.1 warning and text
  * docs: describe motion.program-line in motion manpage
  * docs: remove last mention of pins from PID description in rtcomps
  * docs: update the PID section of rtcomps (#388)
  * docs: add missing num_sserials info to hm2 manpage
  * docs: add missing .tool-prep-index parameter to io manpage
  * docs: add some docstrings to the linuxcnc python module
  * docs: make the tool table docs more findable
  * docs: fix a spelling error in bldc manpage
  * docs: M19 is no longer an unused M-code

  * axis GUI: fix file open dialog with recent py/tcl (#414)

  * gscreen industrial GUI: fix DRO display if VCP panel added
  * gscreen GUI: fix error if gstreamer library missing

  * stepconf: fix lathe configs; Z axis must be 2 not 1

  * pncconf: fix lathe configs z axis should be 2 not 1
  * pncconf: fix tandem stepper command signals
  * pncconf: fix control type with tandem axes

  * gladevcp: fix a warning about icon size

  * interp: require < after # for named parameters (#424)

  * hm2 7i90: fix indentation for legibility
  * halrmt: fix confusing indentation
  * classicladder: fix indentation

  * io: fix a misleading comment
  * io: update the status buffer when prepping the loaded tool
  * io: set the HAL pins/params even for the loaded tool
  * io: remove an incorrect debug message

  * test: add tests of reloading the loaded tool
  * test: add a test for interp variable name bug (#424)

  * packaging: use dh_prep instead of deprecated 'dh_clean -k'
  * packaging: remove trailing whitespace in changelog
  * packaging: note copyright on yapps

 -- Sebastian Kuzminsky <seb@highlab.com>  Tue, 08 May 2018 21:12:41 -0600

linuxcnc (1:2.7.12) unstable; urgency=medium

  * docs: clean up net commands in orient docs
  * docs: fix hyphen/minus confusion in manpages
  * docs: fix axis name error in gmoccapy "Probe Information"
  * docs: add G20/G21 unit info to G-code Quick Ref
  * docs: make G96/G97 comments consistent
  * docs: [TRAJ]HOME is ignored on trivial kinematics machines
  * docs: fix a typo in mux_generic manpage
  * docs: improve docstring for `linuxcnc.wait_complete()`
  * docs: improve .motion-type pin info in motion manpage
  * docs: add G99 to G-code Quick Ref
  * docs: new Chinese translations
  * docs: fixup capitalization of variables in Homing docs
  * docs: clarify valid values of HOME_OFFSET
  * docs: add Chinese translation
  * docs: improve milltask manpage
  * docs: remove mention of ancient "bfloat" program from hm2_7i43 manpage
  * docs: fix typos here and there

  * axis gui: remove a startup-time debug message
  * axis gui: fix cursor keys in MDI window
  * axis gui: add 'Select Max velocity' key bindings in quick ref
  * axis gui: fix jog speed key bindings (#268)
  * axis gui: don't try to convert unicode to unicode
  * gmoccapy gui: fix bug with lathe DRO size and missing gst
  * gscreen gui: fix DRO display with VCP in 'industrial' config

  * limit3: complete rewrite, much better behavior

  * stepconf: restore translation

  * pncconf: fix stepgen MAXVEL and MAXACCEL setting with backlash
  * pncconf: add internal firmware for g540x2
  * pncconf: add internal data for 7i92 and 7i80HD cards
  * pncconf: restore translation

  * hm2: stop a spurious "IOPort ignored" warning
  * hm2: fix a copy/paste bug in an error message
  * hm2 sserial: quiet excessive warning messages
  * hm2 sserial: fix bug with spurious port shutdown
  * hm2 dpll: fix even-numbered timers (#211)
  * hm2 7i34, 7i90: don't silently fail with blank config strings

  * puma: update puma kins, vismach model, and configs for D6 joint

  * glcanon: fix a "DRO disappears" bug with wrapped rotaries

  * linuxcnctop: decrease CPU usage and memory leakiness
  * linuxcnctop: split long lines at whitespace
  * linuxcnctop: fix display of some sequence-type data

  * sim_pin: improve help for signals with no writers

  * motion: cancel unlock requests when motion disabled

  * rtapi: fix a sched_setaffinity error on uspace with old glibc

  * tests: protect sim.var file, dpkg removes *.orig
  * tests: increased coverage of limit3 tests

  * src/configure: verify python's pango & cairo modules are installed

  * build: rebuild gmoccapy.pot
  * fix a typo in maintainer docs

  * packaging: add Keywords to all .desktop files
  * packaging: validate desktop files
  * packaging: update debian/copyright to conform to DEP-5
  * packaging: improve short descriptions
  * packaging: build-depend on intltool (for buiding gmoccapy.pot)

 -- Sebastian Kuzminsky <seb@highlab.com>  Wed, 24 Jan 2018 21:59:53 -0700

linuxcnc (1:2.7.11) unstable; urgency=medium

  * doc changes for the transition to github
  * carousel: fix a bug with tool number of zero
  * axis/gremlin: a better way to avoid leaking files
  * test that the Python interpreter prints the right errors

 -- Sebastian Kuzminsky <seb@highlab.com>  Thu, 27 Jul 2017 22:36:58 -0600

linuxcnc (1:2.7.10) unstable; urgency=medium

  * docs: document [EMCMOT]COMM_TIMEOUT
  * docs: teach buildsystem to generate manpages from asciidoc source
  * docs: add info about the Touchy radio buttons
  * docs: improve some hm2_bspi manpages

  * gmoccapy: added Num_Pad jogging
  * image-to-gcode: work around gratuitous breakage in PIL

  * GladeVCP: don't exit if CombiDRO fails to poll status

  * hy_vfd: add --motor-poles, to set PD143
  * hy_vfd: add --base-frequency to set PD004 on the VFD
  * hy_vfd: document PD004/base-freq better in the manpage
  * hy_vfd: fix some typos in --help output and comments

  * add a driver for the Huanyang GT series VFD

  * hm2_eth: add support for Mesa 7i93 AnyIO ethernet board
  * hm2_sserial: Fix a bug where the second port would not work if the
      first was disabled

  * gcodemodule: make interp really close part program
  * pluto: use rtapi's fabs() instead of the kernel's abs()
  * steptest: don't change position-cmd when not running

  * uspace: find top online CPU

  * tests: make timeouts simpler & smarter in halui/jogging test

  * build: fix building linuxcnc.1 when docs not requested
  * build: don't fail when requested not to build documentation
  * build: ensure asciidoc manpages are built before checklink is run
  * build: build-depend on asciidoc-dblatex on debian stretch
  * build: on Debian Stretch and newer, depend on gstreamer 1.0
  * build: add debian/configure stanza for debian stretch
  * build: rename the GS2 VFD Makefile variables for clarity

 -- Sebastian Kuzminsky <seb@highlab.com>  Tue, 18 Jul 2017 21:02:57 -0600

linuxcnc (1:2.7.9) unstable; urgency=medium

  * support "auxiliary apps", distributed separately from LinuxCNC

  * docs: add a bit more info to position feedback ini setting
  * docs: sort board list in hm2_eth manpage
  * docs: fix pyvcp multi label description
  * docs: fix pyvcp example so it runs
  * docs: clarify return value in hal_pin_new(3) manpage
  * docs: add missing var section to index header
  * docs: add machine building info to integrator document
  * docs: add manpage for hal_parport realtime component
  * docs: add units info to halui max-velocity pins in manpage
  * docs: flesh out max-velocity pins in halui manpage
  * docs: fix incorrect info for stat.motion_type and stat.motion_mode
  * docs: code notes: a pose has 9 coordinates, not 6
  * docs: add hal_manualtoolchange manpage
  * docs: add info about remap debug messages
  * docs: fix paraport/parport typos
  * docs: fix pin names in thcud manpage example HAL config
  * docs: clean up the note about T0 handling
  * docs: add some info for the hal python module
  * docs: clarify an ambiguity about siggen in the HAL documentation
  * docs: add information about addf command in the HAL documentation
  * docs: add details on epp_dir command line parameter of hal_ppmc
  * docs: remove a footnote about the behavior of emc2 v2.4
  * docs: add or2 example
  * docs: fix description of USER_DEFINED_FUNCTION_MAX_DIRS in ini-config
  * docs: clarify g28/30 description
  * docs: add link to G54-G59.3 User Coordinates section
  * docs: clean up Machine Coordinate System section
  * docs: remove M6 from modal group description
  * docs: add links to machine origin from several places
  * docs: fix typos and markup problems all over
  * docs: add more information about the addf command
  * docs: sorted gmoccapy video links with headlines
  * docs: add a known problem with macros to gmoccapy docs
  * docs: fix cut-n-paste bug in mb2hal manpage
  * docs: expand on different ways of starting LinuxCNC
  * docs: document some features of the Axis GUI
  * docs: add info about the basic directory structure
  * docs: correct misleading descriptions of named parameters
  * docs: update info about 'save' command in halcmd manpage & help

  * Axis GUI: avoid unbounded memory growth in text widgets on stretch
  * Axis GUI: make tool info display widget larger
  * Axis GUI: remove unused .info.offset widget
  * Axis GUI: shorten tool touch off widget title text
  * gmoccapy GUI: removed unused code
  * gmoccapy GUI: added get_joints_amount() for compatibility 2.7 and master
  * gmoccapy GUI: new hal pin gmoccapy.ignore-limits
  * gmoccapy GUI: bug if no macros in ini file
  * gmoccapy GUI: bug in macro button handling
  * gmoccapy GUI: G96 bug solved
  * gscreen GUI: fix missing .themes folder error
  * halui: fix halui.program.run

  * gladeVCP: make CombiDRO compatible for both 2.7 and master
  * gladeVCP: fix delta scale pin not updating if wheel scroll used
  * gladeVCP: add missing icon image for hal_dial

  * pncconf: fix spindle command using wrong signal name
  * pncconf: fix sserial mode setting in HAL file

  * hal_ppmc: add command line arg to turn on/off port direction change

  * mitsub_vfd: add a driver for Mitsubishi VFDs

  * classicladder: fix sequential variable access
  * classicladder: fix whitespace errors

  * ilowpass: round the output instead of truncating

  * halcmd: waitusr: avoid race condition

  * hm2: better error message on unexpected pin descriptors
  * hm2_eth: don't segfault on interfaces without addresses

  * linuxcnc python module: add doc string for stat.motion_mode
  * linuxcnc python module: add doc string for stat.motion_type
  * linuxcnc python module: add a doc string for stat.queued_mdi_commands
  * linuxcnc python module: add EMC_MOTION_TYPE_* constants

  * hal python module: better doc strings for connect() and new_sig()

  * Interp: fix a typo in a cutter-comp error message
  * Task: set the stat struct member queuedMDIcommands

  * example g-code: fix Z value reported by rectangle_probe.ngc
  * example configs: fix hal pin names in gmoccapy_plasma
  * example configs: limit led without off color in gmoccapy_plasma
  * example configs: xhc-hb04.tcl: if prior connects, continue with msg

  * rtapi: better error message when failing to connect

  * uspace: allow calculated parameter array sizes

  * tests: let introspection complete before continuing in the t0 tests
  * tests: fixup hm2-idrom test to match new hm2 PD error message
  * tests: add a test of ilowpass with low gain
  * tests: reorg ilowpass test so i can add a low-gain test next to it
  * tests: add a test of stat.queued_mdi_commands
  * travis: manually uninstall gpl3 readline
  * build: fix link error on i686 with gcc, or maybe objcopy 2.27
  * packaging: add the new LinuxCNC_Integrator pdf to the doc package

 -- Sebastian Kuzminsky <seb@highlab.com>  Fri, 02 Jun 2017 12:49:44 -0600

linuxcnc (1:2.7.8) unstable; urgency=medium

  * docs: fix pdf duplicate history listing
  * docs: use out-of-date French translation of Updating LinuxCNC
  * docs: fix broken links in Spanish translation of html index
  * docs: fix broken links in French translation of html index
  * docs: INI File settings added some gmoccapy stuff
  * docs: punctuation fixes in Updating LinuxCNC
  * docs: add more info about program extensions
  * docs: add links to both NIST papers
  * docs: clarify feed rate info
  * docs: update g61 for the new trajectory planner
  * docs: remove byte-order-mark from linux-faq-es.txt
  * docs: elbpcom manpage fix: default address is 192.168.1.121
  * docs: add info about tool_table and example code
  * docs: add info about python module return types and constants
  * docs: fix asciidoc markup
  * docs build system: accept id tags in more elements
  * docs build system: add missing dependency
  * docs build system: remove obsolete makefile rules

  * gmoccapy: use INI Entry CYCLE_TIME as poll interval
  * gmoccapy: cosmetic and double entry
  * gmoccapy: subroutine bug solved
  * gmoccapy: check for INI entry DEFAULT_SPINDLE_SPEED
  * gmoccapy: bug fix halui spindle override
  * gmoccapy: bug in halui.spindle-override.increase

  * GladeVCP - CombiDRO - new property cycle time

  * canon: return correct feed rate in G95 mode

  * glcanon: make the grid stay in the machine limits box
  * glcanon: fix position of the machine limits box
  * glcanon: fix red boxed constraint numbers in AXIS preview

  * linuxcnc python module: add doc string for s.settings
  * twopass bugfix: support all ini var substitutions
  * image-to-gcode: compensate for incompatible changes in numpy

  * latency-histogram: more info in error message

  * interp: fix bug 160, surprise motion after g41/no move/g40
  * interp: revert "move end-of-program cleanup code to its own function"
  * interp: after synching settings from canon, update all copies of the info
  * interp: fix incorrect `_setup.sequence_number` after remaps

  * task: fix race condition queueing MDI queue busters

  * tests: add an abort-vs-feed-rate test
  * tests: add a motion-logger S-word test
  * tests: add `mdi-while-queuebuster-waitflag` test
  * tests: add Z axis to `interp/g10/g10-l1-l10` tests
  * tests: remove `g10-l1` test, identical to `g10-l1-10`
  * tests: specify var filename in interp compile test
  * tests: add a test of early exit from cutter comp
  * tests: add a test demonstrating a remap bug
  * tests: do what the README says in `nested-remaps-oword` test

  * remove note about defunct weblate service

 -- Sebastian Kuzminsky <seb@highlab.com>  Tue, 08 Nov 2016 20:42:02 -0700

linuxcnc (1:2.7.7) unstable; urgency=medium

  * docs: fix example scrips so they work when copied and pasted
  * docs: fix minor mux_generic(9) manpage quibbles

  * Axis GUI: work around python-tk "True" bug
  * halui: correctly report "mode.is_joint"

  * lcd: stop processing when page_num is too high
  * lcd: add missing call to hal_ready

  * pncconf: add ability to set gs2 vfd serial device

  * Interp: support subs placed after main program
  * Interp: don't drop remap level at prog exit
  * Interp: fix startup regression regarding coordinate systems and more

  * add test validating initial coordinate system and RS274NGC_STARTUP_CODE
  * add test validating the startup state of the Status buffer
  * add test for M30 and remapped command interaction

  * travis-ci: Disable e-mail notifications
  * build: include metadata for Travis CI integration

 -- Sebastian Kuzminsky <seb@highlab.com>  Wed, 07 Sep 2016 19:00:54 -0600

linuxcnc (1:2.7.6) unstable; urgency=medium

  * docs: add info about updating
  * docs: fix a typo in gcode overview
  * docs: remove a cut and paste error

  * axis: add keyboard shortcut to open the menu to quick reference
  * gmoccapy: fix bug in user tabs button
  * gmoccapy: fix bug in initialize optional stops
  * gmoccapy: added the bugfix from 1.5.6.2.1

  * hostmot2: improve handling of packet loss for hm2 ethernet cards

  * wj200 vfd driver: fix segfault
  * thcud component: doc fixes

  * sample configs: fix typo in plasma-thc-sim config

  * Task: Revert ill-advised stale-statbuffer fix added in 2.7.5.
    This should fix "linuxcnc hangs when limit switch trips" and other
    problems.

  * motion: when motion disables, mark all joints as "in position"

  * test: add a hard limit test
  * interp list: log calls to clear() when debugging

 -- Sebastian Kuzminsky <seb@highlab.com>  Sat, 30 Jul 2016 23:54:47 -0600

linuxcnc (1:2.7.5) unstable; urgency=medium

  * docs: update GladeVCP SpeedControl
  * docs: fix a typo in example gcode
  * docs: add some detail to Getting LinuxCNC
  * docs: clarify the intro to the python-interface documentation
  * docs: fix typo in python-interface docs
  * docs: fix information about opening a terminal
  * docs: add info about non network updates to Updating LinuxCNC
  * docs: update location of ISOs in Getting LinuxCNC
  * docs: fix command to add an apt source to Getting LinuxCNC
  * docs: fix typo in Getting Started guide
  * docs: new GladeVCP widget SpeedControl
  * docs: remove outdated remap information
  * docs: add more info on Classic Ladder compare and groups
  * docs: add info to pncconfig docs about editing a config
  * hm2_eth manpage: note the irq-coalesce trick
  * hal_input manpage: don't try to document udev rules syntax
  * linuxcncrsh manpage: remove wrong info about open g-code files

  * Axis GUI: fix File/Open on ini files with no [DISPLAY]PROGRAM_PREFIX
  * gmoccapy: small bug fixes (iconview and handlers)
  * gmoccapy: bugfix caused due to rests of alarm page
  * tklinuxcnc GUI: rebranding

  * carousel comp: Fix a bad initialisation in index mode
  * gantry comp: fix typo in docs
  * wj200 comp: warn on unhandled command-line arguments
  * xhc-hb04: accommodate prior connections to the
      motion.spindle-speed-out-rps-abs pin

  * shuttlexpress: clean up the manpage & asciidocs

  * GladeVCP: SpeedControl - changing limits do reset the increment
  * GladeVCP: SpeedControl - set default increment after setting a new adjustment
  * GladeVCP: SpeedControl - added widget icon
  * GladeVCP: tooledit.glade - corrected typo
  * GladeVCP: hal_sourceview - fix permissions of created files
  * GladevCP: gremlin - bugfix mouse button modes 4 and 6
  * GladeVCP: IconView - Bug due to double click
  * GladeVCP: Iconview - sensitivity bugfix
  * GladeVCP: Fix mdi error with tiny values
  * pyngcgui: find gcmc if not specified in ini
  * pyngcgui: remove mention of incorrect --height argument
  * hal_glib: add callLevel to EMC_TASK_STAT class, to fix file-loaded bug

  * stepconf: fix default pitch for A axis
  * stepconf: dynamically show how step scale is calculated
  * pncconf: add support for 5i24
  * pncconf: fix GUI's jog default settings
  * pncconf: fix user created stepper names error
  * pncconf: fix halui commands error
  * pncconf: fix spindle feedback signal error
  * pncconf: fix spindle display not working with encoder
  * pncconf: fix wrong inverted step/direction pin
  * pncconf: fix axis tests with invert step/pwm pins
  * pncconf: PID P calculation was wrong for steppers
  * pncconf: set PID P to a better default for stepper systems
  * pncconf: fix error when selecting both-home-x or y or

  * Pico configs: add lots of documenting comments
  * Pico configs: update format of tool table
  * configs: let it trigger a gladevcp bug

  * GM6-PCI driver: add support for PCI SubDevice ID 0x6ACC

  * rs274: work around boost::python bug
  * rs274: implement makeInterp for external users of librs274
  * interp: consistently set feed rate to 0 on M2/M30
  * interp: don't return potentially stacked data
  * interp: fix message for INTERP_FILE_NOT_OPEN (fixes #63)
  * interp: reset Interp and Canon state on Abort
  * interp: move end-of-program cleanup code to its own function
  * interp: fix build errors on Ubuntu 16.04
  * interp: don't return potentially stacked data
  * Task: fix a recent "surprise motion on abort" bug
  * Task: Fix serial number handling after 516deaef
  * Task: add drain_interp_list
  * Task: simplify handling of emcCommand
  * Task: only turn off the spindle once, when entering Estop
  * Task: only call emcTaskPlanInit() once during startup
  * Task: don't call emcAbortCleanup() in emcIoAbort()
  * Task: fixup indentation
  * rtapi (sim): flush stdout/stderr after rtapi_print()
  * rtapi parport: make all inline functions static
  * motion: remove overruns parameter
  * motion: remove heuristic delay warning
  * linuxcncsrv: ioctl(FIONREAD) wants int*, not ulong*
  * glcanon: is_lathe() is a function
  * HAL: fix comments describing HAL thread & funct times

  * tests: longer timeout in halui mdi test
  * tests: hm2-idrom: exit early when a test fails
  * tests: compile an example user of librs274
  * tests: add comments to motion-logger/basic 'expected' file
  * tests: add a test of STARTUP_GCODE vs Abort
  * tests: add a test to reproduce the g5x/abort preview problem

  * src/configure: detect potential readline license conflict
  * src/configure: fix a typo in a hep message
  * debian/configure: modernize usage/help message
  * debian/configure: add info about kernel
  * platform-is-supported: detect OS in a more portable way
  * rip-environment: rebranding
  * build: make failure copying images an error
  * packaging: interface with udev better

 -- Sebastian Kuzminsky <seb@highlab.com>  Tue, 12 July 2016 21:47:18 -0600

linuxcnc (1:2.7.4) unstable; urgency=medium

  * docs: update hm2_eth manpage with supported boards
  * docs: fix hostmot2 manpage markup
  * docs: update gs2 vfd docs with new command-line args
  * docs: update pyvcp docs (labels, leds, buttons)
  * docs: improve info on installing preempt-rt kernel
  * docs: add warning about entering a root password during install
  * docs: improve contributing intructions
  * docs: add a bit more info on ngcgui
  * docs: update max AIO from 16 to 64 in motion manpage
  * docs: update homing diagram (dxf and image)
  * docs: clarify homing variable names
  * docs: add missing keyboard short cuts to Axis documentation
  * docs: clarify what "option userspace yes" means to halcompile
  * docs: add info about min and max soft limits
  * docs: add mb2hal manpage and documentation
  * docs: add a link to the github bug tracker
  * docs: github is more official now
  * docs: fix a broken links
  * docs: fix a couple of places to note nine axes or planes supported
  * docs: add info on how to stop the Axis GUI "do you really want to
        quit" dialog
  * docs: add info about examples of logging from G-code
  * docs: make example code easier to cut and paste
  * docs: fix descriptions for G43.1 and G43.2
  * docs: acknowledge Debian and UBUNTU trademarks
  * docs: fix incorrect example syntax and typo
  * docs: fix manpage markup bug in rtapi_app_{main,exit}.3rtapi
  * docs: describe the new gladevcp iconview signal "sensitive"
  * docs: add info about the rs274 stand alone interperter
  * docs: fix level offset in pdf docs
  * docs: remove jessie rt-preempt kernel instructions
  * docs: use a longer GPG keyy fingerprint
  * docs: minor fixed in gmoccapy docs
  * docs: restore line numbers in example G-code

  * Axis GUI: add missing keyboard short cuts to help quick reference
  * gmoccapy: fix dangerous bug in jogging with keyboard
  * gmoccapy: deleted alarm entry and added new settings for combi_dro
  * gmoccapy: small bug fix in hal jogging and fixed a typo
  * gmoccapy: stay syncronized with iconview widget button states
  * gscreen: fix industrial skin's A axis DTO readout
  * Mini GUI: remove duplicate geo mgmt of widget
  * keystick UI: fix signal handler a second time
  * gladevcp: fix hal_dial for wheezy
  * gladevcp: hide error message from hal_lightbutton
  * gladevcp: iconview could create exception in some circumstances
  * gladevcp: offset_widget: fix rare error of non-existant var file

  * add gantry.comp from Charles Steinkuehler
  * xhc-hb04: fix negative jogs on non-x86 architectures
  * hostmot2: improved sserial error handling (don't crash)
  * hy-vfd: set spindle_at_speed correctly when spindle is running
        reverse
  * serport: fix pin-1-in-not
  * sim_parport: fix pin names of inverted input

  * stepconf: fix error when using inverted pins on sim config
  * pncconf: fix spindle setting controls not showing sometimes
  * pncconf: fix setting or PID maxerror on servo configs
  * sample configs: make sim/canterp.ini runnable
  * sample configs: connect the orient mode pin to allow rotation
        direction to be controlled in the VMC Vismach model

  * emcmodule: Fix incorrect memory access by PyArg_ParseTuple and add better checks for string arguments
  * interp: fix two error message typos that would lead a user astray
  * support RTAI 5
  * better error reporting in rtapi/sim

  * realtime script: wait for the last rtapi_app to die when stopping
        realtime
  * tests: verify that the exported realtime math functions exist
  * build: remove unsupported docs/src/Makefile
  * build: build-depend on docbook-xsl, instead of using the network at
        build-time
  * packaging: include udev rule file for ShuttleXpress USB jog pendant
  * packaging: gmoccapy depends on gstreamer0.10-plugins-base
  * packaging: use "set -e" to fail on error in the postinst script
  * remove stray execute permissions

 -- Sebastian Kuzminsky <seb@highlab.com>  Sun, 07 Feb 2016 22:30:01 -0700

linuxcnc (1:2.7.3) unstable; urgency=medium

  * docs: update install instructions for glade
  * docs: correct description of m19 feedback requirements
  * docs: clarify some pins in the halui manpage
  * docs: fix link to the giteveryday(1) manpage
  * docs: combine jog wheel information to one place
  * docs: minor changes to gmoccapy documentation
  * docs: fix links in Gcode Quick Reference (English and French)

  * gmoccapy: document updates and deleted some pin
  * halui: fix some jogging bugs
  * halui: fix a copy-paste error that could prevent homing
  * tooledit_widget.py: tool diameter sorting fix

  * hal: don't segfault if rtapi_init() fails
  * rtapi: error messages are better than errno numbers
  * tp: purge old circle length function
  * tp: overhaul spiral fit computation to use more numerically stable quadratic formula
  * tp: fix for arc-arc coplanar check
  * bugfix:  Start line and remap interaction
  * interp: it's nonsense to take a boost::cref(this)
  * build system: verify links in the Gcode Quick Reference documents

  * linuxcnc launch script: export LINUXCNC_NCFILES_DIR
  * rip-environment: export LINUXCNC_VERSION

  * halui/jogging test: change which joint is selected while jogging
  * tests: test homing in halui/jogging
  * tests: add a motion-logger test of a remap bug

 -- Sebastian Kuzminsky <seb@highlab.com>  Sun, 29 Nov 2015 12:51:49 -0700

linuxcnc (1:2.7.2) unstable; urgency=low

  * docs: improve parport docs

  * hm2_7i90 manpage: clarify firmware management
  * hm2_7i90 manpage: remove incorrect EPP info

  * interp: fix an old bug in canned cycle preliminary & in-between moves

  * sample configs: fix homing in sim/axis/halui_pyvcp
  * sample configs: fix homing in sim/axis/classicladder

  * realtime script: wait for the last rtapi_app to die when stopping realtime
  * tests: add an interpreter test of G81
  * tests: add motion-logger, a debugging tool
  * motion: motion_debug.h needs to include motion.h

 -- Sebastian Kuzminsky <seb@highlab.com>  Sun, 01 Nov 2015 10:07:24 -0700

linuxcnc (1:2.7.1) wheezy; urgency=low

  * docs: correct and expand description of #<_coord_system>
  * docs: clarify "Updating from 2.6 to 2.7"
  * docs: fix misc markup issues, typos, and minor issues
  * docs: add more information about parallel ports
  * docs: remove duplicate include
  * docs: clarify dmesg info in Linux FAQ
  * docs: update the desktop menus
  * docs: add info on using % to wrap G-code files
  * docs: update code notes on M61
  * docs: add link to upgrade page from 2.5 to 2.6
  * docs: show complete ini entry names for homing
  * docs: fix display of terminal commands in pdf viewers
  * docs: clarify G2 and G3 with R and P
  * docs: document hal alias APIs with manpages
  * docs: hostmot2 manpage fixes
  * docs: update checksums for new Wheezy image containing 2.7.0

  * gmoccapy: fix single stepping bug
  * gmoccapy: bug in tool info handling with tool number being "-1"
  * gmoccapy: bug in handling tool info with tool being "-1"
  * update copyright dates for AXIS and Touchy
  * gremlin: improve ini file find
  * ngcgui: improve ini file find
  * ngcgui: fix fullscreen regression

  * pncconf: fix spindle control signals
  * pncconf: fix spindle control error
  * pncconf: fix HAL file - VFD always being selected

  * hm2_eth: don't just crash when packets get lost

  * toggle2nist: does not require floating-point

  * xhc-hb04: honor mpg_accels for all manual_mode jogs
  * xhc-hb04: fix output scaling
  * xhc_hb04: update man page text
  * xhc-hb04: support twopass usage

  * hy-vfd: set P144 correctly
  * gs2 vfd: add support for configs that power off the VFD on E-stop

  * fix bug #439, non-NCD arcs on machines with ABCUVW axes
  * motion: set the "In Position" emcmot status flag when aborting

  * add option to disable line number reset in hal_sourceview when idle
  * build system: make the git scripts more user friendly
  * tp: fix warning: function declaration isn't a prototype
  * uspace_rtapi_app: clean up on failed "realtime" module load
  * task: fix a compile warning (heartbeat is unsigned long)
  * io: "no tool" is spelled "0", not "-1"
  * io: fix HAL pins on "M61 Q0"
  * hal_lib: actually export hal_xxx_alias

  * tests: add a lathe test
  * tests: add another loadrt test
  * tests: add "spindle unloading" to m61 test

 -- Sebastian Kuzminsky <seb@highlab.com>  Sat, 17 Oct 2015 21:07:44 -0600

linuxcnc (1:2.7.0) wheezy; urgency=low

  * docs: add jessie rtpreempt install instructions
  * docs: clean up Gscreen GUI docs and add to html and pdf
  * docs: make the Hungarian translation of Gmoccapy stand out better
  * docs: update the GFDL blurb
  * docs: fix html validation errors
  * docs: make the html docs remember what was open
  * docs: fix typo in pyvcp example
  * docs: add missing pyvcp parameter and misc clean up
  * docs: remove note about 2.5.0
  * docs: refresh Axis GUI screenshot
  * docs: fix a copy/paste error in hy-vfd manpage
  * docs: add hy-vfd HAL interface change to "Updating LinuxCNC" docs
  * docs: remove tool tips from html landing page
  * docs: fix html landing page for non-javascript browsers
  * docs: fix expand/collapse in html docs
  * docs: fix a broken link in Spanish Master Document
  * docs: misc minor cleanups

  * touchy: G64 now takes optional Q
  * gscreen: add info about theme support to docs
  * gscreen: add a local theme suited to touchscreens
  * gscreen: add local theme capability
  * gaxis: name some widgets so the theme can see them
  * gaxis: use Override widgets for overrides
  * gladevcp: add override slider widget
  * add support for TCL halfiles in [HAL]POSTGUI_HALFILE ini settings

  * hostmot2: remove pet_watchdog hal function, as per the prophecy
  * hostmot2: change default dpll time constant to avoid
    following errors from ntp

  * thcud: fix manpage formatting
  * thc component: add pin to show current offset

  * latency-plot: don't depend on a specific wish interpreter

  * packaging: switch to dh_python2 on Jessie and later
  * packaging: libgnomeprintui2.2 is not available on Debian Jessie
  * packaging: allow sample configs in /usr/share/doc/linuxcnc/examples to run

 -- Sebastian Kuzminsky <seb@highlab.com>  Sat, 05 Sep 2015 14:15:27 -0600

linuxcnc (1:2.7.0~pre7) wheezy; urgency=low

  * docs now use expanding/collapsing layout
  * docs: lots of fixes and cleanup
  * docs: fix incorrect image width in pdf docs
  * docs: add info on Vismach
  * docs: hm2 Smart-serial boards can have HAL pins identified by board serial numbers
  * docs: update G33.1 example to include S100 M3
  * docs: document motion.feed-inhibit better
  * docs: better usage info & manpage for moveoff_gui
  * docs: G64 now optionally takes Q
  * docs: add info on index-enable and home
  * docs: add info and links on embedding tabs
  * docs: fix bugs in encoder.9 manpage
  * docs: improve documentation of timers in hostmot2 manpage
  * docs: include the manpage pdf in linuxcnc-doc-en.deb
  * docs: improve G92.1 and G92.2 descriptions

  * axis: Fix regression of control disabling, bug #423
  * touchy: fix Set Tool/Origin defaults on lathes
  * gmoccapy: several new keyboard shortcuts
  * gmoccapy: new place for full size preview button
  * gmoccapy: bug in fullsize / edit change
  * gmoccapy: add Hungarian translation
  * gladeVCP: Add new HAL_LightButton widget
  * gremlin: Add another mouse mode 6: l-move, m-zoom, r-zoom
  * halscope: report shm key when rtapi_shmem_new() fails
  * halui: better error reporting
  * UIs: better tolerance for task latency
  * halcmd now supports 32 tokens per line (up from 20)
  * xhc-hb04: fix a memory leak
  * Calibration dialog: fix finding of halfiles with tunable variables
  * moveoff: add gladevcp demo
  * streamer: add clock and clock-mode pins
  * add a driver for the Huanyang VFD
  * vismach: work around a bug in mesa
  * add a carousel toolchanger component and a vismach sample config

  * stepconf: add support for importing Mach3(tm) config files
  * stepconf: fix invert of signals on pp2 during axis test
  * stepconf: fix multiple picked outputs in axis test being ignored
  * pncconf: fix sserial combobox not selectable

  * hm2 ethernet: improved startup behavior
  * hm2 ethernet: support multiple fpga ethernet boards
  * hm2 ethernet: make unrecognized boards work
  * hm2 ethernet: do iptables and sysctl configuration automatically
  * hm2: don't overload queue_write's length argument (internal cleanup)
  * hm2: support split reads
  * hm2: avoid losing negative velocity commands on arm
  * hm2: enable encoder dpll (when supported by firmware)
  * add elpbcom, a program to communicate directly with mesa ethernet cards

  * add missing memory barriers for ARM

  * uspace: ensure that the thread-specific key is initialized
  * uspace: must advise user to set RTAPI_FIFO_PATH
  * uspace: fix uninitialized bytes in syscall sigaction

  * halcompile: fix parsing of >> and <<

  * task: fix a bug in sequence number tracking
  * task: warn when dropping queued mdi commands

  * interp: log messages to stderr as intended, instead of crashing
  * canon: fix constraint violations with rotated g18/g19 arcs (bug #430)

  * io: initialize the tool-in-spindle info correctly

  * trajectory planner: pausing during G95 fix
  * trajectory planner: fix some bugs and constraint violations

 -- Sebastian Kuzminsky <seb@highlab.com>  Thu, 13 Aug 2015 08:52:48 -0600

linuxcnc (1:2.7.0~pre6) wheezy; urgency=low

  * remove a useless warning message at linuxcnc startup

  * axis: Use a preferred form of "switch" (closes: SF#411)

  * gscreen: check the user directory for GTK2 themes
  * gscreen: added rapid override

  * gmoccapy: fix a bug in ignore limits
  * gmoccapy: include user dir in search for themes

  * xhc-hb04: support lower accels for mpg jogging
  * xhc-hb04: add pin for in or mm icon
  * xhc-hb04: err_exit for missing inifile stanzas
  * xhc-hb04 sim configs: typo fix

  * gladevcp: -H will now load hal tcl files as well as plain hal files
  * gladevcp: add HALIO_Button widget

  * stepconf: fix check for spindle encoder signals for pp2
  * stepconf: fix check for spindle signals for pp2

  * tooledit: fix a typo

  * hal-histogram: minor display improvements
  * latencybins.comp: fix ref to using script name

  * docs: fix latency-histogram.png image
  * docs: fix hal_pin_new() and hal_param_new() manpages

  * halcmd: clarify a getp error message

  * interp: verify that spindle is turning for G76
  * tp: fix for pause during spindle synced motion regression from 2.6
  * fix a type error with arcBlendGapCycles
  * hal: fix fatal memory corruption bug on linking pin to a signal

 -- Sebastian Kuzminsky <seb@highlab.com>  Thu, 09 Apr 2015 20:22:33 -0600

linuxcnc (1:2.7.0~pre5) wheezy; urgency=low

  * gmoccapy: fixed division by zero error on spindle
  * gmoccapy: introduced frensh translation
  * gmoccapy: bug in btn_brake_macro

  * xhc-hb04 jog pendant: add man page, improve docs
  * xhc-hb04.tcl: bugfix, new connect, sig names
  * xhc-hb04.tcl: improve assign of coords to switch

  * moveoff: allow_backtracking_enable_change
  * moveoff: provide -no_display option
  * moveoff: honor changes in backtrack-enable
  * moveoff: verify non-connect of some pins
  * moveoff: improve demo sample configs

  * stepconf: fix missing parport reset commands

  * pncconf: add the 7i84 daughter card as an option
  * pncconf: add combobox filters to sserial and ss encoders
  * pncconf: have the sserial tabs display subboard names
  * pncconf: fix wrong auto-selection of last firmware
  * pncconf: add support for 7i76e
  * pncconf: add spindle vfd options
  * pncconf: improve spindle data collection
  * pncconf: fix calculation of STEPGEN_MAXVEL

  * latency-histogram: include min,max,stddev

  * hal-histogram: add a histogram utility for hal pins

  * halcmd: report error correctly when loadrt fails in uspace

  * halcompile: provide rtapi_math64.h

  * fix velocity & acceleration values on non-G17 arcs
  * fix rigid tapping/threading
  * possible fix for non-zero displayed velocity when stopped

  * motion: ensure that syncedIO is not disrupted
  * motion: catch non-fatal error during new segment and ensure that atspeed is not ignored

  * several internal fixes in the new trajectory planner
  * tp: fixed spindle atspeed overrun due to prev line consumption
  * tp: Improved handling of low-queue state

  * hal_procs_lib.tcl: no error if thread not found
  * hal_procs_lib.tcl: consolidate common procs

 -- Sebastian Kuzminsky <seb@highlab.com>  Tue, 10 Mar 2015 08:46:32 -0600

linuxcnc (1:2.7.0~pre4) wheezy; urgency=low

  * axis gui: fix transition to world mode

 -- Sebastian Kuzminsky <seb@highlab.com>  Sat, 21 Feb 2015 10:11:11 -0700

linuxcnc (1:2.7.0~pre3) wheezy; urgency=low

  * parport: remove probe_parport, it's no longer needed
  * add moveoff, a simple jog-while-paused implementation

  * axis gui: fix too-fast UVW jogs on inch machines displaying mm
  * axis gui: fix too-slow shift-jog speed on inch machines displaying mm
  * axis gui: let the user confirm before closing the window
  * axis gui: fix jog speed in Free mode

  * gmoccapy: fixed a serious bug with PAUSE / RESUME / STOP
  * gmoccapy: initialize mouse button mode corrected
  * gmoccapy: PAUSE button did not get active on M01
  * gmoccapy: virtual keyboard "bug" not initialized settings correct
  * gmoccapy: report gcode errors
  * gmoccapy: better docs
  * gmoccapy: add polish translation
  * gmoccapy: turtle jog and analog in for slider values
  * gmoccapy: added support to select number of digits
  * gmoccapy: deleted unneeded stuff and new translation
  * gmoccapy: new hal pin and some renaming
  * gmoccapy: solved a bug in counts handling
  * gmoccapy: bug/limit in tool sensor height
  * gmoccapy: bug because I missed two self.
  * gmoccapy: added a clock and date label
  * gmoccapy: bug in hal pin updating, new spindle handling
  * gmoccapy: bug in initializing lathe mode

  * pncconf: fix icon/image path error
  * pncconf: lower default watchdog timeout
  * pncconf: fix double POSITION_OFFSET/FEEBACK INI entry
  * pncconf: fix a kernal/kernel misspelling

  * stepconf & pncconf: remove probe_parport command
  * stepconf: use linux parport enumeration number as default
  * stepconf: remove a debug print
  * stepconf: fix a typo in a variable name
  * stepconf: fix the check_for_rt() function for uspace
  * stepconf: optionally generate configs with simulated hardware

  * xhc-hb04.tcl: support fractional scale factors
  * xhc-hb04.tcl: it's an error if halui is not running
  * xhc-hb04.tcl: simplify pin_exists proc
  * xhc-hb04: fix a memory leak
  * lincurve: better manpage
  * gs2_vfd: add missing -A, -D, and -R command-line args
  * gs2_vfd: accept -g to turn on debug output
  * sim_pin: use Toggle by default instead of Pulse
  * debounce: add an example of creating filter groups to manpage
  * encoder: document the surprising encoder num_chan=0 behavior in manpage

  * gladevcp: jogwheel improvements
  * gladevcp: fix a bug forground color of combi_dro
  * gladevcp: add hiny versions of the hal_bar and led widgets

  * pyvcp: fix a bug in radio button widget

  * latency-test: fix a bug in command-line argument time parsing
  * latency-histogram: clean up on ^C
  * latency-histogram: show linuxcnc version
  * popupkeyboard.py: support standalone demonstration
  * linuxcnc, haltcl: pass args to haltcl file
  * twopass.tcl: handle haltcl files with args
  * util_lib.tcl utilities for haltcl halfiles
  * hal_gremlin: Emit signal in case of gcode error
  * linuxcnc: defer starting [APPLICATIONS]APPs

  * halui: don't forget the Task mode when queueing MDI commands

  * increase default arc radius tolerance (accept larger errors)
  * make arc radius tolerance an ini setting

  * hal: change function .time from parameter to pin
  * hal: increase shared memory size limits

  * halcmd: manage prompt better

  * hallib: support for system-wide halfiles
  * hallib: add sim_lib & basic_sim
  * hallib: relocate common halfiles to lib/hallib
  * hallib: add halcheck, a library halfile to check common errors

  * haltcl: allow haltcl twopass files to use non-builtin Tk widgets

  * inihal: bugfix for ini.n.backlash
  * inihal: document ini hal pins

  * sample configs: use as HALFILE not POSTGUI_HALFILE in Smithy configs

  * gm6: Add USPACE support
  * gm6: Fix RS485 DAC problem, when DAC has zero V output.

  * hm2: fix second default address of EPP port in 7i43 and 7i90 drivers
  * hm2 eth: use defines for all timeouts in driver
  * hm2 eth: cleanup unused code and leftover from rtnet
  * hm2 sserial: fix driver not reporting all sserial remote faults
  * hm2 sserial: fix reporting sserial remote faults
  * hm2 sserial: Fix .scalemax parameter was ignored on analog inputs
  * hm2 sserial: warning when remote sserial device has firmware version lower than r14.
  * hm2 sserial: report link failure

  * task: fix a bug that could drop mdi commands
  * task: fix a dead store

  * motion: rebrand a realtime warning message
  * motion: ignore feed-override when jogging
  * motion: reduce the scope of a state variable
  * motion: redo arc spiral handling
  * motion: several trajectory planner fixes

  * genhexkins: add hal pins for joints coordinates
  * hexapod-sim: support hal pins for joints coordinates

  * rtapi: fix release region

  * uspace: remove debugging message in parport driver
  * uspace: don't try to use rt hardening except on a realtime kernel

  * ini file variables can now span multiple lines using backslash

  * docs: lots of updates to the Getting Started document
  * docs: tidy up the top-level README a bit
  * docs: describe hal_manualtoolchange.change_button
  * docs: describe our git workflow briefly
  * docs: describe our Signed-Off-By procedure
  * docs: update Polish translation of software strings
  * docs: better G2/G3 description
  * docs: better G43 description
  * docs: update stepconf docs and images
  * docs: document io's lube pin a bit more
  * docs: include all manpages in the html & pdf docs
  * docs: fix inaccuracies in hal_init manpage
  * docs: describe postgui_halfiles with twopass info
  * docs: improve docs of hal tools
  * docs: improve docs of latency test tools
  * docs: move parallel port address docs to the correct place
  * docs: misc clarifications & minor improvements
  * docs: fixup manpage syntax for rtapi_app_main.3 & rtapi_app_exit.3
  * docs: improve Servo-To-Go docs

  * halcompile: fix & document 'option extra_link_args'
  * halcompile: don't overrun the names[] array
  * halcompile: improve 'option rtapi_app no' description
  * halcompile: fix indentation nitpick in generated C code
  * halcompile: reject empty names
  * halcompile: document "option userspace" a bit more
  * halcompile: misc docs improvements

  * use /usr/bin/python in all python scripts

  * nml: implement command queue with reliable reception
  * nml: convert arch-dependent types to fixed-width types

  * build: refactor how manpages are generated
  * build: install the new pncconf python modules
  * build: depend on inkscape
  * build: use correct dependencies on Debian Jessie

  * tests: minor improvements to hm2 test
  * tests: fix a spurious false failure in the tlo test
  * tests: reorganize the halui jogging test dir layout
  * tests: give halui a few seconds to switch the task mode back
  * tests: add a halui mdi test
  * tests: add an nml-over-tcp test
  * tests: simplify t0 test and increase task queue usage
  * tests: fix a race condition in the toolchanger/toolno-pocket-differ test
  * tests: longer timeout in halui jogging test
  * tests: test names= and counts= of halcompile-generated comps
  * tests: loadrt must handle failure from rtapi_app_main
  * tests: add a test of jogwheel jogging via Motion
  * tests: fix a spurious failure of the tlo test
  * tests: add arc radius tests

 -- Sebastian Kuzminsky <seb@highlab.com>  Wed, 18 Feb 2015 20:14:41 -0700

linuxcnc (1:2.7.0~pre2) wheezy; urgency=low

  * Fixup release tag signing.

 -- Sebastian Kuzminsky <seb@highlab.com>  Wed, 22 Oct 2014 08:16:57 -0600

linuxcnc (1:2.7.0~pre1) wheezy; urgency=low

  * Brand new trajectory planner!
  * Support for the RT-Preempt realtime kernel.
  * Other things!

 -- Sebastian Kuzminsky <seb@highlab.com>  Tue, 21 Oct 2014 14:31:54 -0500

linuxcnc (1:2.6.13) unstable; urgency=medium

  * docs: clean up shuttlexpress manpage & asciidocs
  * docs: remove note about defunct weblate service
  * docs: fix link to the install ISO files
  * docs: improve contributing intructions
  * docs: change max AIOs in motion manpage from 16 to 64

  * sample configs: improved comments in Pico configs
  * sample configs: update tool table format
  * sample configs: let manual-example trigger a gladevcp bug

  * axis gui: work around python-tk "True" bug
  * gmoccapy gui: fix bug in halui.spindle-override.increase
  * gmoccapy: fix bug in initialize optional stops
  * gmoccapy: fix bug caused due to rests of alarm page
  * gmoccapy: fix keyboard jogging bug
  * gmoccapy: small bug fix in hal jogging and fixed a typo
  * gmoccapy: deleted alarm entry and added new settings for combi_dro
  * tklinuxcnc gui: fix Help->About error (rebranding)
  * gremlin: lathe-mode preview moving bug fix

  * halui: correctly report "mode.is_joint"
  * halui: check for errors in a non-crazy way
  * gladevcp: fix hal_sourceview file creation mode
  * gladevcp: fix mdi error with tiny values
  * gladevcp: fix icon select bug in Iconview

  * stepgen component: handle up to 16 channels
  * wj200 driver: fix startup crash with later versions of libmodbus
  * lcd component: stop processing when page_num is too high
  * lcd component: missing call to hal_ready
  * add gantry.comp
  * include udev rule file for ShuttleXpress USB jog pendant

  * linuxcnc python module: add doc string for stat.settings

  * interp: after synching settings from canon, update all copies
  * interp: Fix subs breaking when placed after main program
  * interp: don't drop remap level at prog exit
  * interp: Fix incorrect `_setup.sequence_number` after remaps
  * interp: consistently set feed rate to 0 on M2/M30
  * interp: don't return potentially stacked data

  * canon: return correct feed rate in G95 mode

  * task: only turn off the spindle once, when entering Estop
  * task: fix startup regression regarding coordinate systems and more
  * task: don't call emcTaskPlanInit() redundantly
  * task: don't redundantly call emcAbortCleanup() in emcIoAbort()
  * task: fixup indentation

  * motion: when motion disables, mark all joints as "in position"

  * glcanon: fix "is_lathe() is a function" bug
  * linuxcncsrv: ioctl(FIONREAD) wants int*, not ulong*
  * interp list: log calls to clear() when debugging is enabled
  * rtapi (sim): flush stdout/stderr after rtapi_print()
  * hal: fix header file comments describing HAL thread & funct times
  * rip-environment: rebranding

  * platform-is-supported: detect os in a more portable way
  * motion-logger: handle SPINDLE_ON/SPINDLE_OFF better
  * tests: add an abort-vs-feed-rate test (skipped)
  * tests: add a motion-logger S-word test
  * tests: add Z axis to `interp/g10/g10-l1-l10` tests
  * tests: add a test of early exit from cutter comp (skipped)
  * tests: add a test for M30 and remapped command interaction
  * tests: add a test demonstrating a remap bug
  * tests: add a test validating the startup state of the Status buffer
  * tests: add a test of initial coord system and RS274NGC_STARTUP_CODE
  * tests: add a hard limit test
  * tests: fixup `nested-remaps-oword` test
  * tests: remove `g10-l1` test, identical to `g10-l1-10`
  * tests: longer timeout in halui mdi test
  * tests: add comments to motion-logger/basic 'expected' file

  * tests: fix cut/paste errors in rs274ngc-startup and startup-state
  * tests: rs274ngc-startup test: wait for Task to start up
  * tests: throw a valid exception on timeout in startup-state test
  * tests: interp test of subs after main program

 -- Sebastian Kuzminsky <seb@highlab.com>  Fri, 04 Nov 2016 07:55:00 -0600

linuxcnc (1:2.6.12) unstable; urgency=low

  * docs: add more github info to Contributing to LinuxCNC
  * docs: improve G43.1 info
  * docs: acknowledge Debian and UBUNTU trademarks
  * docs: fix incorrect GladeVCP example syntax and typo
  * docs: fix manpage markup bug in rtapi_app_{main,exit}.3rtapi
  * docs: gladevcp - describe the new iconview signal "sensitive"
  * docs: restore line numbers in example G-code
  * docs: clarify some pins in the halui manpage
  * docs: fix M70-M73 links in French Gcode Quick Reference
  * docs: fix link to the giteveryday(1) manpage
  * docs: describe gmoccapy Show Aux Display feature
  * docs: document gmoccapy updates and deleted some pin

  * mini.tcl: remove duplicate geo mgmt of widget
  * keystick: fix signal handler a second time
  * gladevcp: iconview could create exception in some circumstances
  * gmoccapy: stay syncronized with iconview widget button states
  * gladevcp/offset_widget: fix rare error of non-existant var file
  * gscreen: fix industrial skin's A axis DRO readout
  * tooledit_widget.py: tool diameter sorting fix
  * halui: fix some jogging bugs
  * halui: fix a copy-paste error that could prevent homing
  * serport: fix pin-1-in-not

  * task: fix start-from-line and remap interaction
  * interp: it's nonsense to take a boost::cref(this)
  * emcmodule: fix argument parsing
  * rtapi/sim: better error reporting
  * rtapi: error messages are better than errno numbers
  * hal: don't segfault if rtapi_init() fails
  * realtime script: wait for rtapi_app to die when stopping realtime

  * halui/jogging test: change which joint is selected while jogging
  * tests: test homing in halui/jogging
  * tests: add a motion-logger test of a remap bug
  * packaging: use "set -e" to fail on error in the postinst script
  * buildbot: don't try to build on Jessie RTAI
  * build: verify links in the gcode Quick Reference (English & French)

 -- Sebastian Kuzminsky <seb@highlab.com>  Sun, 10 Jan 2016 10:07:09 -0700

linuxcnc (1:2.6.11) UNRELEASED; urgency=low

  * docs: update code notes on M61

  * hm2_7i90 manpage: clarify firmware management
  * hm2_7i90 manpage: remove incorrect EPP info

  * gmoccapy: bug in tool info handling with tool number being "-1"

  * interp: fix an old bug in canned cycle preliminary & in-between moves

  * io: "no tool" is spelled "0", not "-1"
  * io: fix HAL pins on "M61 Q0"

  * tests: add an interpreter test of G81
  * tests: add spindle unloading to m61 test
  * add motion-logger, a debugging tool
  * motion: motion_debug.h needs to include motion.h

 -- Sebastian Kuzminsky <seb@highlab.com>  Sun, 01 Nov 2015 10:16:51 -0700

linuxcnc (1:2.6.10) wheezy; urgency=low

  * docs: specify that G92.1 and G92.2 only affect the G92 offsets
  * docs: update the GFDL blurb
  * docs: remove a stray ")" in User Intro

  * fix constraint violations with rotated G18/G19 arcs (SF bug #430)

  * touchy: G64 now takes optional Q

  * gmoccapy: fix single stepping through a program

  * pncconf: fix spindle control error

  * toggle2nist: does not require floating-point

  * motion: set the "In Position" status flag when aborting

  * task: fix a compile warning (heartbeat is unsigned long)
  * latency-plot: don't depend on a specific wish interpreter
  * sim_rtapi_app: clean up on failed "realtime" module load
  * build system: make the git scripts more user friendly
  * tests: add another loadrt test
  * packaging: switch to dh_python2 on Jessie and later
  * packaging: Debian Jessie and Ubuntu 14.04 don't have libgnomeprintui2.2

 -- Sebastian Kuzminsky <seb@highlab.com>  Fri, 02 Oct 2015 19:03:15 -0600

linuxcnc (1:2.6.9) wheezy; urgency=low

  * docs: update G33.1 example to include S100 M3
  * docs: document motion.feed-inhibit better
  * docs: update encoder.9 manpage
  * docs: improve haltcl docs
  * docs: misc minor fixes & improvements

  * UIs: tolerate task latency better
  * touchy: Fix Set Tool/Origin defaults on lathes
  * gmoccapy: introduced hungarian translation
  * gmoccapy: several new keyboard shortcuts
  * gmoccapy: new place for full size preview button
  * gmoccapy: bug in fullsize / edit change
  * hal_glib: do not emit signal file changed on remap
  * vismach: work around a bug in mesa

  * hm2: Smart-serial boards can have HAL pins identified by board serial numbers

  * interp: don't set an invalid sequence number
  * interp: log messages to stderr as intended, instead of crashing

  * task: warn if the main loop takes too long
  * task: warn when dropping queued mdi commands

  * io: initialize the tool-in-spindle info correctly

 -- Sebastian Kuzminsky <seb@highlab.com>  Sat, 08 Aug 2015 16:00:57 -0600

linuxcnc (1:2.6.8) precise; urgency=low

  * Axis GUI: Fix regression of control disabling, SF#423
  * Axis GUI: Use a preferred form of "switch" (closes: SF#411)

  * gmoccapy GUI: bug in ignore limits solved
  * gmoccapy GUI: search also in the users dir for themes
  * gmoccapy GUI: fixed division by zero error on spindle
  * gmoccapy GUI: introduced french translation
  * gmoccapy GUI: bug in btn_brake_macro

  * tooledit: fix a typo/bug in a switch statement

  * stepconf: fix check for spindle encoder signals for pp2
  * stepconf: fix check for spindle signals for pp2

  * xhc-hb04 sim configs: typo fix

  * emccalib.tcl: allow whitespace on detected setp lines

  * halcmd: err msg applies pins or params
  * hal: fix fatal memory corruption bug on linking pin to a signal
  * hal: fix a dubious type cast

  * docs: fix hal_pin_new() and hal_param_new() manpages

  * packaging: depend on a GPLv2 version of readline
  * build system: clean up cache files

 -- Sebastian Kuzminsky <seb@highlab.com>  Sun, 10 May 2015 13:37:22 -0600

linuxcnc (1:2.6.7) precise; urgency=low

  * axis gui: fix transition to world mode

 -- Sebastian Kuzminsky <seb@highlab.com>  Sat, 21 Feb 2015 10:04:33 -0700

linuxcnc (1:2.6.6) precise; urgency=low

  * axis gui: fix jog speed on nontrivkins machines

  * gmoccapy: bug in initializing lathe mode
  * gmoccapy: bug because I missed two self.
  * gmoccapy: added a clock and date label
  * gmoccapy: bug in hal pin updating, new spindle handling
  * gmoccapy: bug/limit in tool sensor height
  * gmoccapy: solved a bug in counts handling
  * gmoccapy: new hal pin and some renaming
  * gmoccapy: deleted unneeded stuff and new translation
  * gmoccapy: added support to select number of digits
  * gmoccapy: turtle jog and analog in for slider values
  * gmoccapy: introduced polish translation
  * gmoccapy: report about gcode errors

  * pncconf: lower default watchdog limit
  * pncconf: fix double POSITION_OFFSET/FEEBACK INI entry

  * halui: don't forget the Task mode when queueing MDI commands

  * debounce: document filter groups better in the manpage
  * pyvcp: Bug in radio button widgets
  * gladevcp: bug in combi_dro foreground color attribute
  * hal_gremlin - Emit signal in case of gcode error
  * inihal: bugfix, typo for ini.n.backlash

  * xhc-hb04: Fix memory leak
  * xhc-hb04: error exit if [HAL]HALUI not set

  * gm6: Fix RS485 DAC problem, when DAC has zero V output

  * better error message when a component fails to load in sim

  * comp: don't overrun the names[] array
  * comp: fix indentation nitpick in generated C code

  * docs: include a warning about power supplies for the STG
  * docs: update gmoccapy docs
  * docs: improve 'option rtapi_app no' description of comp
  * docs: fixup manpage syntax for rtapi_app_main.3 & rtapi_app_exit.3
  * docs: fix inaccuracies in hal_init manpage
  * docs: document the surprising encoder num_chan=0 behavior
  * docs: update the md5sum of the Live/Install Image
  * docs: misc minor improvements

  * tests: fix a spurious failure of the tlo test
  * tests: test names= and counts= args of comp-generated components
  * tests: longer timeout in halui jogging test
  * tests: fix a race condition in the toolchanger/toolno-pocket-differ test
  * tests: simplify t0 test and increase task queue usage
  * tests: loadrt must handle failure from rtapi_app_main

  * packaging: use correct dependencies on Debian Jessie
  * packaging: tclx is a runtime dependency, not a build-dep

 -- Sebastian Kuzminsky <seb@highlab.com>  Wed, 18 Feb 2015 21:15:08 -0700

linuxcnc (1:2.6.5) precise; urgency=low

  * gmoccapy: virtual keyboard "bug" not initialized settings correct
  * gmoccapy: initialize mouse button mode corrected
  * gmoccapy: PAUSE button did not get active on M01

  * hostmot2: fix default address of the second EPP port (7i43 and 7i90)

  * gs2_vfd: add missing short command line arguments -g, -A, -D, and -R
  * lincurve: improve manpage

  * docs: correct G43 description
  * docs: improve G2 examples
  * docs: fix up whitespace in mux_generic(9) manpage
  * docs: document comp extra_link_args
  * docs: document Signed-off-By procedure
  * docs: include many missing manpages in the html index

  * comp: test that option extra_link_args works
  * comp: 'option extra_link_args' needs a string

  * latency-histogram: clean up on ^C

  * task: remove some dead code
  * task: fix a dropped-mdi bug

  * rebrand a realtime warning message from motion

  * tests: reorganize the halui test dir layout
  * tests: add a halui mdi test
  * tests: fix a spurious false failure in the tlo test

  * NML: improved debugging in interp_list

 -- Sebastian Kuzminsky <seb@highlab.com>  Mon, 08 Dec 2014 22:38:23 -0700

linuxcnc (1:2.6.4) precise; urgency=low

  * axis gui: fix shift-jog speed being too slow on inch configs displaying mm
  * axis gui: fix UVW jogs being too fast by 25.4x, on inch configs displaying mm

  * gmoccapy gui: fixed serious bug with PAUSE / RESUME / STOP
  * gmoccapy gui: bug fixes, minor layout changes
  * gmoccapy gui: support now also matchbox-keyboard

  * hal: make 'halcmd save comp' order match original 'loadrt' order

  * gladevcp tooledit widget: flush tool file to disk
  * gladevcp tooledit widget: fix bugs with tool comment field
  * gladevcp led widget: fix blinking in GLADE editor problem

  * xhc-hb04: improve README

  * emccalib: fix a bug in hal file parsing
  * emccalib: enable search in POSTGUI_HALFILEs

  * popupkeyboard: support standalone demonstration

  * hm2: fix long-standing encoder velocity estimation error
  * hm2: fix FPGA names for 5i24, 5i25, and 6i25

  * sim_pin: remove special case (-0) in isnegative

  * latency-test: fix a bug in "implied microseconds" mode

  * docs: update download & install information
  * docs: fix a copy/paste error in the hostmot2.9 manpage
  * docs: give units of ini vars in homing docs
  * docs: update stepper quickstart equation
  * docs: remove description of removed 'blocks' component
  * docs: update halshow description to remove outdated blocks component
  * docs: change stepconf values so they cover most common drives
  * docs: document some missing declarations in the comp tool
  * docs: in comp, variables should be of type float, not double
  * docs: update README build instructions to include autogen
  * docs: add gmoccapy documentation
  * docs: document milltask's "ini.*" hal pins
  * docs: fix some pyvcp examples
  * docs: fix a typo in the System Requirements document
  * docs: fix a markup bug in the Developer Manual
  * docs: fix motion-type description in motion manpage
  * docs: add info about remapped code reading hal pins
  * docs: fix some spellos in remap docs
  * docs: describe our git workflow briefly

  * tests: fix a transient failure in the halui-jogging test

 -- Sebastian Kuzminsky <seb@highlab.com>  Sat, 01 Nov 2014 11:26:33 -0600

linuxcnc (1:2.6.3) precise; urgency=low

  * axis GUI: add ability to set default spindle speed
  * gmoccapy GUI: iteration over None object message
  * gmoccapy GUI: hal user message system introduced
  * gmoccapy GUI: corrected message system
  * xhc-hb04 jog pendant: move udev rule to the right place
  * python: fix exception in MultiFileBuilder.set_translation_domain
  * emccalib: fix bug #389 (not writing file)
  * estop-latch: improve documentation; set default pin values
  * hm2_7i90: remove some dead code
  * hm2 sample configs: set HOME_SEQUENCE
  * hm2 sample configs: let hm2-stepper estop when hm2 watchdog bites
        (Closes: #391)
  * docs: better description of 5420-5428
  * docs: the remap inifile var is PYTHON_APPEND
  * docs: all html links work now
  * docs: section ids are externally accessible hyperlinks
  * french doc update: default spindle speed
  * french doc update: clarify comp's usage of count and names
  * french doc update: fix startup code example
  * packaging: recommend the correct hostmot2 package
  * packaging: Debian testing (Jessie) requires tcl/tk 8.6
  * build system: misc minor portability fixes
  * tests: no need to track var file

 -- Sebastian Kuzminsky <seb@highlab.com>  Fri, 05 Sep 2014 18:53:11 -0600

linuxcnc (1:2.6.2) precise; urgency=low

  * xhc-hb04: fix device file permissions

  * pncconf: fix error with firmware with more than 5 sserial channels

  * docs: update french translation
  * docs: fix startup code example
  * docs: misc minor fixes

  * sample configs: fix sim/axis/gantry backplot display

 -- Sebastian Kuzminsky <seb@highlab.com>  Sat, 09 Aug 2014 09:19:48 -0600

linuxcnc (1:2.6.1) precise; urgency=low

  * Fix stepconf - generating new configs now works on Debian Wheezy
        and Ubuntu Precise.
  * Touchy: Disable macro button if there aren't any macros defined
  * Fix sim/axis/axis.ini sample config so the splash screen runs
        without re-zeroing G54.
  * minor docs improvements

 -- Sebastian Kuzminsky <seb@highlab.com>  Mon, 04 Aug 2014 21:41:55 -0600

linuxcnc (1:2.6.0) precise; urgency=low

  * add missing copyright and GPL license on all files
  * fix many file & directory permissions
  * fix firmware paths in hm2 5i22 sample configs
  * fix incorrect values on iocontrol.0.tool-prep-pocket (io and iov2)
  * note gmoccapy runtime dependency on python-gst0
  * axis: get interpreter address the right way

 -- Sebastian Kuzminsky <seb@highlab.com>  Mon, 28 Jul 2014 19:21:10 -0600

linuxcnc (1:2.6.0~pre5) precise; urgency=low

  * Add G43.2 - this lets G-code sum an arbitrary number of tool length
      offsets by calling G43.2 multiple times.

  * add a demo config showing remapped G43.2

  * touchy: add support for G43.2

  * gmoccapy: screen2 bug fix
  * gmoccapy: new hal pins for program progress
  * gmoccapy: solved bug using change remap and tool edit widget
  * gmoccapy: fix a bug with remapped tool change

  * pncconf: fix an incompatibility between Mesa and LinuxCNC XMLs

  * pid: change pins from IO to IN
  * thcud: fix velocity tolerance calculation
  * debounce: improve manpage
  * parport: fix API manpage cut & paste errors

  * docs: G43.1 works with all axes, not just XZ
  * docs: French translation updates
  * docs: misc minor cleanups
  * docs: HAL floats are 64 bits wide now, not 32

  * sim: fix 32-bit truncation of rdtsc on x86_64

  * interp: print correct filename in message
  * interp: need to initialize context_struct

  * task: silence a warning with gcc 4.8 + boost 1.55.0
  * task: don't link with ULAPISRCS
  * task: safer message formatting

  * rtapi: use proper type for rtapi_print_msg level
  * rtapi: Remove unused define

  * build-depend on libtk-img and make missing img::png a build-time failure

  * build: Fix a crash on gcc4.7.2 (Debian Wheezy)
  * build: fix inconsistency when multiple versions of tcl/tk are available

 -- Sebastian Kuzminsky <seb@highlab.com>  Mon, 21 Jul 2014 09:52:26 -0600

linuxcnc (1:2.6.0~pre4) precise; urgency=low

  * fix several bugs with NURBS handling (G5, G5.1, G5.2)
  * add a Rapid Override control (analogous to Feed Override)
  * support moving 3, 6, or all 9 axes for a tool change

  * add a driver for the WJ200 VFD
  * add a driver for the Mesa 7i90 AnyIO board

  * general mechatronics: fix a NULL pointer bug

  * touchy: accept all axes for G43.1 TLOs
  * gmoccapy: fix a couple of bugs

  * comp: reject invalid .comp files that don't match the component name

  * docs: add docs for G5, G5.1, G5.2 NURBS G-codes
  * docs: clarify naming requirements of .comp files
  * docs: update classic ladder manpage
  * docs: add info on the servo axis calibration assistant in Axis GUI
  * docs: misc minor fixes

  * fix a "crawling scrollbar" cosmetic bug in linuxcnctop
  * fix handling of shell metacharacters in .ini filenames
  * fix auto-closing of directories in config picker

 -- Sebastian Kuzminsky <seb@highlab.com>  Wed, 11 Jun 2014 21:39:31 -0600

linuxcnc (1:2.6.0~pre3) precise; urgency=low

  * HAL: make halcmd arrow syntax ('=>', '<=', '<=>') more strict
      (matches manpage now)
  * HAL: fix halcmd 'pin = value' and 'param = value' (matches manpage
      now)
  * HAL: don't clobber pin value when connecting to a net
  * HAL: fix a cosmetic bug in signal memory allocation

  * motion: add a pin giving the motion type (motion.motion_type)

  * pid: default to using previous target to compute error.  This will
      disturb existing tunings, so those with old configs who do not want
      to re-tune may want to set pid.N.error-previous-target to false.

  * hm2: fix a bug in 5i24 support on some motherboards
  * hm2: fix 5i24 connector names
  * hm2: expose encoder inputs (A, B, Index) as HAL pins

  * fix a bug in the comp(1) tool that would let invalid .comp files
      compile, but crash when the invalid code executed
  * fix a crash in the biquad component (and add a test)
  * fix a crash in the mesa 7i65 driver

  * pickconfig: always allow creation of shortcuts (fixes bug #372)

  * gmoccapy: add option to hide 4th axis
  * gmoccapy: fix problem of pin_value changing on startup
  * gmoccapy: let user change the DRO font size
  * gmoccapy: reset error pin when user clears the message in GUI

  * gladevcp: fix a bug in iconview

  * sample configs: fix a bug in the gmoccapy config
  * sample configs: make xhc-hb04 program-run button automatically
      switch to auto mode

  * docs: update French translation
  * docs: update motion(9) manpage to match reality
  * docs: fix a markup error in hostmot2(9) manpage
  * docs: fix hostmot2(9) manpage encoder .rawcounts pin name
  * docs: update hm2_pci(9) manpage list of supported boards
  * docs: fix some bugs in the comp(1) documentation

 -- Sebastian Kuzminsky <seb@highlab.com>  Sun, 25 May 2014 08:52:14 -0600

linuxcnc (1:2.6.0~pre2) precise; urgency=low

  * pncconf: fix bug with 7i43 address handling
  * pncconf: fix off-by-one error on pin numbering of 5i25 boards
  * General mechatronics driver: fix initialization for certain BIOSes
  * General Mechatronics driver: Improve DAC from 8 bit to 14 bit resolution
  * Axis: Fix mist and flood buttons (sf bug #371)
  * Axis: Fix spindle control buttons
  * gmoccapy: fix G92 as system bug
  * GUIs: better error message when tryint to tune un-tuneable ini file
  * gladevcp: fix a bug in the offsetpage widget
  * gladevcp: screen 2 "bug" solved and gcode.lang is back
  * halsh: initialize stubs library (this fixes builds on Ubuntu 14.04 Trusty)
  * edge component: Fix a couple of minor bugs
  * Add sample configs for Pico Systems PPMC with velocity estimation
  * docs: add descriptions of the new spindle speed pins in motion
  * docs: add descriptions of the new feed- and spindle-inhibit pins
  * daisy.ngc: Moves are way too short to make tones, if in mm mode

 -- Sebastian Kuzminsky <seb@highlab.com>  Sun, 27 Apr 2014 16:25:56 -0600

linuxcnc (1:2.6.0~pre1) precise; urgency=low

  * reorganized sample configs to improve clarity
  * .ini files now support a '#INCLUDE' directive

  * pncconf: bug fixes and improvements

  * docs: lots of updates & improvements
  * docs: removed untranslated placeholders, german & polish
  * docs: updated italian translations (of the programs)

  * GUI: Axis: allow feed rate override display to go up to 9999%
  * GUI: Axis: XYUV foam cutter support
  * GUI: touchy: wheel scrolling of program start point

  * GUI: add new gmoccapy gui
  * GUI: add new gscreen gui

  * gladevcp: add new widgets: calculator, tool editor, source view,
        dro, offset display, jogwheel, pyngcgui, etc

  * HAL: haltcl now accepts -i or -ini
  * HAL: halcmd now supports tilde expansion
  * HAL: halscope now shows the first derivative of probe channels
  * HAL: hal_glib got a number of new signals

  * HAL: stepgen now supports 16 channels (up from 8 in 2.5)
  * HAL: gs2 VFD driver now supports configurable acceleration and
        deceleration, and has support for a braking resistor
  * HAL: halui now switches to manual mode automatically when the user
        requests jogging

  * HAL: new drivers:
      * VFS11 VFD
      * Delta VFD-B
      * General Mechatronics 6 axis motion control card
      * xhc-hb04 USB jog pendant

  * HAL: new components:
      * mux_generic: generic multiplexer, any number of pins, any data type
      * lincurve: linearization curve lookup table
      * matrix_kb: matrix keyboard driver
      * mb2hal: generic Modbus-to-HAL interface
      * orient: works with M19 to control spindle position
      * sim-encoder: simulate an encoder, for useful for testing
      * thcud: torch height control for plasma

  * Hostmot2: add support for 5i24 AnyIO board
  * Hostmot2: add support for buffered SPI
  * Hostmot2: add support for the Mesa 7i65 (bspi 8xServo)
  * Hostmot2: add support for uarts
  * Hostmot2: add support for serial encoders (ssi, biss, and fanuc)
  * Hostmot2: add support for table-mode stepgens
  * Hostmot2: add support for DPLL
  * Hostmot2: detect & report encoder quadrature error
  * Hostmot2: improved support for encoders (configurable filter rate)
  * Hostmot2: improved support for muxed encoders (configurable skew rate)
  * Hostmot2: changed handling of 8i20 and 7i64 (.hal file changes needed!)

  * interp: G-codes can now be remapped
  * interp: added read-only named parameters (#<_x> etc)
  * interp: added M19 (orient spindle) and an orient component
  * interp: added saving and restoring of modal G-code state with M70-M73
  * interp: bug fixes in O-word handling
  * interp: add python subroutines

  * motion: coolant and lube are now user-controllable at all times
  * motion: add spindle speed inihibit and feed inhibit input pins
  * motion: add spindle absolute speed output pins
  * motion: rapid velocity now ignores feed override setting

  * rtapi: misc bug fixes

  * removed usrmot (buggy & unused)
  * removed freqgen component, it's been replaced by stepgen's
        velocity mode

  * build: simplified our usage of libmodbus

 -- Sebastian Kuzminsky <seb@highlab.com>  Wed, 16 Apr 2014 21:12:39 -0600

linuxcnc (1:2.5.5) lucid; urgency=low

  * AXIS: fix UVW jogs being too fast on inch configs displaying mm
  * AXIS: fix shift-jog being too slow on inch configs displaying mm
  * Docs: many fixes and updates
  * HAL: biquad: fix crash when first enabled
  * HAL: comp: fail to build some kinds of buggy comp code,
    instead of successfully compiling and then crashing at runtime.
  * HAL: comp: reject comp files whose names don't match the
    component name
  * HAL: edge: fix out-invert pin on first invocation
  * HAL: edge: fix output pulse width
  * HAL: halsh: fix for tcl8.6 in (x)ubuntu 14.04
  * HAL: serport: fix pin-1-in-not not being notted
  * HAL: stepgen: support 16 stepgens instead of 8
  * HAL: fix pin values changing when linking/unlinking them
  * Linuxcnctop: fix crawling scrollbar
  * Motion: fix canned cycles when old Z is below retract plane
  * NURBS: reject incorrect NURBS specifications instead of
    accepting them and then generating incorrect motion
  * NURBS: fix path calculation and discontinuous motion
  * Pncconf: fix some GPIO pins not showing
  * Pncconf: sserial fixes

 -- Chris Radek <chris@timeguy.com>  Wed, 11 May 2016 19:46:47 -0500

linuxcnc (1:2.5.4) lucid; urgency=low

  * Build: update dependencies for Debian 7
  * Docs: many fixes and updates
  * HAL: blend: fix docs to match the real behavior
  * HAL: edge: fix incorrect edge trigger at startup: Bug #346
  * HAL: ilowpass: handle encoder counter overflows properly
  * HAL: lcd: fix formatting when no format length is specified
  * HAL: new components bin2gray, gray2bin for Gray code conversion
  * HAL: new components bitwise and bitslice, for bitwise math operations
  * HAL: pcl720: fix in-not pins
  * HAL: thc: fix incorrect calculation of velocity tolerance: Bug #348
  * Hostmot2: document ability to have multiple 7i43 cards
  * Hostmot2: fix for PCI transfers on Linux 3.x kernels
  * Hostmot2: fix resolver index emulation/detection
  * Hostmot2: fix resolver total brokenness on 64-bit builds
  * Interpreter: fix crash when returning from a subroutine, to a file
    that has been deleted: Bug #357
  * Interpreter: fix VW-plane (G19.1) canned cycles
  * NGCGUI: Always apply tool offset when loading a tool
  * NGCGUI: Fix qpocket stepover, ramping for mm users
  * NML: fix remote clients talking to linuxcncserver
  * Pncconf: allow setting the number of classicladder bits and words
  * Pncconf: fix configurations requesting gladevcp panels without
    spindle speed displays
  * Pncconf: fix 7i43 address designation: Bug #358
  * Pncconf: fix 5i25+prob_rfx2 pin numbering problem: Bug #331
  * Pncconf: fix testing of smart-serial based spindles
  * Pncconf: place STEPGEN_MAXVEL/STEPGEN_MAXACCEL values in the ini
  * PPMC: Add new sample config showing encoder velocity estimation
  * PyVCP: in a spinbox, allow entering a value with Return: Bug #364
  * Stepconf: better defaults for axis-test distances
  * Stepconf: fix spindle-at-speed connection
  * Task: fix several problems with M61 (set currently-loaded tool)
  * Touchy: MDI support for M61 Q
  * Touchy: MDI support for multi-turn arcs
  * TP: fix a minor acceleration constraint violation in some arcs

 -- Chris Radek <chris@timeguy.com>  Thu, 17 Apr 2014 11:49:12 -0500

linuxcnc (1:2.5.3) lucid; urgency=low

  * AXIS: fix disable/enable of the toolbar's reload button
  * BUILD: fix linking on 32 bit x86 debian 7.1
  * Configs: use names= everywhere to make the sim configs clearer
  * Docs: Many improvements
  * HAL: clarkeinv: allow rotation of the input vector
  * HAL: sim_pin: add support for u32, s32, float types
  * HAL: abs_s32: don't unnecessarily require floating point
  * HAL: comp: fix option userinit
  * HAL: comp: improve handling of build failures and error reporting
  * HAL: twopass: improve error reporting
  * Hostmot2: fix smart serial port shutdown
  * Interpreter: Fix bug 315 part 2, O-call through named parameter
  * Kins: replace 5axiskins.c, used by a sample config
  * Kins: 5axiskins: remove misleading tool-length pin
  * Motion: allow for floating point in the base thread
  * PPMC: add encoder timestamp velocity estimation
  * PPMC: selectable encoder filter clock
  * PyVCP: fix several behaviors in the dial widget
  * Task: fix MDI-queueing problems
  * USC: new sample config for Pico USC with encoders
  * linuxcncrsh: many stability fixes
  * pncconf: fix 5i25 GPIO numbering
  * pncconf: fix default PDM rate
  * pncconf: fix open loop test
  * pncconf: fix incorrect zh_CN translation which broke millimeter mode

 -- Chris Radek <chris@timeguy.com>  Tue, 23 Jul 2013 12:34:46 -0500

linuxcnc (1:2.5.2) lucid; urgency=low

  * AXIS: Allow the setting of the top end of the Max Velocity slider
    according to [DISPLAY]MAX_LINEAR_VELOCITY as the docs say
  * Components: Fix mux16's debounce function
  * Components: LCD character display driver
  * Components: New multiclick component detects single, double, triple clicks
  * Docs: Many improvements
  * Gremlin: Better error reporting for gcode errors
  * Gremlin: Fix rotated axes display
  * Halui: Include tool length offsets in relative position outputs
  * Hostmot2: Fixes to sserial
  * Kins: Fix teleop jogging of ABC axes in the negative direction
  * Modbus: Fix TCP communication time out error
  * New config: Gecko G540
  * New config: Smithy 1240combined_mm
  * PID: Optional new error-previous-target mode to reduce ferrors detected
    by motion.  This is especially useful for torque-mode loops and those
    tunings that use large I gains
  * pncconf: Many fixes
  * PPMC: Better error checking for hardware problems causing miscommunication
  * Tool Table: Many fixes to tool table handling, making tool tables on
    nonrandom setups using mismatched tool and pocket numbers work correctly
  * Translations: German for tooledit
  * Translations: Many improvements to French
  * Utilities: new latencyhistogram program that shows details about latency
  * Utilities: sim_pin, a script that simulates writing to hal pins

 -- Chris Radek <chris@timeguy.com>  Sun, 03 Mar 2013 17:07:57 -0600

linuxcnc (1:2.5.1) lucid; urgency=low

  * Motion: fix incorrect spindle direction after G43 in CSS+M4 mode
  * Interpreter: allow G10 L1 to set front/back angles when not
    also changing offsets
  * Interpreter: correctly report G96/G97 mode to the UI
  * Interpreter: explicitly set the default spindle mode at startup
  * task: fix incorrect spindle speed display when switching mode
    (Manual/MDI)
  * PPMC: fix a bug that would cause missing encoder velocity pins on
    some versions
  * Hostmot2: Fix a couple of bugs affecting sserial (crash on
    shutdown, memory leak)
  * Hostmot2: Add support for 6i25
  * AXIS: fix a surprise jog when the jog increment combobox was open
  * AXIS: show S word in active gcode pane
  * AXIS: rebranding
  * Touchy: rebranding, change program path to ~/linuxcnc/nc_files
  * Docs: improvements/clarifications to the halui.1 manpage
  * Docs: improvements/clarifications to the gladevcp docs
  * Docs: improvements/clarifications to the halcmd docs
  * Docs: improvements/clarifications to the gcode docs
  * Docs: fix misc typos, misspellings, grammar, and markup bugs
  * Docs: updates to French translations
  * GladeVCP: fix EMC_Action_Open
  * GladeVCP: new default-value example
  * tooledit: save/restore geometry, allow sorting on specific columns
  * tooledit: bugfixes and i18n
  * ngcgui: minor fixes and additions
  * pncconf: lots of bug fixes and incremental improvements
  * portability fix for Ubuntu Precise 12.04 LTS
  * portability fix for Fedora 16
  * Calibration: fix missing entries in tuning/calibration screens
  * emcrsh: fix incorrect relative position report for some offset settings
  * time.comp: fix hours wrapping at 60

 -- Chris Radek <chris@timeguy.com>  Sun, 29 Jul 2012 13:48:25 -0500

linuxcnc (1:2.5.0) lucid; urgency=low

  * AXIS: dynamic tabs can embed other applications, including virtual
    control panels
  * AXIS: make the gcode readout resizable
  * AXIS: many speedups in preview generation
  * AXIS: new OpenGL preview with antialiased fonts
  * AXIS: optional blending in the program preview can make very complex
    programs easier to see
  * AXIS: prompt when homing a joint that's already homed
  * AXIS: Selectable tool touch off to workpiece or fixture
  * AXIS: show all offsets and rotation separately in the BIG DRO
  * AXIS: show G5x and G92 offsets graphically in the preview
  * AXIS: user-configurable MDI history file
  * AXIS: A comment (AXIS,notify,message) will print "message" when the
    preview is generated, instead of just at run-time.

  * Configs: many configuration updates for Smithy machines
  * Configs: update motenc sample configs for encoder index
  * Configs: add filtering (image-to-gcode etc) to hostmot2 samples
  * Configs: univpwm sample uses new encoder velocity for pid

  * GladeVCP: a new framework for making virtual control panels with the
    Glade screen designer

  * Gremlin: AXIS's program preview is now separated out as gremlin,
    for use with GladeVCP/Touchy/etc.

  * HAL: fix rare problem with freqgen output getting stuck "on"
  * HAL: gearchange component: support up to 32 gears
  * HAL: make commanded (unaffected by spindle override) spindle speed
    available on a pin, for gear selection etc.
  * HAL: make limit3 parameters into pins
  * HAL: new axis.N.motor-offset pins can be used to detect position loss
    between homings
  * HAL: new component bldc_sine: commutation for BLDC with encoder feedback
  * HAL: new mux16 component
  * HAL: new time comp, which converts seconds to hr/min/sec
  * HAL: new watchdog component
  * HAL: remove deprecated hal_m5i20 driver
  * HAL: new component for ShuttleXpress USB jog dongle
  * HAL: support names= options for encoder_ratio, sim_encoder, at_pid, siggen
  * HAL: a new component, message, to display user messages from HAL
  * HAL: a new component, multiswitch, to toggle through bits with one button

  * Halshow: add menu with load/save/exit
  * Halshow: fix the tree to not cut off after a certain depth

  * HAL: standardize on maximum hal name length

  * HALUI: allow direct-value input to spindle and feed overrides and
    max velocity
  * HALUI: handle the situation better when many command inputs change
    simultaneously

  * Hostmot2: fix a rare problem in stepgen mode setting
  * Hostmot2: fix stepgen moving VERY slowly when it should have been
    stopped
  * Hostmot2: handle failed card registration better
  * Hostmot2: support for multiplexed encoders like on the 7i48
  * Hostmot2: support for onboard diagnostic LEDs
  * Hostmot2: support for three phase PWM
  * Hostmot2: improve watchdog reliability and defaults

  * Interpreter: fixes to always use . for a decimal, no matter the locale
  * Interpreter: fix G83 peck retract to match fanuc
  * Interpreter: fix G98/G99 to match fanuc retract planes behavior
  * Interpreter: fix "run from line" when the start line is between a
    sub definition and its call
  * Interpreter: give correct errors when rotary axes are commanded to
    move in canned cycles
  * Interpreter: improve arc endpoint radius-mismatch error checking
  * Interpreter: maintain G5x and G92 offsets separately
  * Interpreter: make current position including all offsets and in the
    current program units available in parameters 5420-5428
  * Interpreter: make EMC version available in named parameters _vminor,
    _vmajor
  * Interpreter: make G92 offset rotated coordinate systems correctly
  * Interpreter: make more errors translatable
  * Interpreter: many fixes to allow O-call of subroutines from MDI mode
  * Interpreter: many new tests in the test suite, including the ability
    to verify errors
  * Interpreter: new G10 L11 code for tool touch off to fixture instead
    of active work coordinate system
  * Interpreter: new unary function EXISTS tells whether a certain
    parameter exists
  * Interpreter: search path for subroutines: [RS274NGC]SUBROUTINE_PATH
  * Interpreter: search path for user M codes: [RS274NGC]USER_M_PATH
  * Interpreter: detect and error on malformed O-if[] statements

  * IOcontrol: make aborting tool changes work

  * Kinematics: several improvements to the general serial kinematics module

  * Motenc, VTI, Opto_ac5: PCI-related update for new kernel versions

  * Motion: allow translations of more error messages
  * Motion: fix stuttering motion in NURBS
  * Motion: support for indexing/locking rotary axes

  * ngcgui: many new features and bugfixes

  * PID: accept external command-deriv and feedback-deriv connections to
    use a high quality velocity signal when it is available

  * pncconf: many new features and bugfixes

  * PPMC: improve error messages when cards are not found

  * Probing: correctly abort motion when the probe trips during a non-probe
    MDI command

  * Rebranding: rename EMC to LinuxCNC

  * TkEMC: display and allow entry of all tool offsets
  * TkEMC: in Set Coordinates, display the correct axes
  * TkEMC: only display active axes
  * TkEMC: show coordinate system in offset widget
  * TkEMC: show work offsets for all axes

  * Touchy: add a spindle speed readout on the manual tab
  * Touchy: dynamic tabs can embed other applications, including virtual
    control panels
  * Touchy: macro capability that uses MDI O-call
  * Touchy: make single-block switch work like feed hold
  * Touchy: save maximum velocity (MV) value across runs
  * Touchy: Selectable tool touch off to workpiece or fixture
  * Touchy: show all offsets separately in the status information
  * Touchy: show the total number of lines in the loaded program
  * Touchy: show which tools are in which pockets
  * Touchy: support for metric configurations
  * Touchy: support panel indicators for status readout
  * Touchy: use appropriate jog and maxvel increments for metric and degrees
  * Touchy: turning the wheel during a continuous jog changes the current
    jog speed

  * add a G code language spec for gedit
  * add latencyplot, a strip-chart type display of latency test results

 -- Chris Radek <chris@timeguy.com>  Fri, 30 Mar 2012 13:20:02 -0500<|MERGE_RESOLUTION|>--- conflicted
+++ resolved
@@ -1,4 +1,3 @@
-<<<<<<< HEAD
 linuxcnc (1:2.9.0~pre0) stretch; urgency=medium
 
   * Master branch open for new features.
@@ -10,14 +9,13 @@
   * Upcoming release, any year now!  Watch this space!
 
  -- Sebastian Kuzminsky <seb@highlab.com>  Sun, 26 Oct 2014 23:17:34 -0600
-=======
+ 
 linuxcnc (1:2.8.0~pre1) rosa; urgency=low
   * New external axis offsets
   * New support for Mesa 7i96 ethernet card
   * New experimental QT based VCP
   * New G52 local coordinate system offset
   * New support for multiple spindles up to 9
->>>>>>> 54541dd5
 
 linuxcnc (1:2.7.14) unstable; urgency=medium
 
