--- conflicted
+++ resolved
@@ -12,21 +12,12 @@
     @KERNEL_HEADERS@,
     @MODUTILS_DEPENDS@,
     @EXTRA_BUILD@,
-<<<<<<< HEAD
-    docbook-xsl <!nodocs>,
-    asciidoc,
-    ghostscript <!nodocs>,
-    groff-base <!nodocs>,
-    imagemagick <!nodocs>,
-    asciidoc-dblatex <!nodocs>,
-=======
     docbook-xsl <!nodoc>,
     asciidoc,
     ghostscript <!nodoc>,
     groff-base <!nodoc>,
     imagemagick <!nodoc>,
     asciidoc-dblatex <!nodoc>,
->>>>>>> aa395488
     autoconf,
     automake,
     bwidget (>= 1.7),
@@ -46,11 +37,7 @@
     libxmu-dev,
     netcat-traditional | netcat-openbsd | netcat,
     netpbm,
-<<<<<<< HEAD
-    po4a <!nodocs>,
-=======
     po4a <!nodoc>,
->>>>>>> aa395488
     procps,
     psmisc,
     python3,
