--- conflicted
+++ resolved
@@ -32,14 +32,9 @@
         set -x
         sudo apt-get install -y eatmydata
         eatmydata ./scripts/travis-install-build-deps.sh
-<<<<<<< HEAD
-        eatmydata curl -O https://snapshot.debian.org/archive/debian/20220716T154603Z/pool/main/p/po4a/po4a_0.67-2_all.deb
+        eatmydata curl -L -O https://snapshot.debian.org/archive/debian/20220716T154603Z/pool/main/p/po4a/po4a_0.67-2_all.deb
         sudo eatmydata apt install --yes ./po4a_0.67-2_all.deb
         sudo eatmydata apt --quiet --yes upgrade
-=======
-        eatmydata curl -L -O https://snapshot.debian.org/archive/debian/20220716T154603Z/pool/main/p/po4a/po4a_0.67-2_all.deb
-        sudo eatmydata apt install ./po4a_0.67-2_all.deb
->>>>>>> 5dde5890
         cd src
         eatmydata ./autogen.sh
         eatmydata ./configure --with-realtime=uspace --disable-check-runtime-deps
@@ -65,14 +60,9 @@
         sudo apt-get install -y eatmydata
         eatmydata ./scripts/travis-install-build-deps.sh
         sudo eatmydata apt-get install -y clang
-<<<<<<< HEAD
-        eatmydata curl -O https://snapshot.debian.org/archive/debian/20220716T154603Z/pool/main/p/po4a/po4a_0.67-2_all.deb
+        eatmydata curl -L -O https://snapshot.debian.org/archive/debian/20220716T154603Z/pool/main/p/po4a/po4a_0.67-2_all.deb
         sudo eatmydata apt install --yes ./po4a_0.67-2_all.deb
         sudo eatmydata apt --quiet --yes upgrade
-=======
-        eatmydata curl -L -O https://snapshot.debian.org/archive/debian/20220716T154603Z/pool/main/p/po4a/po4a_0.67-2_all.deb
-        sudo eatmydata apt install ./po4a_0.67-2_all.deb
->>>>>>> 5dde5890
         cd src
         eatmydata ./autogen.sh
         CC=clang CXX=clang++ eatmydata ./configure --with-realtime=uspace --disable-check-runtime-deps
@@ -96,14 +86,9 @@
       run: |
         ./scripts/travis-install-build-deps.sh
         sudo apt-get install -y eatmydata
-<<<<<<< HEAD
-        curl -O https://snapshot.debian.org/archive/debian/20220716T154603Z/pool/main/p/po4a/po4a_0.67-2_all.deb
+        curl -L -O https://snapshot.debian.org/archive/debian/20220716T154603Z/pool/main/p/po4a/po4a_0.67-2_all.deb
         sudo eatmydata apt install --yes ./po4a_0.67-2_all.deb
         sudo eatmydata apt --quiet --yes upgrade
-=======
-        curl -L -O https://snapshot.debian.org/archive/debian/20220716T154603Z/pool/main/p/po4a/po4a_0.67-2_all.deb
-        sudo apt install ./po4a_0.67-2_all.deb
->>>>>>> 5dde5890
         cd src
         eatmydata ./autogen.sh
         eatmydata ./configure --with-realtime=uspace --disable-check-runtime-deps --enable-build-documentation=html
@@ -135,7 +120,7 @@
         set -x
         apt-get --quiet update
         apt-get --yes --quiet install eatmydata curl
-        eatmydata curl -O https://snapshot.debian.org/archive/debian/20220716T154603Z/pool/main/p/po4a/po4a_0.67-2_all.deb
+        eatmydata curl -L -O https://snapshot.debian.org/archive/debian/20220716T154603Z/pool/main/p/po4a/po4a_0.67-2_all.deb
         eatmydata apt install --yes ./po4a_0.67-2_all.deb
         eatmydata apt --quiet --yes upgrade
         # Install stuff needed to check out the linuxcnc repo and turn it into a debian source package.
@@ -219,7 +204,7 @@
         set -x
         apt-get --quiet update
         apt-get --yes --quiet install eatmydata curl
-        eatmydata curl -O https://snapshot.debian.org/archive/debian/20220716T154603Z/pool/main/p/po4a/po4a_0.67-2_all.deb
+        eatmydata curl -L -O https://snapshot.debian.org/archive/debian/20220716T154603Z/pool/main/p/po4a/po4a_0.67-2_all.deb
         eatmydata apt install --yes ./po4a_0.67-2_all.deb
         eatmydata apt --quiet --yes upgrade
         # Install stuff needed to check out the linuxcnc repo and turn it into a debian source package.
