# vim: sw=2

name: Build CI

on:
  push:
  pull_request:
  release:
    types: [published]
  check_suite:
    types: [rerequested]

permissions:
  contents: read #  to fetch code (actions/checkout)

jobs:

  rip-and-test:
    runs-on: ubuntu-24.04
    steps:
    - name: Dump GitHub context
      env:
        GITHUB_CONTEXT: ${{ toJson(github) }}
      run: echo "$GITHUB_CONTEXT"
    - uses: actions/checkout@v2
      with:
        submodules: true
        fetch-depth: 0
    - run: git fetch --recurse-submodules=no https://github.com/linuxcnc/linuxcnc +refs/tags/*:refs/tags/*
    - name: Build RIP & test
      run: |
        set -x
        sudo apt-get install -y eatmydata
        eatmydata ./scripts/travis-install-build-deps.sh
        sudo eatmydata apt --quiet --yes upgrade
        cd src
        eatmydata ./autogen.sh
        eatmydata ./configure --with-realtime=uspace --disable-check-runtime-deps
        eatmydata make -O -j$((1+$(nproc))) default pycheck V=1
        # Note that the package build covers html docs
        eatmydata ../scripts/rip-environment runtests -p

  rip-and-test-clang:
    runs-on: ubuntu-24.04
    steps:
    - name: Dump GitHub context
      env:
        GITHUB_CONTEXT: ${{ toJson(github) }}
      run: echo "$GITHUB_CONTEXT"
    - uses: actions/checkout@v2
      with:
        submodules: true
        fetch-depth: 0
    - run: git fetch --recurse-submodules=no https://github.com/linuxcnc/linuxcnc +refs/tags/*:refs/tags/*
    - name: Clang build RIP & test
      run: |
        set -x
        sudo apt-get install -y eatmydata
        eatmydata ./scripts/travis-install-build-deps.sh
        sudo eatmydata apt-get install -y clang
        sudo eatmydata apt --quiet --yes upgrade
        cd src
        eatmydata ./autogen.sh
        CC=clang CXX=clang++ eatmydata ./configure --with-realtime=uspace --disable-check-runtime-deps
        eatmydata make -O -j$((1+$(nproc))) default pycheck V=1
        # Note that the package build covers html docs
        eatmydata ../scripts/rip-environment runtests -p

  htmldocs:
    runs-on: ubuntu-24.04
    steps:
    - name: Dump GitHub context
      env:
        GITHUB_CONTEXT: ${{ toJson(github) }}
      run: echo "$GITHUB_CONTEXT"
    - uses: actions/checkout@v2
      with:
        submodules: true
        fetch-depth: 0
    - run: git fetch --recurse-submodules=no https://github.com/linuxcnc/linuxcnc +refs/tags/*:refs/tags/*
    - name: Build HTML docmentation
      run: |
        ./scripts/travis-install-build-deps.sh
        sudo apt-get install -y eatmydata
        sudo eatmydata apt --quiet --yes upgrade
        cd src
        eatmydata ./autogen.sh
        eatmydata ./configure --with-realtime=uspace --disable-check-runtime-deps --enable-build-documentation=html
        eatmydata make -O -j$((1+$(nproc))) manpages
        eatmydata make -O -j$((1+$(nproc))) translateddocs
        eatmydata make -O -j$((1+$(nproc))) docs
        # Note that the package build covers html docs

  package-arch:
    runs-on: ${{ matrix.runner }}
    strategy:
      matrix:
        runner: ["ubuntu-24.04", "ubuntu-24.04-arm"]
        image: ["debian:bullseye", "debian:bookworm", "debian:trixie", "debian:sid"]
    container:
      image: ${{ matrix.image }}
      # IPC_OWNER is needed for shmget IPC_CREAT
      # SYS_ADMIN is needed for shmctl IPC_SET
      options: --cpus=2 --cap-add=IPC_OWNER --cap-add=SYS_ADMIN
    steps:
    - name: Dump GitHub context
      env:
        GITHUB_CONTEXT: ${{ toJson(github) }}
      run: echo "$GITHUB_CONTEXT"
    - name: Install pre-dependencies
      env:
        DEBIAN_FRONTEND: noninteractive
      run: |
        set -e
        set -x
        apt-get --quiet update
        apt-get --yes --quiet install eatmydata curl
        eatmydata apt --quiet --yes upgrade
        # Install stuff needed to check out the linuxcnc repo and turn it into a debian source package.
        eatmydata apt-get --yes --quiet install --no-install-suggests git lsb-release python3 devscripts

    - uses: actions/checkout@v3
      with:
        # "fetch-depth: 0" fetches all of history, this is needed by
        # our build system to determine the version from tags
        fetch-depth: 0

<<<<<<< HEAD
=======
    - name: Add linuxcnc.org deb archive
      env:
        DEBIAN_FRONTEND: noninteractive
      run: |
        case "${{matrix.image}}" in
            debian:sid|debian:bookworm|debian:trixie)
                exit 0
                ;;
            *)
                ;;
        esac
        set -e
        set -x
        eatmydata apt-get --yes --quiet install --no-install-recommends gpg software-properties-common
        eatmydata gpg --homedir="${PWD}/gnupg" --output /etc/apt/trusted.gpg.d/linuxcnc-deb-archive.gpg --export 3CB9FD148F374FEF
        DIST=$(echo ${{matrix.image}} | cut -d : -f 2)
        eatmydata add-apt-repository "deb http://linuxcnc.org $DIST base"
        eatmydata apt-get --quiet update

>>>>>>> d46595c2
    - name: Build architecture-specific Debian packages
      env:
        DEBEMAIL: emc-developers@lists.sourceforge.net
        DEBFULLNAME: LinuxCNC Github CI Robot
        DEBIAN_FRONTEND: noninteractive
      run: |
        set -e
        set -x
        eatmydata git config --global --add safe.directory "${PWD}"
        eatmydata debian/configure
        eatmydata debian/update-dch-from-git
        eatmydata scripts/get-version-from-git | sed -re 's/^v(.*)$/\1/' >| VERSION; cat VERSION
        eatmydata git diff
        eatmydata apt-get --yes --quiet build-dep --arch-only .
        eatmydata debuild -us -uc --build=any
    - name: Test debian packages
      env:
        DEBIAN_FRONTEND: noninteractive
      run: |
        set -e
        set -x
        eatmydata apt-get --yes --quiet install ../*.deb
        eatmydata apt-get --yes --quiet install sudo # some tests run sudo...
        eatmydata adduser --disabled-password --gecos "" testrunner
        eatmydata passwd -d testrunner
        eatmydata adduser testrunner sudo
        chmod 0777 $(find tests/ -type d) # make test dirs world-writable for the testrunner
        su -c "eatmydata ./scripts/runtests -p ./tests" testrunner
    - name: Gather build artifacts
      run: |
        set -e
        set -x
        ARCH=$(dpkg --print-architecture)
        DIST=$(echo ${{ matrix.image }} | cut -d : -f 2)
        OUTDIR="artifacts/${DIST}/${ARCH}"
        mkdir -p "$OUTDIR"
        cp -v ../*.deb ../*.changes ../*.buildinfo "$OUTDIR" || true
        (cd "$OUTDIR" && sha256sum * > SHA256SUMS.txt)
        echo "DIST=$DIST" >> "$GITHUB_ENV"
        echo "ARCH=$ARCH" >> "$GITHUB_ENV"
    - name: Compute artifact metadata
      id: meta
      run: |
        echo "dist=$(echo ${{ matrix.image }} | cut -d : -f 2)" >> $GITHUB_OUTPUT
        echo "arch=$(dpkg --print-architecture)" >> $GITHUB_OUTPUT

    - name: Upload build artifacts
      uses: actions/upload-artifact@v4
      with:
        name: linuxcnc-${{ steps.meta.outputs.dist }}-${{ steps.meta.outputs.arch }}
        path: artifacts/${{ steps.meta.outputs.dist }}/${{ steps.meta.outputs.arch }}
        if-no-files-found: error


  package-indep:
    runs-on: ubuntu-24.04
    strategy:
      matrix:
        image: ["debian:bullseye", "debian:bookworm", "debian:trixie", "debian:sid"]
    container:
      image: ${{ matrix.image }}
      # IPC_OWNER is needed for shmget IPC_CREAT
      # SYS_ADMIN is needed for shmctl IPC_SET
      options: --cpus=2 --cap-add=IPC_OWNER --cap-add=SYS_ADMIN
    steps:
    - name: Dump GitHub context
      env:
        GITHUB_CONTEXT: ${{ toJson(github) }}
      run: echo "$GITHUB_CONTEXT"

    - name: Install pre-dependencies
      env:
        DEBIAN_FRONTEND: noninteractive
      run: |
        set -e
        set -x
        apt-get --quiet update
        apt-get --yes --quiet install eatmydata curl
        eatmydata apt --quiet --yes upgrade
        # Install stuff needed to check out the linuxcnc repo and turn it into a debian source package.
        eatmydata apt-get --yes --quiet install --no-install-suggests git lsb-release python3 devscripts

    - uses: actions/checkout@v3
      with:
        # "fetch-depth: 0" fetches all of history, this is needed by
        # our build system to determine the version from tags
        fetch-depth: 0

    - name: Add linuxcnc.org deb archive
      env:
        DEBIAN_FRONTEND: noninteractive
      run: |
        case "${{matrix.image}}" in
            debian:sid|debian:bookworm|debian:trixie)
                exit 0
                ;;
            *)
                ;;
        esac
        set -e
        set -x
        eatmydata apt-get --yes --quiet install gpg software-properties-common
        eatmydata gpg --homedir="${PWD}/gnupg" --output /etc/apt/trusted.gpg.d/linuxcnc-deb-archive.gpg --export 3CB9FD148F374FEF
        DIST=$(echo ${{matrix.image}} | cut -d : -f 2)
        eatmydata add-apt-repository "deb http://linuxcnc.org $DIST base"
        eatmydata apt-get --quiet update

    - name: Build architecture-independent Debian packages
      env:
        DEBEMAIL: emc-developers@lists.sourceforge.net
        DEBFULLNAME: LinuxCNC Github CI Robot
        DEBIAN_FRONTEND: noninteractive
      run: |
        set -e
        set -x
        eatmydata git config --global --add safe.directory "${PWD}"
        eatmydata debian/configure
        eatmydata debian/update-dch-from-git
        eatmydata scripts/get-version-from-git | sed -re 's/^v(.*)$/\1/' >| VERSION; cat VERSION
        eatmydata git diff
        eatmydata apt-get --yes --quiet build-dep --indep-only .
        eatmydata debuild -us -uc --build=all
    - name: Test install debian packages
      env:
        DEBIAN_FRONTEND: noninteractive
      run: |
        set -e
        set -x
        eatmydata apt-get --yes --quiet install ../*.deb
    - name: Gather build artifacts
      run: |
        set -e
        set -x
        DIST=$(echo ${{ matrix.image }} | cut -d : -f 2)
        ARCH=all
        OUTDIR="artifacts/${DIST}/${ARCH}"
        mkdir -p "$OUTDIR"
        cp -v ../*.deb ../*.changes ../*.buildinfo "$OUTDIR" || true
        (cd "$OUTDIR" && sha256sum * > SHA256SUMS.txt)
        echo "DIST=$DIST" >> "$GITHUB_ENV"
        echo "ARCH=$ARCH" >> "$GITHUB_ENV"
    - name: Compute artifact metadata
      id: meta
      run: |
        echo "dist=$(echo ${{ matrix.image }} | cut -d : -f 2)" >> $GITHUB_OUTPUT
        echo "arch=all" >> $GITHUB_OUTPUT

    - name: Upload build artifacts
      uses: actions/upload-artifact@v4
      with:
        name: linuxcnc-${{ steps.meta.outputs.dist }}-${{ steps.meta.outputs.arch }}
        path: artifacts/${{ steps.meta.outputs.dist }}/${{ steps.meta.outputs.arch }}
        if-no-files-found: error

<<<<<<< HEAD
=======

  cppcheck:
    runs-on: ubuntu-24.04
    steps:
    - uses: actions/checkout@v2
      with:
        submodules: true
        fetch-depth: 0
    - name: Perform Source Code checks that were successful in the past
      continue-on-error: true
      run: |
        set -x
        git fetch --recurse-submodules=no https://github.com/linuxcnc/linuxcnc refs/tags/*:refs/tags/*
        sudo apt-get -y install cppcheck shellcheck
        scripts/cppcheck.sh
    - name: Shellcheck
      continue-on-error: true
      run: |
        scripts/shellcheck.sh


>>>>>>> d46595c2
  release:
    name: Release packages
    needs:
      - package-arch
      - package-indep
    if: (github.event_name == 'release' && github.event.action == 'published') || startsWith(github.ref, 'refs/tags/')
    permissions:
      contents: write
    runs-on: ubuntu-24.04
    steps:
    - name: Download artifacts
      uses: actions/download-artifact@v4
      with:
        path: release_artifacts
    - name: Prepare upload assets
      run: |
        set -e
        mkdir -p upload
        echo "Downloaded artifacts layout:" && find release_artifacts -maxdepth 3 -print | sed 's/^/  /'
        for d in release_artifacts/*; do
          [ -d "$d" ] || continue
          name=$(basename "$d")
          # Expect name like linuxcnc-bookworm-amd64 or linuxcnc-trixie-all
          dist=${name#linuxcnc-}
          dist=${dist%-*}
          arch=${name##*-}
          echo "Processing artifact: $name (dist=$dist arch=$arch)"
          # Copy .deb files with distro suffix (arch is already in Debian filename)
          for f in "$d"/*.deb; do
            [ -f "$f" ] || continue
            base=$(basename "$f")
            base_no_ext="${base%.deb}"
            dest="upload/${base_no_ext}_${dist}.deb"
            echo "  + $base -> $(basename "$dest")"
            cp "$f" "$dest"
          done
        done

        echo "Upload dir contents:" && ls -l upload | sed 's/^/  /'
        # Single combined checksums file for all assets, deterministic order
        if ls upload/*.deb >/dev/null 2>&1; then
          (
            cd upload
            : > SHA256SUMS.txt
            # sort file list for stable output
            for f in $(ls -1 *.deb | LC_ALL=C sort); do
              sha256sum "$f" >> SHA256SUMS.txt
            done
            echo "Preview of SHA256SUMS.txt:" && sed -n '1,200p' SHA256SUMS.txt | sed 's/^/  /'
          )
        fi
    - name: Create GitHub Release and upload assets
      uses: softprops/action-gh-release@v2
      with:
        files: |
          upload/*
      env:
        GITHUB_TOKEN: ${{ secrets.GITHUB_TOKEN }}<|MERGE_RESOLUTION|>--- conflicted
+++ resolved
@@ -125,8 +125,6 @@
         # our build system to determine the version from tags
         fetch-depth: 0
 
-<<<<<<< HEAD
-=======
     - name: Add linuxcnc.org deb archive
       env:
         DEBIAN_FRONTEND: noninteractive
@@ -146,7 +144,6 @@
         eatmydata add-apt-repository "deb http://linuxcnc.org $DIST base"
         eatmydata apt-get --quiet update
 
->>>>>>> d46595c2
     - name: Build architecture-specific Debian packages
       env:
         DEBEMAIL: emc-developers@lists.sourceforge.net
@@ -301,8 +298,6 @@
         path: artifacts/${{ steps.meta.outputs.dist }}/${{ steps.meta.outputs.arch }}
         if-no-files-found: error
 
-<<<<<<< HEAD
-=======
 
   cppcheck:
     runs-on: ubuntu-24.04
@@ -324,7 +319,6 @@
         scripts/shellcheck.sh
 
 
->>>>>>> d46595c2
   release:
     name: Release packages
     needs:
