# vim: sw=2

name: Build CI

on:
  push:
  pull_request:
  release:
    types: [published]
  check_suite:
    types: [rerequested]

permissions:
  contents: read #  to fetch code (actions/checkout)

jobs:

  rip-and-test:
    runs-on: ubuntu-24.04
    steps:
    - name: Dump GitHub context
      env:
        GITHUB_CONTEXT: ${{ toJson(github) }}
      run: echo "$GITHUB_CONTEXT"
    - uses: actions/checkout@v2
      with:
        submodules: true
        fetch-depth: 0
    - run: git fetch --recurse-submodules=no https://github.com/linuxcnc/linuxcnc +refs/tags/*:refs/tags/*
    - name: Build RIP & test
      run: |
        set -x
        sudo apt-get install -y eatmydata
        eatmydata ./scripts/travis-install-build-deps.sh
        sudo eatmydata apt --quiet --yes upgrade
        cd src
        eatmydata ./autogen.sh
        eatmydata ./configure --disable-check-runtime-deps
        eatmydata make -O -j$((1+$(nproc))) default pycheck V=1
        # Note that the package build covers html docs
        eatmydata ../scripts/rip-environment runtests -p

  rip-and-test-clang:
    runs-on: ubuntu-24.04
    steps:
    - name: Dump GitHub context
      env:
        GITHUB_CONTEXT: ${{ toJson(github) }}
      run: echo "$GITHUB_CONTEXT"
    - uses: actions/checkout@v2
      with:
        submodules: true
        fetch-depth: 0
    - run: git fetch --recurse-submodules=no https://github.com/linuxcnc/linuxcnc +refs/tags/*:refs/tags/*
    - name: Clang build RIP & test
      run: |
        set -x
        sudo apt-get install -y eatmydata
        eatmydata ./scripts/travis-install-build-deps.sh
        sudo eatmydata apt-get install -y clang
        sudo eatmydata apt --quiet --yes upgrade
        cd src
        eatmydata ./autogen.sh
        CC=clang CXX=clang++ eatmydata ./configure --disable-check-runtime-deps
        eatmydata make -O -j$((1+$(nproc))) default pycheck V=1
        # Note that the package build covers html docs
        eatmydata ../scripts/rip-environment runtests -p

  htmldocs:
    runs-on: ubuntu-24.04
    steps:
    - name: Dump GitHub context
      env:
        GITHUB_CONTEXT: ${{ toJson(github) }}
      run: echo "$GITHUB_CONTEXT"
    - uses: actions/checkout@v2
      with:
        submodules: true
        fetch-depth: 0
    - run: git fetch --recurse-submodules=no https://github.com/linuxcnc/linuxcnc +refs/tags/*:refs/tags/*
    - name: Build HTML docmentation
      run: |
        ./scripts/travis-install-build-deps.sh
        sudo apt-get install -y eatmydata
        sudo eatmydata apt --quiet --yes upgrade
        cd src
        eatmydata ./autogen.sh
        eatmydata ./configure --disable-check-runtime-deps --enable-build-documentation=html
        eatmydata make -O -j$((1+$(nproc))) manpages
        eatmydata make -O -j$((1+$(nproc))) translateddocs
        eatmydata make -O -j$((1+$(nproc))) docs
        # Note that the package build covers html docs

  package-arch:
    runs-on: ubuntu-24.04
    strategy:
      matrix:
<<<<<<< HEAD
        # drop building on (trixy and) sid until <URL: https://bugs.debian.org/1076675 >
        # is fixed.
        #image: ["debian:bullseye", "debian:bookworm", "debian:sid"]
        image: ["debian:bullseye", "debian:bookworm"]
=======
        image: ["debian:buster", "debian:bullseye", "debian:bookworm", "debian:sid"]

>>>>>>> d9fd333e
    container:
      image: ${{ matrix.image }}
      # IPC_OWNER is needed for shmget IPC_CREAT
      # SYS_ADMIN is needed for shmctl IPC_SET
      options: --cpus=2 --cap-add=IPC_OWNER --cap-add=SYS_ADMIN
    steps:
    - name: Dump GitHub context
      env:
        GITHUB_CONTEXT: ${{ toJson(github) }}
      run: echo "$GITHUB_CONTEXT"
    - name: Install pre-dependencies
      env:
        DEBIAN_FRONTEND: noninteractive
      run: |
        set -e
        set -x
        apt-get --quiet update
        apt-get --yes --quiet install eatmydata curl
        eatmydata apt --quiet --yes upgrade
        # Install stuff needed to check out the linuxcnc repo and turn it into a debian source package.
        eatmydata apt-get --yes --quiet install --no-install-suggests git lsb-release python3 devscripts

    - uses: actions/checkout@v3
      with:
        # "fetch-depth: 0" fetches all of history, this is needed by
        # our build system to determine the version from tags
        fetch-depth: 0

    - name: Add linuxcnc.org deb archive
      env:
        DEBIAN_FRONTEND: noninteractive
      run: |
        case "${{matrix.image}}" in
            debian:sid|debian:bookworm)
                exit 0
                ;;
            *)
                ;;
        esac
        set -e
        set -x
        eatmydata apt-get --yes --quiet install --no-install-recommends gpg software-properties-common
        eatmydata gpg --homedir="${PWD}/gnupg" --output /etc/apt/trusted.gpg.d/linuxcnc-deb-archive.gpg --export 3CB9FD148F374FEF
        DIST=$(echo ${{matrix.image}} | cut -d : -f 2)
        eatmydata add-apt-repository "deb http://linuxcnc.org $DIST base"
        eatmydata apt-get --quiet update

    - name: Build architecture-specific Debian packages
      env:
        DEBEMAIL: emc-developers@lists.sourceforge.net
        DEBFULLNAME: LinuxCNC Github CI Robot
        DEBIAN_FRONTEND: noninteractive
      run: |
        set -e
        set -x
        eatmydata git config --global --add safe.directory "${PWD}"
        eatmydata debian/configure
        eatmydata debian/update-dch-from-git
        eatmydata scripts/get-version-from-git | sed -re 's/^v(.*)$/\1/' >| VERSION; cat VERSION
        eatmydata git diff
        eatmydata apt-get --yes --quiet build-dep --arch-only .
        eatmydata debuild -us -uc --build=any
    - name: Test debian packages
      env:
        DEBIAN_FRONTEND: noninteractive
      run: |
        set -e
        set -x
        eatmydata apt-get --yes --quiet install ../*.deb
        eatmydata apt-get --yes --quiet install sudo # some tests run sudo...
        eatmydata adduser --disabled-password --gecos "" testrunner
        eatmydata passwd -d testrunner
        eatmydata adduser testrunner sudo
        chmod 0777 $(find tests/ -type d) # make test dirs world-writable for the testrunner
        su -c "eatmydata ./scripts/runtests -p ./tests" testrunner

  package-indep:
    runs-on: ubuntu-24.04
    strategy:
      matrix:
        # drop building on (trixy and) sid until <URL: https://bugs.debian.org/1076675 >
        # is fixed.
        #image: ["debian:bullseye", "debian:bookworm", "debian:sid"]
        image: ["debian:bullseye", "debian:bookworm"]
    container:
      image: ${{ matrix.image }}
      # IPC_OWNER is needed for shmget IPC_CREAT
      # SYS_ADMIN is needed for shmctl IPC_SET
      options: --cpus=2 --cap-add=IPC_OWNER --cap-add=SYS_ADMIN
    steps:
    - name: Dump GitHub context
      env:
        GITHUB_CONTEXT: ${{ toJson(github) }}
      run: echo "$GITHUB_CONTEXT"

    - name: Install pre-dependencies
      env:
        DEBIAN_FRONTEND: noninteractive
      run: |
        set -e
        set -x
        apt-get --quiet update
        apt-get --yes --quiet install eatmydata curl
        eatmydata apt --quiet --yes upgrade
        # Install stuff needed to check out the linuxcnc repo and turn it into a debian source package.
        eatmydata apt-get --yes --quiet install --no-install-suggests git lsb-release python3 devscripts

    - uses: actions/checkout@v3
      with:
        # "fetch-depth: 0" fetches all of history, this is needed by
        # our build system to determine the version from tags
        fetch-depth: 0

    - name: Add linuxcnc.org deb archive
      env:
        DEBIAN_FRONTEND: noninteractive
      run: |
        case "${{matrix.image}}" in
            debian:sid|debian:bookworm)
                exit 0
                ;;
            *)
                ;;
        esac
        set -e
        set -x
        eatmydata apt-get --yes --quiet install gpg software-properties-common
        eatmydata gpg --homedir="${PWD}/gnupg" --output /etc/apt/trusted.gpg.d/linuxcnc-deb-archive.gpg --export 3CB9FD148F374FEF
        DIST=$(echo ${{matrix.image}} | cut -d : -f 2)
        eatmydata add-apt-repository "deb http://linuxcnc.org $DIST base"
        eatmydata apt-get --quiet update

    - name: Build architecture-independent Debian packages
      env:
        DEBEMAIL: emc-developers@lists.sourceforge.net
        DEBFULLNAME: LinuxCNC Github CI Robot
        DEBIAN_FRONTEND: noninteractive
      run: |
        set -e
        set -x
        eatmydata git config --global --add safe.directory "${PWD}"
        eatmydata debian/configure
        eatmydata debian/update-dch-from-git
        eatmydata scripts/get-version-from-git | sed -re 's/^v(.*)$/\1/' >| VERSION; cat VERSION
        eatmydata git diff
        eatmydata apt-get --yes --quiet build-dep --indep-only .
        eatmydata debuild -us -uc --build=all
    - name: Test install debian packages
      env:
        DEBIAN_FRONTEND: noninteractive
      run: |
        set -e
        set -x
        eatmydata apt-get --yes --quiet install ../*.deb<|MERGE_RESOLUTION|>--- conflicted
+++ resolved
@@ -95,15 +95,7 @@
     runs-on: ubuntu-24.04
     strategy:
       matrix:
-<<<<<<< HEAD
-        # drop building on (trixy and) sid until <URL: https://bugs.debian.org/1076675 >
-        # is fixed.
-        #image: ["debian:bullseye", "debian:bookworm", "debian:sid"]
-        image: ["debian:bullseye", "debian:bookworm"]
-=======
-        image: ["debian:buster", "debian:bullseye", "debian:bookworm", "debian:sid"]
-
->>>>>>> d9fd333e
+        image: ["debian:bullseye", "debian:bookworm", "debian:sid"]
     container:
       image: ${{ matrix.image }}
       # IPC_OWNER is needed for shmget IPC_CREAT
@@ -184,10 +176,7 @@
     runs-on: ubuntu-24.04
     strategy:
       matrix:
-        # drop building on (trixy and) sid until <URL: https://bugs.debian.org/1076675 >
-        # is fixed.
-        #image: ["debian:bullseye", "debian:bookworm", "debian:sid"]
-        image: ["debian:bullseye", "debian:bookworm"]
+        image: ["debian:bullseye", "debian:bookworm", "debian:sid"]
     container:
       image: ${{ matrix.image }}
       # IPC_OWNER is needed for shmget IPC_CREAT
