--- conflicted
+++ resolved
@@ -73,13 +73,8 @@
 # error dialog
 def dialog_error(mode, title, error):
     md = gtk.MessageDialog(None,
-<<<<<<< HEAD
                            gtk.DialogFlags.DESTROY_WITH_PARENT,
-                           gtk.MESSAGE_ERROR,
-=======
-                           gtk.DIALOG_DESTROY_WITH_PARENT,
                            mode,
->>>>>>> b07bf12f
                            gtk.BUTTONS_CLOSE,
                            error)
     md.set_position(gtk.WIN_POS_CENTER_ALWAYS)
