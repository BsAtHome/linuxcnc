#!/usr/bin/env python

'''
w_array.py

Copyright (C) 2019, 2020  Phillip A Carter

This program is free software; you can redistribute it and/or modify it
under the terms of the GNU General Public License as published by the
Free Software Foundation; either version 2 of the License, or
(at your option) any later version.

This program is distributed in the hope that it will be useful, but
WITHOUT ANY WARRANTY; without even the implied warranty of
MERCHANTABILITY or FITNESS FOR A PARTICULAR PURPOSE.  See the
GNU General Public License for more details.

You should have received a copy of the GNU General Public License along
with this program; if not, write to the Free Software Foundation, Inc.,
51 Franklin Street, Fifth Floor, Boston, MA  02110-1301, USA.
'''

import os
import gtk
import time
import linuxcnc
import shutil
import hal
from subprocess import Popen,PIPE

class array_wiz:

    def __init__(self):
        self.i = linuxcnc.ini(os.environ['INI_FILE_NAME'])
        self.c = linuxcnc.command()
        self.s = linuxcnc.stat()
        self.gui = self.i.find('DISPLAY', 'DISPLAY').lower()
        self.configFile = '{}_wizards.cfg'.format(self.i.find('EMC', 'MACHINE').lower())
        self.previewed = False
<<<<<<< HEAD
        self.data_changed = True
        
    def dialog_error(self, error):
        md = gtk.MessageDialog(self.W, 
                               gtk.DialogFlags.DESTROY_WITH_PARENT,
                               gtk.MESSAGE_ERROR, 
                               gtk.BUTTONS_CLOSE,
                               error)
        md.run()
        md.destroy()
=======
>>>>>>> b07bf12f

    def array_cancel(self, widget):
        shutil.copyfile(self.parent.fNgcBkp, self.parent.fNgc)
        if widget is not None:
            self.parent.preview.load(self.parent.fNgc)
        self.previewed = False

    def array_accept(self, widget):
        shutil.copyfile(self.parent.fNgc, self.parent.fNgcBkp)
        self.parent.preview.load(self.parent.fNgc)

    def array_preview(self, event):
        try:
            columns = int(self.xCEntry.get_text())
        except:
            columns = 1
        try:
            rows = int(self.yCEntry.get_text())
        except:
            rows = 1
        try:
            xOffset = float(self.xOEntry.get_text())
        except:
            xOffset = 0
        try:
            yOffset = float(self.yOEntry.get_text())
        except:
            yOffset = 0
        try:
            xOrgOffset = float(self.xOrgEntry.get_text())
        except:
            xOrgOffset = 0
        try:
            yOrgOffset = float(self.yOrgEntry.get_text())
        except:
            yOrgOffset = 0
        if columns > 0 and rows > 0 and (columns == 1 or (columns > 1 and xOffset <> 0)) and (rows == 1 or (rows > 1 and yOffset <> 0)):
            self.array_cancel(None)
            if self.parent.arrayMode == 'wizard':
                fPre = []
                fPst = []
                outCod = open(self.parent.fTmp, 'w')
                inWiz = open(self.parent.fNgc, 'r')
                while(1):
                    d = inWiz.readline()
                    if d.startswith('(wizard'):
                        outCod.write(d)
                        break
                    fPre.append(d)
                while(1):
                    d = inWiz.readline()
                    if '(postamble' in d:
                        fPst.append(d)
                        break
                    outCod.write(d)
                while(1):
                    d = inWiz.readline()
                    if not d: break
                    fPst.append(d)
                outCod.close()
                inWiz.close()
                outNgc = open(self.parent.fNgc, 'w')
                for line in fPre:
                    outNgc.write(line)
                for row in range(rows):
                    for column in range(columns):
                        outNgc.write('\n(row:{}  column:{})\n'.format(row + 1, column + 1))
                        inCod = open(self.parent.fTmp, 'r')
                        for line in inCod:
                            raw = line.strip().lower()
                            if raw.startswith('g0') or raw.startswith('g1') or raw.startswith('g2') or raw.startswith('g3'):
                                a, b = raw.split('x')
                                c, d = b.split('y')
                                if ('i') in d:
                                    e, f = d.split('i')
                                    f = 'i' + f
                                else:
                                    e = d
                                    f = ''
                                outNgc.write('{}x{} y{} {}\n'.format \
                                    (a, (float(c) + column * xOffset) + xOrgOffset, (float(e) + row * yOffset) + yOrgOffset, f))
                            else:
                                outNgc.write(line)
                        inCod.close()
                for line in fPst:
                    outNgc.write(line)
                outNgc.close()
                self.parent.preview.load(self.parent.fNgc)
            else:
                self.s.poll()
                mUnits = self.s.linear_units
<<<<<<< HEAD
                if self.previewed:
                    md = gtk.MessageDialog(self.W, 
                                           gtk.DialogFlags.DESTROY_WITH_PARENT,
                                           gtk.MESSAGE_INFO, 
                                           gtk.BUTTONS_NONE,
                                           'ARRAY\n\nCalculating.....')
                    md.set_keep_above(True)
                    md.set_position(gtk.WIN_POS_CENTER_ALWAYS)
                    md.set_default_size(200, 100)
                    md.show_all()
                    self.c.program_open(self.fOriginal)
                    watchdog = time.time() + 5
                    while(1):
                        self.s.poll()
                        if os.path.basename(self.s.file) == os.path.basename(self.fOriginal):
                            n = time.time() + 1
                            while(1):
                                if time.time() > n:
                                    break
                                while gtk.events_pending():
                                    gtk.main_iteration()
                            break
                        if time.time() > watchdog:
                            md.destroy()
                            self.dialog_error('Array file error')
                            return
                shutil.copyfile(self.s.file, self.fCode)
                inCod = open(self.fCode, 'r')
=======
                shutil.copyfile(self.parent.fNgc, self.parent.fTmp)
                inCod = open(self.parent.fTmp, 'r')
>>>>>>> b07bf12f
                units = 1
                for line in inCod:
                    if 'G21' in line.upper().replace(' ', '') and mUnits != 1:
                        units = 25.4
                        break
                    if 'G20' in line.upper().replace(' ', '') and mUnits == 1:
                        units = 0.03937
                        break
                outNgc = open(self.parent.fNgc, 'w')
                xIndex = [5221,5241,5261,5281,5301,5321,5341,5361,5381][0]
                outNgc.write('#<ucs_x_offset> = #{}\n'.format(xIndex))
                outNgc.write('#<ucs_y_offset> = #{}\n'.format(xIndex + 1))
                for row in range(rows):
                    for column in range(columns):
                        outNgc.write('\n(row:{}  column:{})\n'.format(row + 1, column + 1))
                        if self.parent.arrayMode == 'external':
                            outNgc.write('G10 L2 P0 X[{} + #<ucs_x_offset>] Y[{} + #<ucs_y_offset>]\n'.format\
                            ((column * xOffset * units) + xOrgOffset, (row * yOffset * units) + yOrgOffset))
                        else:
                            # check this down the track for arraying external arrays multiole time
                            outNgc.write('G10 L2 P0 X{} Y{} ($$$$$$$$$$$$$$$$$$$$$$$$$$$$$$$$$)\n'.format\
                            ((column * xOffset * units) + xOrgOffset, (row * yOffset * units) + yOrgOffset))
                        inCod = open(self.parent.fTmp, 'r')
                        for line in inCod:
                            a = b = c = ''
                            a = line.upper().replace(' ', '')
                            if 'M2' in a or 'M30' in a:
                                b = a.replace('M2', '')
                                c = b.replace('M30', '')
                                outNgc.write(c)
                            elif '(postamble)' in line:
                                pass
                            else:
                                outNgc.write(line)
                        inCod.close()
                outNgc.write('G10 L2 P0 X#<ucs_x_offset> Y#<ucs_y_offset>\n')
                outNgc.write('M2\n')
                outNgc.close()
                self.parent.preview.load(self.parent.fNgc)
                if self.previewed:
                    md.destroy()
        else:
            msg = ''
            if columns <= 0:
                msg += 'Columns are required\n\n'
            if rows <= 0:
                msg += 'Rows are required\n\n'
            if xOffset == 0 and columns > 1:
                msg += 'Column Offset is required\n\n'
            if yOffset == 0 and rows > 1:
                msg += 'Row Offset is required'
            self.parent.dialog_error('ARRAY', msg)
            return
        self.previewed = True
        self.add.set_sensitive(True)

    def auto_preview(self, widget):
        try:
            if int(self.xCEntry.get_text()) == 1 or (int(self.xCEntry.get_text()) > 1 and self.xOEntry.get_text()) and \
               int(self.yCEntry.get_text()) == 1 or (int(self.yCEntry.get_text()) > 1 and self.yOEntry.get_text()): 
                self.array_preview('auto') 
        except:
            pass

<<<<<<< HEAD
    def do_array(self, fWizard, tmpDir, mode):
        self.tmpDir = tmpDir
        original = '{}/original.ngc'.format(tmpDir)
        shutil.copyfile(fWizard, original)
        self.fOriginal = original
        self.shapeMode = mode
        self.W = gtk.Dialog('Array',
                            None,
                            gtk.DIALOG_MODAL | gtk.DialogFlags.DESTROY_WITH_PARENT,
                            buttons = None)
        self.W.set_keep_above(True)
        self.W.set_position(gtk.WIN_POS_CENTER_ALWAYS)
        self.W.set_default_size(250, 200)
        t = gtk.Table(1, 1, True)
        t.set_row_spacings(6)
        self.W.vbox.add(t)
        xCLabel = gtk.Label('Columns')
=======
    def array_show(self, parent):
        self.parent = parent
        self.parent.entries.set_row_spacings(self.parent.rowSpace)
        for child in self.parent.entries.get_children():
            self.parent.entries.remove(child)
        try:
            shutil.copyfile(inFile, self.parent.fNgcBkp)
        except:
            pass
        CLabel = gtk.Label('Columns')
        CLabel.set_alignment(0.5, 1.0)
        self.parent.entries.attach(CLabel, 2, 3, 0, 1)
        xCLabel = gtk.Label('Number')
>>>>>>> b07bf12f
        xCLabel.set_alignment(0.95, 0.5)
        self.parent.entries.attach(xCLabel, 0, 1, 1, 2)
        self.xCEntry = gtk.Entry()
        self.xCEntry.set_width_chars(8)
        self.xCEntry.set_text('1')
        self.xCEntry.connect('activate', self.auto_preview)
        self.xCEntry.connect('changed', self.parent.entry_changed)
        self.parent.entries.attach(self.xCEntry, 1, 2, 1, 2)
        xOLabel = gtk.Label('Offset')
        xOLabel.set_alignment(0.05, 0.5)
        self.parent.entries.attach(xOLabel, 4, 5, 1, 2)
        self.xOEntry = gtk.Entry()
        self.xOEntry.set_width_chars(8)
        self.xOEntry.connect('activate', self.auto_preview)
        self.xOEntry.connect('changed', self.parent.entry_changed)
        self.parent.entries.attach(self.xOEntry, 3, 4, 1, 2)
        RLabel = gtk.Label('Rows')
        RLabel.set_alignment(0.5, 1.0)
        self.parent.entries.attach(RLabel, 2, 3, 2, 3)
        yCLabel = gtk.Label('Number')
        yCLabel.set_alignment(0.95, 0.5)
        self.parent.entries.attach(yCLabel, 0, 1, 3, 4)
        self.yCEntry = gtk.Entry()
        self.yCEntry.set_width_chars(8)
        self.yCEntry.set_text('1')
        self.yCEntry.connect('activate', self.auto_preview)
        self.yCEntry.connect('changed', self.parent.entry_changed)
        self.parent.entries.attach(self.yCEntry, 1, 2, 3, 4)
        yOLabel = gtk.Label('Offset')
        yOLabel.set_alignment(0.05, 0.5)
        self.parent.entries.attach(yOLabel, 4, 5, 3, 4)
        self.yOEntry = gtk.Entry()
        self.yOEntry.set_width_chars(8)
        self.yOEntry.connect('activate', self.auto_preview)
        self.yOEntry.connect('changed', self.parent.entry_changed)
        self.parent.entries.attach(self.yOEntry, 3, 4, 3, 4)
        OrgLabel = gtk.Label('Origin')
        OrgLabel.set_alignment(0.5, 1.0)
        self.parent.entries.attach(OrgLabel, 2, 3, 4, 5)
        xOrgLabel = gtk.Label('X Offset')
        xOrgLabel.set_alignment(0.95, 0.5)
        self.parent.entries.attach(xOrgLabel, 0, 1, 5, 6)
        self.xOrgEntry = gtk.Entry()
        self.xOrgEntry.set_width_chars(8)
        self.xOrgEntry.set_text('0')
        self.xOrgEntry.connect('activate', self.auto_preview)
        self.xOrgEntry.connect('changed', self.parent.entry_changed)
        self.parent.entries.attach(self.xOrgEntry, 1, 2, 5, 6)
        yOrgLabel = gtk.Label('Y Offset')
        yOrgLabel.set_alignment(0.05, 0.5)
        self.parent.entries.attach(yOrgLabel, 4, 5, 5, 6)
        self.yOrgEntry = gtk.Entry()
        self.yOrgEntry.set_width_chars(8)
        self.yOrgEntry.set_text('0')
        self.yOrgEntry.connect('activate', self.auto_preview)
        self.yOrgEntry.connect('changed', self.parent.entry_changed)
        self.parent.entries.attach(self.yOrgEntry, 3, 4, 5, 6)
        self.preview = gtk.Button('Preview')
        self.preview.connect('pressed', self.array_preview)
        self.parent.entries.attach(self.preview, 0, 1, 12, 13)
        self.add = gtk.Button('Add')
        self.add.connect('pressed', self.array_accept)
        self.parent.entries.attach(self.add, 2, 3, 12, 13)
        undo = gtk.Button('Undo')
        undo.connect('pressed', self.array_cancel)
        self.parent.entries.attach(undo, 4, 5, 12, 13)
        self.lDesc = gtk.Label('Arraying Shape')
        self.lDesc.set_alignment(0.5, 0.5)
        self.lDesc.set_width_chars(8)
        self.parent.entries.attach(self.lDesc, 1, 4, 13, 14)
        self.parent.undo_shape(None, self.add)
        self.parent.W.show_all()
        self.xCEntry.grab_focus()<|MERGE_RESOLUTION|>--- conflicted
+++ resolved
@@ -37,19 +37,6 @@
         self.gui = self.i.find('DISPLAY', 'DISPLAY').lower()
         self.configFile = '{}_wizards.cfg'.format(self.i.find('EMC', 'MACHINE').lower())
         self.previewed = False
-<<<<<<< HEAD
-        self.data_changed = True
-        
-    def dialog_error(self, error):
-        md = gtk.MessageDialog(self.W, 
-                               gtk.DialogFlags.DESTROY_WITH_PARENT,
-                               gtk.MESSAGE_ERROR, 
-                               gtk.BUTTONS_CLOSE,
-                               error)
-        md.run()
-        md.destroy()
-=======
->>>>>>> b07bf12f
 
     def array_cancel(self, widget):
         shutil.copyfile(self.parent.fNgcBkp, self.parent.fNgc)
@@ -141,39 +128,8 @@
             else:
                 self.s.poll()
                 mUnits = self.s.linear_units
-<<<<<<< HEAD
-                if self.previewed:
-                    md = gtk.MessageDialog(self.W, 
-                                           gtk.DialogFlags.DESTROY_WITH_PARENT,
-                                           gtk.MESSAGE_INFO, 
-                                           gtk.BUTTONS_NONE,
-                                           'ARRAY\n\nCalculating.....')
-                    md.set_keep_above(True)
-                    md.set_position(gtk.WIN_POS_CENTER_ALWAYS)
-                    md.set_default_size(200, 100)
-                    md.show_all()
-                    self.c.program_open(self.fOriginal)
-                    watchdog = time.time() + 5
-                    while(1):
-                        self.s.poll()
-                        if os.path.basename(self.s.file) == os.path.basename(self.fOriginal):
-                            n = time.time() + 1
-                            while(1):
-                                if time.time() > n:
-                                    break
-                                while gtk.events_pending():
-                                    gtk.main_iteration()
-                            break
-                        if time.time() > watchdog:
-                            md.destroy()
-                            self.dialog_error('Array file error')
-                            return
-                shutil.copyfile(self.s.file, self.fCode)
-                inCod = open(self.fCode, 'r')
-=======
                 shutil.copyfile(self.parent.fNgc, self.parent.fTmp)
                 inCod = open(self.parent.fTmp, 'r')
->>>>>>> b07bf12f
                 units = 1
                 for line in inCod:
                     if 'G21' in line.upper().replace(' ', '') and mUnits != 1:
@@ -238,25 +194,6 @@
         except:
             pass
 
-<<<<<<< HEAD
-    def do_array(self, fWizard, tmpDir, mode):
-        self.tmpDir = tmpDir
-        original = '{}/original.ngc'.format(tmpDir)
-        shutil.copyfile(fWizard, original)
-        self.fOriginal = original
-        self.shapeMode = mode
-        self.W = gtk.Dialog('Array',
-                            None,
-                            gtk.DIALOG_MODAL | gtk.DialogFlags.DESTROY_WITH_PARENT,
-                            buttons = None)
-        self.W.set_keep_above(True)
-        self.W.set_position(gtk.WIN_POS_CENTER_ALWAYS)
-        self.W.set_default_size(250, 200)
-        t = gtk.Table(1, 1, True)
-        t.set_row_spacings(6)
-        self.W.vbox.add(t)
-        xCLabel = gtk.Label('Columns')
-=======
     def array_show(self, parent):
         self.parent = parent
         self.parent.entries.set_row_spacings(self.parent.rowSpace)
@@ -270,7 +207,6 @@
         CLabel.set_alignment(0.5, 1.0)
         self.parent.entries.attach(CLabel, 2, 3, 0, 1)
         xCLabel = gtk.Label('Number')
->>>>>>> b07bf12f
         xCLabel.set_alignment(0.95, 0.5)
         self.parent.entries.attach(xCLabel, 0, 1, 1, 2)
         self.xCEntry = gtk.Entry()
