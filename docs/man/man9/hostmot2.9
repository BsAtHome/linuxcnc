.TH HOSTMOT2 "9" "2008-05-13" "LinuxCNC Documentation" "HAL Component"
.de TQ
.br
.ns
.TP \\$1
..
.SH NAME

hostmot2 \- LinuxCNC HAL driver for the Mesa Electronics HostMot2 firmware.
.SH SYNOPSIS
See the config modparam section below for Mesa card configuration. Typically
hostmot2 is loaded with no parameters unless debugging is required.
.HP
.B loadrt hostmot2 [debug_idrom=\fIN\fB] [debug_module_descriptors=\fIN\fB] [debug_pin_descriptors=\fIN\fB] [debug_modules=\fIN\fB]
.RS
.TP
\fBdebug_idrom\fR [default: 0]
Developer/debug use only!  Enable debug logging of the HostMot2
IDROM header.
.TP
\fBdebug_module_descriptors\fR [default: 0]
Developer/debug use only!  Enable debug logging of the HostMot2
Module Descriptors.
.TP
\fBdebug_pin_descriptors\fR [default: 0]
Developer/debug use only!  Enable debug logging of the HostMot2
Pin Descriptors.
.TP
\fBdebug_modules\fR [default: 0]
Developer/debug use only!  Enable debug logging of the HostMot2
Modules used.
.RE
.SH DESCRIPTION

hostmot2 is a device driver that interfaces the Mesa HostMot2 firmware
to the LinuxCNC HAL.  This driver by itself does nothing, the boards
that actually run the firmware require their own drivers before anything
can happen.  Currently drivers are available for the 5i20, 5i22, 5i23,
5i25, 3x20, 4i65, and 4i68 (all using the hm2_pci module) and the 7i43
(using the hm2_7i43 module).

The HostMot2 firmware provides modules such as encoders, PWM generators,
step/dir generators, and general purpose I/O pins (GPIOs).  These things are
called "Modules".  The firmware is configured, at firmware compile time,
to provide zero or more instances of each of these Modules.
.SH Board I/O Pins

The HostMot2 firmware runs on an FPGA board.  The board interfaces with
the computer via PCI, PC-104/Plus, or EPP, and interfaces with motion
control hardware such as servos and stepper motors via I/O pins on
the board.

Each I/O pin can be configured, at board-driver load time, to serve
one of two purposes: either as a particular I/O pin of a particular
Module instance (encoder, pwmgen, stepgen etc), or as a general purpose
digital I/O pin.  By default all Module instances are enabled, and all the
board's pins are used by the Module instances.

The user can disable Module instances at board-driver load time, by
specifying a hostmot2 config string modparam.  Any pins which belong to
Module instances that have been disabled automatically become GPIOs.

All IO pins have some HAL presence, whether they belong to an active
module instance or are full GPIOs.  GPIOs can be changed (at run-time)
between inputs, normal outputs, and open drains, and have a flexible
HAL interface.  IO pins that belong to active Module instances are
constrained by the requirements of the owning Module, and have a more
limited interface in HAL.  This is described in the General Purpose
I/O section below.
.SH config modparam

All the board-driver modules (hm2_pci and hm2_7i43) accept a load-time
modparam of type string array, named "config".  This array has one config
string for each board the driver should use.  Each board's config string
is passed to and parsed by the hostmot2 driver when the board-driver
registers the board.

The config string can contain spaces, so it is usually a good idea to
wrap the whole thing in double-quotes (the " character).

The comma character (,) separates members of the config array from
each other.

For example, if your control computer has one 5i20 and one 5i23 you
might load the hm2_pci driver with a HAL command (in halcmd) something
like this:

.B
.nf
loadrt hm2_pci config="firmware=hm2/5i20/SVST8_4.BIT num_encoders=3 num_pwmgens=3 num_stepgens=3,firmware=hm2/5i23/SVSS8_8.BIT sserial_port_0=0000 num_encoders=4"
.fi

Note: this assumes that the hm2_pci driver detects the 5i20 first and
the 5i23 second.  If the detection order does not match the order
of the config strings, the hostmot2 driver will refuse to load the
firmware and the board-driver (hm2_pci or hm2_7i43) will fail to load.
To the best of my knowledge, there is no way to predict the order in
which PCI boards will be detected by the driver, but the detection
order will be consistent as long as PCI boards are not moved around.
Best to try loading it and see what the detection order is.

The format of each board's config string is:

.B [firmware=\fIF\fB] [num_encoders=\fIN\fB] [num_resolvers=\fIN\fB] [num_pwmgens=\fIN\fB] [num_3pwmgens=\fIN\fB] [num_stepgens=\fIN\fB] [sserial_port_0=00000000\fB] [num_leds=\fIN\fB] [enable_raw]
.RS
.TP
\fBfirmware\fR [optional]
Load the firmware specified by F into the FPGA on this board.  If no
"\fBfirmware=\fIF\fR" string is specified, the FPGA will not be
programmed, and had better have a valid configuration already.
 The 5i25 comes pre-programmed with firmware and no "firmware=" string should be
used. It can be loaded, if desired with no config string at all. 
.P
.RS
The requested firmware F is fetched by udev.  udev searches for the
firmware in the system's firmware search path, usually /lib/firmware.
F typically has the form "hm2/<BoardType>/file.bit"; a typical value
for F might be "hm2/5i20/SVST8_4.BIT".  The hostmot2 firmware files are
supplied by the hostmot2-firmware packages, available from linuxcnc.org.
.RE
.TP
\fBnum_encoders\fR [optional, default: -1]
Only enable the first N encoders.  If N is -1, all encoders are enabled.
If N is 0, no encoders are enabled.  If N is greater than the number of
encoders available in the firmware, the board will fail to register.
.TP
\fBnum_resolvers\fR [optional, default: -1]
Only enable the first N resolvers. If N = -1 then all resolvers are enabled.
This module does not work with generic resolvers (unlike the encoder module
which works with any encoder). At the time of writing the  Hostmot2 Resolver
function only works with the Mesa 7i49 card.
.TP
\fBnum_pwmgens\fR [optional, default: -1]
Only enable the first N pwmgens.  If N is -1, all pwmgens are enabled.
If N is 0, no pwmgens are enabled.  If N is greater than the number of
pwmgens available in the firmware, the board will fail to register.
.TP
\fBnum_3pwmgens\fR [optional, default: -1]
Only enable the first N Three-phase pwmgens.  If N is -1, all 3pwmgens
are enabled. If N is 0, no pwmgens are enabled.  If N is greater than the
number of pwmgens available in the firmware, the board will fail to register.
.TP
\fBnum_stepgens\fR [optional, default: -1]
Only enable the first N stepgens.  If N is -1, all stepgens are enabled.
If N is 0, no stepgens are enabled.  If N is greater than the number of
stepgens available in the firmware, the board will fail to register.
.TP
\fBsserial_port_N (N = 0 .. 3)\fR [optional, default: 00000000 for all ports]
Up to 32 Smart Serial devices can be connected to a Mesa Anything IO board
depending on the firmware used and the number of physical connections on the
board. These are arranged in 1-4 ports of 1 to 8 channels.
 Some Smart Serial (SSLBP) cards offer more than one load-time configuration,
for example all inputs, or all outputs, or offering additional analogue input on
some digital pins.
 To set the modes for port 0 use, for example \fBsserial_port_0=0120xxxx\fR
 A '0'in the string sets the corresponding port to mode 0, 1 to mode 1, and so
on up to mode 9. An "x" in any position disables that channel and makes the
corresponding FPGA pins available as GPIO. 
 The string can be up to 8 characters long, and if it defines more
modes than there are channels on the port then the extras are ignored. Channel
numbering is left to right so the example above would set sserial device 0.0
to mode 0, 0.2 to mode2 and disable channels 0.4 onwards. 
 The sserial driver will auto-detect connected devices, no further configuration
should be needed. Unconnected channels will default to GPIO, but the pin values
will vary semi-randomly during boot when card-detection runs, to it is best to 
actively disable any channel that is to be used for GPIO. 
.TP
\fBnum_bspis\fR [optional, default: -1]
Only enable the first N Buffered SPI drivers. If N is -1 then all the drivers 
are enabled. Each BSPI driver can address 16 devices.
.TP
\fBnum_leds\fR [optional, default: -1]
Only enable the first N of the LEDs on the FPGA board. If N is -1, then HAL
pins for all the LEDs will be created. If N=0 then no pins will be added.
.TP
\fBenable_raw\fR [optional]
If specified, this turns on a raw access mode, whereby a user can peek and
poke the firmware from HAL.  See Raw Mode below.
.RE
.SH encoder

Encoders have names like "hm2_\fI<BoardType>\fR.\fI<BoardNum>\fR.encoder.\fI<Instance>\fR".
"Instance" is a two-digit number that corresponds to the HostMot2 encoder
instance number.  There are 'num_encoders' instances, starting with 00.

So, for example, the HAL pin that has the current position of the second
encoder of the first 5i20 board is: hm2_5i20.0.encoder.01.position (this
assumes that the firmware in that board is configured so that this HAL
object is available)

Each encoder uses three or four input IO pins, depending on how the
firmware was compiled.  Three-pin encoders use A, B, and Index (sometimes
also known as Z).  Four-pin encoders use A, B, Index, and Index-mask.

The hm2 encoder representation is similar to the one described by the
Canonical Device Interface (in the HAL General Reference document),
and to the software encoder component.  Each encoder instance has the
following pins and parameters:

Pins:

.TP
(s32 out) count
Number of encoder counts since the previous reset.

.TP
(float out) position
Encoder position in position units (count / scale).

.TP
(float out) velocity
Estimated encoder velocity in position units
per second.

.TP
(bit in) reset
When this pin is TRUE, the count and position pins are
set to 0.  (The value of the velocity pin is not affected by this.)
The driver does not reset this pin to FALSE after resetting the count
to 0, that is the user's job.

.TP
(bit in/out) index-enable
When this pin is set to True, the count
(and therefore also position) are reset to zero on the next Index
(Phase-Z) pulse.  At the same time, index-enable is reset to zero to
indicate that the pulse has occurred.

.TP
(s32 out) rawcount
Total number of encoder counts since the start,
not adjusted for index or reset.

Parameters:

.TP
(float r/w) scale
Converts from 'count' units to 'position' units.

.TP
(bit r/w) index-invert
If set to True, the rising edge of the Index
input pin triggers the Index event (if index-enable is True).  If set
to False, the falling edge triggers.

.TP
(bit r/w) index-mask
If set to True, the Index input pin only has an
effect if the Index-Mask input pin is True (or False, depending on the
index-mask-invert pin below).

.TP
(bit r/w) index-mask-invert
If set to True, Index-Mask must be False
for Index to have an effect.  If set to False, the Index-Mask pin must
be True.

.TP
(bit r/w) counter-mode
Set to False (the default) for Quadrature.
Set to True for Step/Dir (in which case Step is on the A pin and Dir is
on the B pin).

.TP
(bit r/w) filter
If set to True (the default), the quadrature counter
needs 15 clocks to register a change on any of the three input lines
(any pulse shorter than this is rejected as noise).  If set to False, the
quadrature counter needs only 3 clocks to register a change.  The encoder
sample clock runs at 33 MHz on the PCI AnyIO cards and 50 MHz on the 7i43.

.TP
(float r/w) vel-timeout
When the encoder is moving slower than one
pulse for each time that the driver reads the count from the FPGA (in
the hm2_read() function), the velocity is harder to estimate.  The driver
can wait several iterations for the next pulse to arrive, all the while
reporting the upper bound of the encoder velocity, which can be accurately
guessed.  This parameter specifies how long to wait for the next pulse,
before reporting the encoder stopped.  This parameter is in seconds.

.SH resolver
Resolvers have names like hm2_\fI<BoardType>\fR.\fI<BoardNum>\fR.resolver.\fI<Instance>\fR.
<Instance is a 2-digit number, which for the 7i49 board will be between 00 and
05. This function only works with the Mesa Resolver interface boards (of which
the 7i49 is the only example at the time of writing). This board uses an SPI
interface to the FPGA card, and will only work with the correct firmware.
The pins allocated will be listed in the dmesg output, but are unlikely to be
usefully probed with HAL tools.

Pins:

.TP
(float, out) angle
This pin indicates the angular position of the resolver. It
is a number between 0 and 1 for each electrical rotation.

.TP
(float, out) position
Calculated from the number of complete and partial
revolutions since startup, reset, or  index-reset multiplied by the scale
parameter. 

.TP
(float, out) velocity
Calculated from the rotational velocity and the 
velocity-scale parameter. The default scale is electrical rotations per second. 

.TP
(s32, out) count
This pins outputs a simulated encoder count at 2^24
counts per rev (16777216 counts).

.TP
(s32, out) rawcounts
This is identical to the counts pin, except it is not
reset by the 'index' or 'reset' pins. This is the pin which would be linked to
the bldc HAL component if the resolver was being used to commutate a motor.

.TP
(bit, in) reset
Resets the position and counts pins to zero immediately.

.TP
(bit, in/out) index-enable
When this pin is set high the position and counts
pins will be reset the next time the resolver passes through the zero position.
At the same time the pin is driven low to indicate to connected modules that the
index has been seen, and that the counters have been reset.  

.TP
(bit, out) error
Indicates an error in the particular channel. If this value is
"true" then the reported position and velocity are invalid. 

Parameters:
.TP
(float, read/write) scale
The position scale, in machine units per resolver
electrical revolution. 

.TP
(float, read/write) velocity-scale
The conversion factor between resolver
rotation speed and machine velocity. A value of 1 will typically give motor
speed in rps, a value of 0.01666667 will give (approximate) RPM. 

.TP
(float, read/write) excitation-khz
This pin sets the excitation frequency for
the resolver. This pin is module-level rather than instance-level as all
resolvers share the same excitation frequency.
 Valid values are 10 (~10kHz), 5 (~5kHz) and 2.5 (~2.5kHz). The
actual frequency depends on the FPGA frequency, and they correspond to 
CLOCK_LOW/5000, CLOCK_LOW/10000 and CLOCK_LOW/20000 respectively. 
The parameter will be set to the closest available of the three frequencies.
 A value of -1 (the default) indicates that the current setting should be
retained. 


.SH pwmgen

pwmgens have names like "hm2_\fI<BoardType>\fR.\fI<BoardNum>\fR.pwmgen.\fI<Instance>\fR".
"Instance" is a two-digit number that corresponds to the HostMot2 pwmgen
instance number.  There are 'num_pwmgens' instances, starting with 00.

So, for example, the HAL pin that enables output from the fourth pwmgen
of the first 7i43 board is: hm2_7i43.0.pwmgen.03.enable (this assumes
that the firmware in that board is configured so that this HAL object
is available)

In HM2, each pwmgen uses three output IO pins: Not-Enable, Out0, and
Out1.

The function of the Out0 and Out1 IO pins varies with output-type
parameter (see below).

The hm2 pwmgen representation is similar to the software pwmgen component.
Each pwmgen instance has the following pins and parameters:

Pins:

.TP
(bit input) enable
If true, the pwmgen will set its Not-Enable pin
false and output its pulses.  If 'enable' is false, pwmgen will set its
Not-Enable pin true and not output any signals.

.TP
(float input) value
The current pwmgen command value, in arbitrary units.

Parameters:

.TP
(float rw) scale
Scaling factor to convert 'value' from arbitrary units
to duty cycle: dc = value / scale.  Duty cycle has an effective range
of -1.0 to +1.0 inclusive, anything outside that range gets clipped.
The default scale is 1.0.

.TP
(s32 rw) output-type
This emulates the output_type load-time argument to
the software pwmgen component.  This parameter may be changed at runtime,
but most of the time you probably want to set it at startup and then leave
it alone.  Accepted values are 1 (PWM on Out0 and Direction on Out1), 2
(Up on Out0 and Down on Out1), 3 (PDM mode, PDM on Out0 and Dir on Out1),
and 4 (Direction on Out0 and PWM on Out1, "for locked antiphase").

In addition to the per-instance HAL Parameters listed above, there are
a couple of HAL Parameters that affect all the pwmgen instances:

.TP
(u32 rw) pwm_frequency
This specifies the PWM frequency, in Hz, of all
the pwmgen instances running in the PWM modes (modes 1 and 2).  This is
the frequency of the variable-duty-cycle wave.  Its effective range is
from 1 Hz up to 193 kHz.  Note that the max frequency is determined by the
ClockHigh frequency of the Anything IO board; the 5i20 and 7i43 both have
a 100 MHz clock, resulting in a 193 kHz max PWM frequency.  Other boards
may have different clocks, resulting in different max PWM frequencies.
If the user attempts to set the frequency too high, it will be clipped
to the max supported frequency of the board.  Frequencies below about
5 Hz are not terribly accurate, but above 5 Hz they're pretty close.
The default pwm_frequency is 20,000 Hz (20 kHz).

.TP
(u32 rw) pdm_frequency
This specifies the PDM frequency, in Hz, of
all the pwmgen instances running in PDM mode (mode 3).  This is the
"pulse slot frequency"; the frequency at which the pdm generator in the
AnyIO board chooses whether to emit a pulse or a space.  Each pulse (and
space) in the PDM pulse train has a duration of 1/pdm_frequency seconds.
For example, setting the pdm_frequency to 2e6 (2 MHz) and the duty cycle
to 50% results in a 1 MHz square wave, identical to a 1 MHz PWM signal
with 50% duty cycle.  The effective range of this parameter is from
about 1525 Hz up to just under 100 MHz.  Note that the max frequency
is determined by the ClockHigh frequency of the Anything IO board; the
5i20 and 7i43 both have a 100 MHz clock, resulting in a 100 Mhz max
PDM frequency.  Other boards may have different clocks, resulting in
different max PDM frequencies.  If the user attempts to set the frequency
too high, it will be clipped to the max supported frequency of the board.
The default pdm_frequency is 20,000 Hz (20 kHz).

.SH 3ppwmgen
Three-Phase PWM generators (3pwmgens) are intended for controlling the high-side
and low-side gates in a 3-phase motor driver. The function is included to
support the Mesa motor controller daughter-cards but can be used to control
an IGBT or similar driver directly.
3pwmgens have names like "hm2_\fI<BoardType>\fR.\fI<BoardNum>\fR.3pwmgen.\fI<Instance>\fR"
where <Instance> is a 2-digit number. There will be num_3pwmgens instances,
starting at 00.
Each instance allocates 7 output and one input pins on the Mesa card connectors.
Outputs are: PWM A, PWM B, PWM C, /PWM A, /PWM B, /PWM C, Enable. The first three
pins are the high side drivers, the second three are their complementary low-side
drivers. The enable bit is intended to control the servo amplifier.
The input bit is a fault bit, typically wired to over-current detection. When set
the PWM generator is disabled.
The three phase duty-cycles are individually controllable from -Scale to +Scale.
Note that 0 corresponds to a 50% duty cycle and this is the inialization value.

Pins:

(float input) A-value, B-value, C-value: The PWM command value for each phase,
limited to +/- "scale". Defaults to zero which is 50% duty cycle on high-side and
low-sidepins (but see the "deadtime" parameter)

.TP
(bit input) enable
When high the PWM is enabled as long as the fault bit is not
set by the external fault input pin. When low the PWM is disabled, with both high-
side and low-side drivers low. This is not the same as 0 output (50% duty cycle on
both sets of pins) or negative full scale (where the low side drivers are "on"
100% of the time)

.TP
(bit output) fault
Indicates the status of the fault bit. This output latches high
once set by the physical fault pin until the "enable" pin is set to high.

Parameters:

.TP
(u32 rw) deadtime
Sets the dead-time between the high-side driver turning off and
the low-side driver turning on and vice-versa. Deadtime is subtracted from on time
and added to off time symmetrically. For example with 20 kHz PWM (50 uSec period),
50% duty cycle and zero dead time, the PWM and NPWM outputs would be square
waves (NPWM being inverted from PWM) with high times of 25 uS. With the same
settings but 1 uS of deadtime, the PWM and NPWM outputs would both have high
times of 23 uS (25 - (2X 1 uS), 1 uS per edge).
The value is specified in nS and defaults to a rather conservative 5000nS. Setting
this parameter to too low a value could be both expensive and dangerous as if both
gates are open at the same time there is effectively a short circuit accross the
supply.

.TP
(float rw) scale
Sets the half-scale of the specified 3-phase PWM generator.
PWM values from -scale to +scale are valid. Default is +/- 1.0

.TP
(bit rw) fault-invert
Sets the polarity of the fault input pin. A value of 1 means
that a fault is triggered with the pin high, and 0 means that a fault it triggered
when the pin is pulled low. Default 0, fault = low so that the PWM works with the
fault pin unconnected.

.TP
(u32 rw) sample-time
Sets the time during the cycle when an ADC pulse
is generated.  0 = start of PWM cycle and 1 = end. Not currently useful
to LinuxCNC. Default 0.5.

In addition the per-instance parameters above there is the following parameter
that affects all instances

.TP
(u32 rw) frequency
Sets the master PWM frequency. Maximum is approx 48kHz, minimum
is 1kHz. Defaults to 20kHz.


.SH stepgen

stepgens have names like "hm2_\fI<BoardType>\fR.\fI<BoardNum>\fR.stepgen.\fI<Instance>\fR".
"Instance" is a two-digit number that corresponds to the HostMot2 stepgen
instance number.  There are 'num_stepgens' instances, starting with 00.

So, for example, the HAL pin that has the current position
feedback from the first stepgen of the second 5i22 board is:
hm2_5i22.1.stepgen.00.position-fb (this assumes that the firmware in
that board is configured so that this HAL object is available)

Each stepgen uses 2 IO pins.  The signals on these pins depends on the
step_type parameter (described below).

The stepgen representation is modeled on the stepgen software component.
Each stepgen instance has the following pins and parameters:

Pins:

.TP
(float input) position-cmd
Target position of stepper motion, in
arbitrary position units.  This pin is only used when the stepgen is in
position control mode (control-type=0).

.TP
(float input) velocity-cmd
Target velocity of stepper motion, in
arbitrary position units per second.  This pin is only used when the
stepgen is in velocity control mode (control-type=1).

.TP
(s32 output) counts
Feedback position in counts (number of steps).

.TP
(float output) position-fb
Feedback position in arbitrary position
units.  This is similar to "counts/position_scale", but has finer than
step resolution.

.TP
(float output) velocity-fb
Feedback velocity in arbitrary position
units per second.

.TP
(bit input) enable
This pin enables the step generator instance.
When True, the stepgen instance works as expected.  When False, no steps
are generated and velocity-fb goes immediately to 0.  If the stepgen is
moving when enable goes false it stops immediately, without obeying the
maxaccel limit.

.TP
(bit input) control-type
Switches between position control mode (0)
and velocity control mode (1).  Defaults to position control (0).

Parameters:

.TP
(float r/w) position-scale
Converts from counts to position units.
position = counts / position_scale

.TP
(float r/w) maxvel
Maximum speed, in position units per second.  If set
to 0, the driver will always use the maximum possible velocity based
on the current step timings and position-scale.  The max velocity will
change if the step timings or position-scale changes.  Defaults to 0.

.TP
(float r/w) maxaccel
Maximum acceleration, in position units per second
per second.  Defaults to 1.0.  If set to 0, the driver will not limit its
acceleration at all - this requires that the position-cmd or velocity-cmd
pin is driven in a way that does not exceed the machine's capabilities.
This is probably what you want if you're going to be using the LinuxCNC
trajectory planner to jog or run G-code.

.TP
(u32 r/w) steplen
Duration of the step signal, in nanoseconds.

.TP
(u32 r/w) stepspace
Minimum interval between step signals, in
nanoseconds.

.TP
(u32 r/w) dirsetup
Minimum duration of stable Direction signal before
a step begins, in nanoseconds.

.TP
(u32 r/w) dirhold
Minimum duration of stable Direction signal after a
step ends, in nanoseconds.

.TP
(u32 r/w) step_type
Output format, like the step_type modparam to the
software stegen(9) component.  0 = Step/Dir, 1 = Up/Down, 2 = Quadrature.
In Quadrature mode (step_type=2), the stepgen outputs one complete Gray
cycle (00 -> 01 -> 11 -> 10 -> 00) for each "step" it takes.

.SH Smart Serial Interface

The Smart Serial Interface allows up to 32 different devices such as the Mesa
8i20 2.2kW 3-phase drive or 7i64 48-way IO cards to be connected to a single
FPGA card.
The driver auto-detects the connected hardware port, channel and device type.
Devices can be connected in any order to any active channel of an active port.
(see the config modparam definition above).

In addition to the per-channel/device pins detailed below there are three
per-port pins, three parameters and a further 7 pins shared between all ports
used for changing on-device settings.

Pins:

(bit, in) .sserial.port-N.run: Enables the specific Smart Serial module.
Setting this pin low will disable all boards on the port and puts the port in a
pass-through mode where device parameter setting is possible.
This pin defaults to TRUE and can be left unconnected. However, toggling the pin
low-to-high will re-enable a faulted drive so the pin could usefully be
connected to the iocontrol.0.user-enable-out pin.

(u32, ro) .run_state: Shows the state of the sserial communications state-machine.
This pin will generally show a value of 0x03 in normal operation, 0x07 in
setup mode and 0x00 when the "run" pin is false.

(u32, ro) .error-count: Indicates the state of the Smart Serial error handler, 
see the parameters sections for more details. 

(u32, in) .sserial.port: When programming device parameters, this pin sets the
active port.

(u32, in) .sserial.channel: This sets the active channel on the port defined
above.

(u32, in) .sserial.parameter: The two LSBs of this pin determine the parameter
address on the device connected to the channel and port defined above which will
be read from or written to. Byte 2 is used to pass the data type for
non-volatile writes, and byte 3 passes the access type flags. For example 
0xEC010002 is the code to use to set 8i20 NVMAXCURRENT.

(u32, in) .sserial.value: This pin is used to set the value to be written to a
device parameter. It can also be used to read-back a value from the device, but
as it is an input pin the read-back value is only useful to humans.

(bit, in) .sserial.read: Starts the parameter read cycle. On completion the pin
will return to zero (if not connected in HAL)

(bit, in) .sserial.write: Starts the parameter write cycle. On completion the
pin will return to zero (if not connected in HAL)

(u32, out) .sserial.state: Shows the state of the read or write process (which
typically takes many servo cycles). See the source code if the precise meanings
are important to your application.

Parameters:

(u32 r/w) .fault-inc: Any over-run or handshaking error in the SmartSerial
communications will increment the .fault-count pin by the amount specified by
this parameter. Default = 10.

(u32 r/w) .fault-dec: Every successful read/write cycle decrements the fault
counter by this amount. Default = 1.

(u32 r/w) .fault-lim: When the fault counter reaches this threshold the Smart
Serial interface on the corresponding port will be stopped and an error printed 
in dmesg. Together these three pins allow for control over the degree of fault-
tolerance allowed in the interface. The default values mean that if more than
one transaction in ten fails, more than 20 times, then a hard error will be
raised. If the increment were to be set to zero then no error would ever be
raised, and the system would carry on regardless. Conversely setting decrement to 
zero, threshold to 1 and limit to 1 means that absolutely no errors will be
tolerated. (This structure is copied directly from vehicle ECU practice)

The other pins and parameters created in HAL depend on the devices detected.
.TP
.SH \fB8i20\fR
The 8i20 is a 2.2kW three-phase drive for brushless DC motors and AC servo
motors.
8i20 pins and parameters have names like
"hm2_\fI<BoardType>\fR.\fI<BoardNum>\fR.8i20.\fI<PortNum>\fR.\fI<ChanNum>\fR.\fI<Pin>\fR", for example
"hm2_5i23.0.8i20.1.3.current" would set the phase current for the drive
connected to the fourth channel of the second sserial port of the first 5i23
board. Note that the sserial ports do not necessarily correlate in layout or
number to the physical ports on the card.

Pins:

.TP
(bit, in) amp-enable
Set this pin high to enable the drive. With the pin low
communications are active but the phase angle and current are set to zero.

.TP
(float in) angle
The rotor angle of the motor in fractions of a full
\fBphase\fR revolution. An angle of 0.5 indicates that the motor is half a turn
/ 180 degrees / \[*p] radians from the zero position. The zero position is taken to
be the position that the motor adopts under no load with a poitive voltage
applied to the A (or U) phase and both B and C (or V and W) connected to -V or
0V. A 6 pole motor will have 3 zero positions per physical rotation. Note that
the 8i20 drive automatically adds the phase lead/lag angle, and that this pin
should see the raw rotor angle. There is a HAL module (bldc) which handles the
complexity of differing motor and drive types.

.TP
(float, in) current
The phase current command to the drive. This is scaled
from -1 to +1 for forwards and reverse maximum currents. The absolute value of
the current is set by the max_current parameter.

.TP
(float, ro) voltage
The drive bus voltage in V. This will tend to show 25.6V
when the drive is unpowered and the drive will not operate below about 50V.

.TP
(float, ro) temp
The temperature of the driver in degrees C.

.TP
(u32, ro) fault
The fault status of the drive. See the 8i20 manual for a
detailed description.

.TP
(u32, ro) status
The operating status of the drive. See the 8i20 manual for
more details.

.TP
(u32, ro) comms
The communication status of the drive. See the manual for
more details.

Parameters:

.TP
(float, rw) max_current
Sets the maximum drive current in Amps. The default
value is the maximum current programmed into the drive EEPROM. The value must be
positive, and an error will be raised if a current in excess of the drive
maximum is requested.

.TP
(u32, ro) serial_number
The serial number of the connected drive. This is
also shown on the label on the drive.
.TP
.SH \fB 7i64\fR
The 7i64 is a 24-input 24-output IO card.
7i64 pins and parameters have names like "hm2_\fI<BoardType>\fR.\fI<BoardNum>\fR.7i64.
<PortNum>.<ChanNum>.<Pin>", for example hm2_5i23.0.7i63.1.3.digout.01.out

Pins:
(bit, in) .digout.NN.out: Writing a 1 or TRUE to this pin will enable output
driver NN. Note that the outputs are drivers (switches) rather than voltage
outputs. The LED adjacent to the connector on the board shows the status.

(bit, out) .digin.NN.in: The value of input NN. Note that the inputs are
isolated and both pins of each input must be connected (typically to signal and
the ground of the signal. This need not be the ground of the board.)

(bit, out) .digin.NN.in-not: An inverted copy of the corresponding input.

(float, out) .adcin.00.in & .adcin.01.in: The two analogue inputs (0 to 3.3V) on
the board.

Parameters:
(bit, rw) .digout.NN.invert: Setting this parameter to 1 / TRUE will invert
the output value, such that writing 0 to .gpio.NN.out will enable the output
and vice-versa.

<<<<<<< HEAD
.SH BSPI
The BSPI (Buffered SPI) driver is unusual in that it does not create any HAL
pins. Instead the driver exports a set of functions that can be used by a sub
-driver for the attached hardware. Typically these would be written in the "comp"
pre-processing language: see http://linuxcnc.org/docs/html/hal_comp.html or man
comp for further details. See man mesa_7i65 and the source of mesa_7i65.comp for
details of a typical sub-driver.
See man hm2_bspi_setup_chan, man hm2_bspi_write_chan, man hm2_tram_add_bspi_frame,
man hm2_allocate_bspi_tram, man hm2_bspi_set_read_funtion and
man hm2_bspi_set_write_function for the exported functions.

The names of the available channels are printed to standard output during the
driver loading process and take the form
hm2_<board name>.<board index>.bspi.<index> For example hm2_5i23.0.bspi.0


=======
>>>>>>> e606f9f8
.SH General Purpose I/O

I/O pins on the board which are not used by a module instance are exported
to HAL as "full" GPIO pins.  Full GPIO pins can be configured at run-time
to be inputs, outputs, or open drains, and have a HAL interface that
exposes this flexibility.  IO pins that are owned by an active module
instance are constrained by the requirements of the owning module,
and have a restricted HAL interface.

GPIOs have names like "hm2_\fI<BoardType>\fR.\fI<BoardNum>\fR.gpio.\fI<IONum>\fR".
IONum is a three-digit number.  The mapping from IONum to connector and
pin-on-that-connector is written to the syslog when the driver loads,
and it's documented in Mesa's manual for the Anything I/O boards.

So, for example, the HAL pin that has the current inverted input value
read from GPIO 012 of the second 7i43 board is: hm2_7i43.1.gpio.012.in-not
(this assumes that the firmware in that board is configured so that this
HAL object is available)

The HAL parameter that controls whether the last GPIO of the first 5i22
is an input or an output is: hm2_5i22.0.gpio.095.is_output (this assumes
that the firmware in that board is configured so that this HAL object
is available)

The hm2 GPIO representation is modeled after the Digital Inputs and
Digital Outputs described in the Canonical Device Interface (part of
the HAL General Reference document).  Each GPIO can have the following
HAL Pins:

(bit out) in & in_not: State (normal and inverted) of the hardware
input pin.  Both full GPIO pins and IO pins used as inputs by active
module instances have these pins.

.TP
(bit in) out
Value to be written (possibly inverted) to the hardware
output pin.  Only full GPIO pins have this pin.

Each GPIO can have the following Parameters:

.TP
(bit r/w) is_output
If set to 0, the GPIO is an input.  The IO pin
is put in a high-impedance state (weakly pulled high), to be driven by
other devices.  The logic value on the IO pin is available in the "in" and
"in_not" HAL pins.  Writes to the "out" HAL pin have no effect.  If this
parameter is set to 1, the GPIO is an output; its behavior then depends
on the "is_opendrain" parameter.  Only full GPIO pins have this parameter.

.TP
(bit r/w) is_opendrain
This parameter only has an effect if the
"is_output" parameter is true.  If this parameter is false, the GPIO
behaves as a normal output pin: the IO pin on the connector is driven
to the value specified by the "out" HAL pin (possibly inverted), and the
value of the "in" and "in_not" HAL pins is undefined.  If this parameter
is true, the GPIO behaves as an open-drain pin.  Writing 0 to the "out"
HAL pin drives the IO pin low, writing 1 to the "out" HAL pin puts the
IO pin in a high-impedance state.  In this high-impedance state the IO
pin floats (weakly pulled high), and other devices can drive the value;
the resulting value on the IO pin is available on the "in" and "in_not"
pins.  Only full GPIO pins and IO pins used as outputs by active module
instances have this parameter.

.TP
(bit r/w) invert_output
This parameter only has an effect if the
"is_output" parameter is true.  If this parameter is true, the output
value of the GPIO will be the inverse of the value on the "out" HAL pin.
Only full GPIO pins and IO pins used as outputs by active module instances
have this parameter.

.SH led

Creates HAL pins for the LEDs on the FPGA board.

Pins:

.TP
(bit in) CR<NN>
The pins are numbered from CR01 upwards with the name
corresponding to the PCB silkscreen. Setting the bit to "true" or 1 lights
the led.

.SH Watchdog

The HostMot2 firmware may include a watchdog Module; if it does, the
hostmot2 driver will use it.  The HAL representation of the watchdog is
named "hm2_\fB<BoardType>\fR.\fB<BoardNum>\fR.watchdog".

The watchdog starts out asleep and inactive.  Once you access the board
the first time by running any the hm2 HAL functions read(), write(),
or pet_watchdog() (see below), the watchdog wakes up.  From them on
it must be petted periodically or it will bite.  Pet the watchdog by
running the pet_watchdog() HAL function.

When the watchdog bites, all the board's I/O pins are disconnected from
their Module instances and become high-impedance inputs (pulled high),
and all communication with the board stops.  The state of the HostMot2
firwmare modules is not disturbed (except for the configuration of the
IO Pins).  Encoder instances keep counting quadrature pulses, and pwm-
and step-generators keep generating signals (which are *not* relayed to
the motors, because the IO Pins have become inputs).

Resetting the watchdog (by clearing the has_bit pin, see below) resumes
communication and resets the I/O pins to the configuration chosen at
load-time.

If the firmware includes a watchdog, the following HAL objects will
be exported:

Pins:

.TP
(bit in/out) has_bit
True if the watchdog has bit, False if the watchdog has
not bit.  If the watchdog has bit and the has_bit bit is True, the user
can reset it to False to resume operation.

Parameters:

.TP
(u32 read/write) timeout_ns
Watchdog timeout, in nanoseconds.  This is
initialized to 5,000,000 (5 milliseconds) at module load time.  If more
than this amount of time passes between calls to the pet_watchdog()
function, the watchdog will bite.

Functions:

pet_watchdog(): Calling this function resets the watchdog timer
(postponing the watchdog biting until timeout_ns nanoseconds later).
.SH Raw Mode

If the "enable_raw" config keyword is specified, some extra debugging
pins are made available in HAL.  The raw mode HAL pin names begin with
"hm2_\fI<BoardType>\fR.\fI<BoardNum>\fR.raw".

With Raw mode enabled, a user may peek and poke the firmware from HAL,
and may dump the internal state of the hostmot2 driver to the syslog.

Pins:

.TP
(u32 in) read_address
The bottom 16 bits of this is used as the address
to read from.

.TP
(u32 out) read_data
Each time the hm2_read() function is called, this
pin is updated with the value at .read_address.

.TP
(u32 in) write_address
The bottom 16 bits of this is used as the address
to write to.

.TP
(u32 in) write_data
This is the value to write to .write_address.

.TP
(bit in) write_strobe
Each time the hm2_write() function is called, this
pin is examined.  If it is True, then value in .write_data is written
to the address in .write_address, and .write_strobe is set back to False.

.TP
(bit in/out) dump_state
This pin is normally False.  If it gets set to
True the hostmot2 driver will write its representation of the board's
internal state to the syslog, and set the pin back to False.

.SH Setting up Smart Serial devices 

If a Smart Serial port is stopped, it is then possible to read and set the 
onboard firmware settings using "setp" commands from within halrun or with
halcmd. The hostmot read function needs to be attached to a realtime thread to
allow parameters to be read and set, but the write thread is not needed.
A typical command-line sequence to read the max current setting of an 8i20 on 
channel 1 of port 0 would be:

$>halrun

 halcmd: loadrt hostmot2
 halcmd: loadrt hm2_pci config="firmware=hm2/5i23/svss8_44 sserial_port_0=x0xxxxxxx"
 halcmd: loadrt threads
 halcmd: addf hm2_5i23.0.read thread1
 halcmd: addf hm2_5i23.0.write thread1
 halcmd: start
 halcmd: setp hm2_5i23.0.sserial.0.port-0.run 0
 halcmd: setp hm2_5i23.0.sserial.0.port 0
 halcmd: setp hm2_5i23.0.sserial.0.channel 1
 halcmd: setp hm2_5i23.0.sserial.0.0.parameter 0x8e8
 halcmd: setp hm2_5i23.0.sserial.0.0.read 1
 halcmd: show pin hm2_5i23.0.sserial.0.0.value

It is not expected that this would be a frequent task.
The pin descriptions appear earlier in this document. 

.SH FUNCTIONS
.TP
\fBhm2_\fI<BoardType>\fB.\fI<BoardNum>\fB.read\fR
This reads the encoder counters, stepgen feedbacks, and GPIO input pins
from the FPGA.
.TP
\fBhm2_\fI<BoardType>\fB.\fI<BoardNum>\fB.write\fR
This updates the PWM duty cycles, stepgen rates, and GPIO outputs on
the FPGA.  Any changes to configuration pins such as stepgen timing,
GPIO inversions, etc, are also effected by this function.
.TP
\fBhm2_\fI<BoardType>\fB.\fI<BoardNum>\fB.pet-watchdog\fR
Pet the watchdog to keep it from biting us for a while.
.TP
\fBhm2_\fI<BoardType>\fB.\fI<BoardNum>\fB.read_gpio\fR
Read the GPIO input pins.  Note that the effect of this function is a
subset of the effect of the .read() function described above.  Normally
only .read() is used.  The only reason to call this function is if you
want to do GPIO things in a faster-than-servo thread.  (This function
is not available on the 7i43 due to limitations of the EPP bus.)
.TP
\fBhm2_\fI<BoardType>\fB.\fI<BoardNum>\fB.write_gpio\fR
Write the GPIO control registers and output pins.  Note that the effect of
this function is a subset of the effect of the .write() function described
above.  Normally only .write() is used.  The only reason to call this
function is if you want to do GPIO things in a faster-than-servo thread.
(This function is not available on the 7i43 due to limitations of the
EPP bus.)
.SH SEE ALSO

hm2_7i43(9)
.br
hm2_pci(9)
.br
Mesa's documentation for the Anything I/O boards, at <http://www.mesanet.com>
.br
.SH LICENSE

GPL<|MERGE_RESOLUTION|>--- conflicted
+++ resolved
@@ -803,7 +803,6 @@
 the output value, such that writing 0 to .gpio.NN.out will enable the output
 and vice-versa.
 
-<<<<<<< HEAD
 .SH BSPI
 The BSPI (Buffered SPI) driver is unusual in that it does not create any HAL
 pins. Instead the driver exports a set of functions that can be used by a sub
@@ -818,10 +817,6 @@
 The names of the available channels are printed to standard output during the
 driver loading process and take the form
 hm2_<board name>.<board index>.bspi.<index> For example hm2_5i23.0.bspi.0
-
-
-=======
->>>>>>> e606f9f8
 .SH General Purpose I/O
 
 I/O pins on the board which are not used by a module instance are exported
