--- conflicted
+++ resolved
@@ -4,11 +4,7 @@
 motion \- accepts NML motion commands, interacts with HAL in realtime
 
 .SH SYNOPSIS
-<<<<<<< HEAD
 \fBloadrt motmod [base_period_nsec=\fIperiod\fB] [base_thread_fp=\fI0 or 1\fB] [servo_period_nsec=\fIperiod\fB] [traj_period_nsec=\fIperiod\fB] [num_joints=\fI[1-16]\fB] [num_dio=\fI[1-64]\fB | names_dout=\fIname[,...]\fB names_din=\fIname[,...]\fB] [num_aio=\fI[1-64]\fB | names_aout=\fIname[,...]\fB names_ain=\fIname[,...]\fB] [num_misc_error=\fI[0-64]\fB] [num_spindles=\fI[1-8]\fB]\fR  \fB[unlock_joints_mask=\fR\fIjointmask\fR\fB]\fR \fB[num_extrajoints=\fI[0-16]\fB]\fR
-=======
-\fBloadrt motmod [base_period_nsec=\fIperiod\fB] [base_thread_fp=\fI0 or 1\fB] [servo_period_nsec=\fIperiod\fB] [traj_period_nsec=\fIperiod\fB] [num_joints=\fI[1-16]\fB] [num_dio=\fI[1-64]\fB] [num_aio=\fI[1-64]\fB] [num_misc_error=\fI[0-64]\fB | names_misc_errors] [num_spindles=\fI[1-8]\fB]\fR  \fB[unlock_joints_mask=\fR\fIjointmask\fR\fB]\fR \fB[num_extrajoints=\fI[0-16]\fB]\fR
->>>>>>> dba2e414
 
 The limits for the following items are compile-time settings:
 .br
@@ -39,7 +35,6 @@
 .br
 .ns
 .TP
-<<<<<<< HEAD
 \fBnum_aio\fR: Maximum number of analog IO pins is set by \fBEMCMOT_MAX_AIO\fR.
 Minimum is 1, if \fBnum_aio\fR is not specified, it defaults to \fBDEFAULT_AIO\fR.
 .br
@@ -65,8 +60,6 @@
 .br
 .ns
 .TP
-\fBnum_spindles\fR: Maximum number of spindles is set by \fBEMCMOT_MAX_SPINDLES\fR.
-=======
 \fBnames_misc_errors\fR: A comma-separated list of names for extra error inputs.
 This parameter is mutually exclusive with num_misc_error.
 If using num_misc_error the additional error input pins will have names like \fBmotion.misc-error-00\fR whereas \fBnames_misc_errors=overtemp,undertemp\fR will
@@ -75,10 +68,10 @@
 .ns
 .TP
 \fBnum_spindles\fR: Maximum number of spindles is set by EMCMOT_MAX_SPINDLES
-
-.P
-Optionally the number of Digital I/O is set with num_dio. The number of Analog I/O is set with num_aio. The default is 4 each.
->>>>>>> dba2e414
+.br
+.ns
+.TP
+\fBnum_spindles\fR: Maximum number of spindles is set by \fBEMCMOT_MAX_SPINDLES\fR.
 
 .P
 Pin names starting with "\fBjoint\fR"  or "\fBaxis\fR" are read and updated by the motion-controller function.
