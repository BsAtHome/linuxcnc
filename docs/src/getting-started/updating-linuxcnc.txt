[[cha:updating-linuxcnc]]

= Updating LinuxCNC

Updating LinuxCNC for example from 2.7.0 to 2.7.1 and your PC is connected to
the internet is an automatic process. You will see an update prompt after a
minor release along with other software updates. If you don't have an internet
connection to your PC see
<<getting-started:update-no-network,Updating without Network>>.

== Upgrade to the new version

This section describes how to upgrade LinuxCNC from version 2.7 to the
new version.  It assumes that you have an existing 2.7 install that you
want to update.

<<<<<<< HEAD
To upgrade LinuxCNC from a version older than 2.7, you have to first
http://linuxcnc.org/docs/2.7/html/getting-started/updating-linuxcnc.html[upgrade
your old install to 2.7], then follow these instructions to upgrade to
the new version.
=======
To upgrade LinuxCNC to version 2.7 from a version older than 2.6, you have to
first link:http://wiki.linuxcnc.org/cgi-bin/wiki.pl?UpdatingTo2.6[upgrade to 2.6],
then follow these instructions to upgrade to 2.7.
>>>>>>> c0af9a9a

If you do not have an old version of LinuxCNC to upgrade, then you're
best off making a fresh install of the new version as described in the
section <<cha:getting-linuxcnc,Getting LinuxCNC>>.

To upgrade major versions like 2.6 to 2.7 when you have a network connection at
the machine you need to disable the old linuxcnc.org apt sources and add a new
linuxcnc.org apt source for 2.7, then upgrade LinuxCNC.

The details will depend on which platform you're running on.  Open a
<<faq:terminal,terminal>> then type `lsb_release -ic` to find this information
out:

----
lsb_release -ic
Distributor ID: Debian
Codename:       wheezy
----

You should be running on Debian Wheezy (as above), or Ubuntu Precise,
or Ubuntu Lucid.


=== Setting apt sources

* Open the `Software Sources` window. The process for doing this
  differs slightly on the three supported platforms:

** Debian Wheezy:

*** Click on `Applications Menu`, then `System`, then
  `Synaptic Package Manager`.

*** In Synaptic, click on the `Settings` menu, then click `Repositories`
  to open the `Software Sources` window.

** Ubuntu Precise:

*** Click on the `Dash Home` icon in the top left.

*** In the `Search` field, type "software", then click on the `Ubuntu
  Software Center` icon.

*** In the Ubuntu Software Center window, click on the `Edit` menu,
  then click on `Software Sources...` to open the `Software Sources`
  window.

** Ubuntu Lucid:

*** Click the `System` menu, then `Administration`, then
  `Synaptic Package Manager`.

*** In Synaptic, click on the `Settings` menu, then click `Repositories`
  to open the `Software Sources` window.

* In the `Software Sources` window, select the `Other Software` tab.

* Delete or un-check all the old linuxcnc.org entries (leave all
  non-linuxcnc.org lines as they are).

* Click the `Add` button and add a new apt line. The line will be
  slightly different on the different platforms:

[options="header"]
|====
| Platform       | apt source line
| Debian Wheezy  | `deb http://linuxcnc.org wheezy base 2.7-rtai`
| Ubuntu Precise | `deb http://linuxcnc.org precise base 2.7-rtai`
| Ubuntu Lucid   | `deb http://linuxcnc.org lucid base 2.7-rtai`
|====

image::images/upgrading-to-2.7.png[align="left"]

* Click `Add Source`, then `Close` in the Software Sources window.
  If it pops up a window informing you that the information about
  available software is out-of-date, click the `Reload` button.

=== Upgrading to the new version

Now your computer knows where to get the new version of the software,
next we need to install it.

The process again differs depending on your platform.

==== Debian Wheezy and Ubuntu Lucid

Debian Wheezy and Ubuntu Lucid both use the Synaptic Package Manager.

* Open Synaptic using the instructions in <<_setting_apt_sources,Setting
  apt sources>> above.

* Click the `Reload` button.

* Use the Search function to search for `linuxcnc`.

* Click the check box to mark the new linuxcnc and linuxcnc-doc-*
  packages for upgrade. The package manager may select a number of
  additional packages to be installed, to satisfy dependencies that the
  new linuxcnc package has.

* Click the `Apply` button, and let your computer install the new
  package. The old linuxcnc package will be automatically upgraded to
  the new one.

=== Ubuntu Precise

* Click on the `Dash Home` icon in the top left.

* In the `Search` field, type "update", then click on the `Update Manager`
  icon.

* Click the `Check` button to fetch the list of packages available.

* Click the `Install Updates` button to install the new versions of
  all packages.

== Updating without Network
[[getting-started:update-no-network]]

To update without a network connection you need to download the deb then install
it with dpkg. The buildbot builds new debs each time something is updated and
stores them at http://buildbot.linuxcnc.org/dists/

You have to drill down from the above link to find the correct deb for your
installation. Open a <<faq:terminal,terminal>> and type in 'lsb_release -ic'
to find the name of your OS.

----
> lsb_release -ic
Distributor ID: Debian
Codename:       wheezy
----

Pick the OS from the list then pick the major version you want like 2.7-rt for
real time or 2.7-sim for the simulator only.

Next pick the type of computer you have i386 for 32 bit and amd64 for 64 bit.

Next pick the version you want from the bottom of the list like
'linuxcnc_2.7.4.46.g5954dcf_i386.deb'. Download the deb and copy it to your
home directory. You can rename the file to something a bit shorter with the file
manager like 'linuxcnc_2.7.4.deb' then open a terminal and install it with the
package manager with this command 'sudo dpkg -i linuxcnc_2.7.4.deb'

----
sudo dpkg -i linuxcnc_2.7.4.deb
----

== Updating Configuration Files

The new version of LinuxCNC differs from version 2.7 in some ways that
may require changes to your machine configuration.

=== Distribution Configurations (updates for joints_axes)

The LinuxCNC distribution includes many example configurations organized in
directory hierarchies named: by_machine, by_interface, and sim (simulated
machines).  These configurations are often used as starting points for making a
new configuration, as examples for study, or as complete simulated machines that
can run without special hardware or real-time kernels.

The configuration files in these directory trees have been updated for the
changes required for the joints_axes updates.

=== Automatic updates (update_ini script for joints_axes)

Since the joints_axes updates require a number of changes to user ini files and
their related halfiles, a script named update_ini is provided to automatically
convert user configurations.

This script is invoked when a user starts an existing configuration for the
first time after updating LinuxCNC.  The script searches the user ini file for
a [EMC]VERSION item.   If this item 1) does not exist, or 2) exists and is set
to the historical CVS value "$Revision$", or is a numerical value less than
1.0, then the update_ini script will popup a dialog to offer to edit the user
files to create an updated configuration.  If the user accepts, the
configuration will be updated.

For example, if the user configuration is named bigmill.ini, the bigmill.ini file
and its local associated hal files will be edited to incorporate joints_axes
changes.  All files of the initial configuration will be saved in a new directory
named after the original configuration with a ".old" suffix (bigmill.old in the
example).

The update_ini script handles all common user items that are found in basic
machines employing identity kinematics.  Less common items used in more complex
machines may not be converted automatically.  Examples of complex machine
configurations include:

* gantries with two joints for an axis
* machines with jogwheels
* robots with non-identity kinematics
* configurations using haltcl files

The following subsections and the section for 'Hal Changes' list items that
may require additional user edits to ini or hal files.

=== TRAJ velocities, accelerations names
 
With incorporation of joints_axes functionality, some names were
changed to clarify available functionality.

----
was: [TRAJ]MAX_VELOCITY         is: [TRAJ]MAX_LINEAR_VELOCITY
was: [TRAJ]DEFAULT_VELOCITY     is: [TRAJ]DEFAULT_LINEAR_VELOCITY

was: [TRAJ]MAX_ACCELERATION     is: [TRAJ]MAX_LINEAR_ACCELERATION
was: [TRAJ]DEFAULT_ACCELERATION is: [TRAJ]DEFAULT_LINEAR_ACCELERATION
----

=== Kinematics modules

The gentrivkins and gantrykins kinematics modules have been removed as their
functionality is now available in the updated trivkins module.

The gentrivkins module has only been available in prior joints_axes
branches.  To convert, it is necessary to change the name.

Hal file examples:

----
was: loadrt gentrivkins
 is: loadrt trivkins

was: loadrt gentrivkins coordinates=xyyz
 is: loadrt trivkins    coordinates=xyyz
----

Configurations using gantrykins should be updated to use trivkins with the
kinstype= parameter set to BOTH (for KINEMATICS_BOTH).

Hal file example:

----
was: loadrt gantrykins coordinates=xyyz
 is: loadrt trivkins   coordinates=xyyz kinstype=BOTH
----

See the trivkins man page for additional information ('$ man trivkins')

Note: the most supported usage for specifying kinematics in joints_axes
is to set values in the configuration ini file [KINS} section and then
reference them within the specified [HAL]HALFILES ( .hal .tcl files).  For
example:

----
inifile:    [KINS]
            KINEMATICS = trivkins
            JOINTS = 3
            ...

halfile:    loadrt [KINS]KINEMATICS

haltclfile: loadrt $::KINS(KINEMATICS)
----

=== Lathe Configurations

Prior to joints_axes incorporation, lathes were often configured as if they
were three axis (XYZ) machines with an unused axis (Y).  This was convenient
for sharing Hal files (especially for simulation configs) but required
specification of [TRAJ]AXES =3, a 'dummy' AXIS_Y section, and provisions for
homing the unused Y coordinate.  These arrangements are no longer required
or recommended.

Historical lathe configurations used the default options for the trivkins
kinematics module.  These default options configure all axis letters
(XYZABCUVW).  With joints_axes incorporation, a more appropriate kinematics
specification sets the coordinates to the exact ones used (XZ) and sets the
number of joints accordingly to 2.  There is no need for an ini file [AXIS_Y]
section and only two [JOINT_N] sections need be defined.

Example ini file items for a lathe (only sections relevant to kinematics
are shown):

----
[KINS]
KINEMATICS = trivkins coordinates=xz
JOINTS = 2

[TRAJ]
COORDINATES = XZ
...

[AXIS_X]
...

[AXIS_Z]
...

[JOINT_0]
...

[JOINT_1]
...
----

Note that some simulation configurations may still use the historical lathe
configuration precedents.

=== Consistent Joints/Axes specifications

Ini file items that affect joints and axes usage must be consistent.

The motion kinematics module typically loaded with '[KINS]KINEMATICS=' must
use a number of joints equal to the number specified with '[KINS]JOINTS='.

The kinematics module must implement axis letters that are consistent with the
specification used by the task module item '[TRAJ]COORDINATES='.

Examples:

Three axis Cartesian machine using trivkins (KINEMATICS_IDENTITY):
-----
  [KINS]KINEMATICS  = trivkins
  [KINS]JOINTS      = 3
  [TRAJ]COORDINATES = XYZ
-----

Two axis lathe using trivkins (KINEMATICS_IDENTITY) with non-consecutive
axis letters:
-----
  [KINS]KINEMATICS  = trivkins coordinates=XZ
  [KINS]JOINTS      = 2
  [TRAJ]COORDINATES = XZ
-----

Gantry using trivkins with duplicated axis letters and KINEMATICS_BOTH to
allow individual joint positioning (for homing):
-----
  [KINS]KINEMATICS  = trivkins coordinates=XYYZ kinstype=BOTH
  [KINS]JOINTS      = 4
  [TRAJ]COORDINATES = XYYZ
-----

Gantry using trivkins (KINEMATICS_BOTH) with duplicated axis letters
and a rotary axis with skipped axis letters (A,B skipped):
-----
  [KINS]KINEMATICS  = trivkins coordinates=XYYZC kinstype=BOTH
  [KINS]JOINTS      = 5
  [TRAJ]COORDINATES = XYYZC
-----

Linear Delta Robot with non-identity kins (KINEMATICS_BOTH) working in Cartesian frame
with an additional rotary coordinate:
-----
  [KINS]KINEMATICS  = lineardeltakins
  [KINS]JOINTS      = 4
  [TRAJ]COORDINATES = XYZA
-----

Note: Some general-purpose kinematics modules (like trivkins) implement
      identity kinematics with support for coordinate specification (axis letters).
      Axis letters may be omitted.  Axis letters may be duplicated.
      Joints are assigned to axis letters in a defined manner ('$ man trivkins').

Note: For trivkins module loading, do not include spaces about the = sign or letters:

      This:     [KINS]KINEMATICS = trivkins coordinates=XZ
      NOT This: [KINS]KINEMATICS = trivkins coordinates = X Z

Note: Custom kinematics modules that implement non-identity kinematics (like
      lineardeltakins) define machine-specific relationships between a set
      of coordinates and a set of joints.  Typically, custom kinematics modules
      compute the joints-axes relationships within the custom module but it is
      important to use consistent settings for the related ini items: '[KINS]JOINTS'
      and '[TRAJ]COORDINATES'.  The details will usually be explained in the
      module man page (for example, '$ man lineardeltakins').


=== Home sequences

Negative values may be used for the ini file items
named [JOINT_n]HOME_SEQUENCE.  Prior to joints_axes incorporation a value
of -1 or the ommission of the item indicated no sequence was applicable.
Now, only omission of the item is used for that purpose.


=== Locking rotary indexer (updates for joints_axes)

With joints_axes, an indexer is a joint that can be homed (joint mode)
but must also be unlocked from gcode.  This requires a one-to-one
correspondence between a single joint and an axis.

Specify the joint number that corresponds to a rotary axis (L = A,B, or C)
with an ini file setting for the axis:

----
  [AXIS_L]LOCKING_INDEXER_JOINT = joint_number_for_indexer
----

Specify that the joint is a locking indexer with an ini file setting
for the joint (N is the joint_number_for_indexer):

----
  [JOINT_N]LOCKING_INDEXER = 1
----

Hal pins can be created to coordinate use of a locking indicator joint:

----
   joint.N.unlock      (BIT output from Hal)
   joint.N.is-unlocked (BIT input  to   Hal)
----

To create these hal pins for locking joints, specify all joints that
are used as locking indexers with the 'unlock_joints_mask' parameter for
the motmod module.  (bit0(LSB)==>joint0, bit1==>joint1, etc.)

----
  [EMCMOT]
  EMCMOT = motmod unlock_joints_mask=BITMASK
----

As an example, consider a machine using trivkins kinematics with coordinates
XYZB where B is a locking indexer.  For trivkins, joint numbers (starting
with 0) are assigned consecutively to the coordinates specified (axis
coordinate letters may be omitted).  For this example, X==>joint0, Y==>joint1,
Z==>joint2, B==>joint3.  The mask to specify joint 3 is 000001000 (binary) ==
0x08 (hexadecimal)

The required ini file entries for this trivkins XYZB example are:
----
  [KINS]
  JOINTS = 4
  KINEMATICS = trivkins coordinates=XYZB
  ...

  [TRAJ]
  COORDINATES = XYZB
  ...

  [EMCMOT]
  EMCMOT = motmod unlock_joints_mask=0x08
  ...

  [AXIS_B]
  LOCKING_INDEXER_JOINT = 3
  ...

  [JOINT_3]
  LOCKING_INDEXER = 1
  ...
----

For more complex kinematics, select the joint number as required -- there must
be a one-to-one correspondence between the rotary axis and the joint number.

(See the motion man page ('$ man motion') for more information on motmod)

=== Stricter INI file syntax

Lines with numeric INI variables are no longer allowed to have trailing
text.  In earlier versions of LinuxCNC any text after the number was
silently ignored, but as of this version such text is totally disallowed.
This includes hash characters ("#"), which in this position are a part of the value, not a comment character.

For example, lines like this will no longer be accepted:
-----
MAX_VELOCITY = 7.5 # This is the max velocity of the axis.
-----

They could be transformed into pairs of lines like this:
-----
# This is the max velocity of the axis.
MAX_VELOCITY = 7.5
-----

== Hal Changes (updates for joints_axes)

=== Wheel or MPG (manual pulse generator) jogging

Prior to incorporation of joints_axes updates, wheel jogging was
supported in joint mode only and controlled with hal pins:

----
   bit   IN  axis.M.jog-enable
   float IN  axis.M.jog-scale
   s32   IN  axis.M.jog-counts
   bit   IN  axis.M.jog-vel-mode
----

where 'M' is a number corresponding to an axis letter (0==>X, 1==>Y, etc.)

With incorporation of joints_axes updates, wheel jogging is available
for joints in joint mode and for each axis coordinate in teleop mode.  The
controlling hal pins provided are:

----
   bit   IN  joint.N.jog-enable
   float IN  joint.N.jog-scale
   s32   IN  joint.N.jog-counts
   bit   IN  joint.N.jog-vel-mode

   bit   IN  axis.L.jog-enable
   float IN  axis.L.jog-scale
   s32   IN  axis.L.jog-counts
   bit   IN  axis.L.jog-vel-mode
----

where 'N' is a joint number and 'L' is an axis letter.

To use an MPG in identity kins configurations where there is a one-to-one
correspondence of a joint number and an axis letter, it may be convenient to
connect the corresponding hal pins.  For example, if joint 1 corresponds
exactly to axis letter y:

----
   net jora_1_y_enable   => joint.1.jog-enable => axis.y.jog-enable
   net jora_1_y_scale    => joint.1.jog-scale  => axis.y.jog-scale
   net jora_1_y_counts   => joint.1.jog-counts => axis.y.jog-counts
   net jora_1_y_vel-mode => joint.1.jog-counts => axis.y.jog-vel-mode
----

(The signal names jora_1_y_* are examples, names prior to conversion
for joints_axes will depend upon the specific configuration details.)

Configurations with non-identity kinematics and configurations that use
duplicated axis letters (for example, gantries using more than one joint for an
axis coordinate) will require appropriate independent control logic to support
both joint and teleop (world) jogging.

=== Ini Hal pins

Hal pins are created for ini file items for both joints ([JOINT_N] stanzas)
and axes ([AXIS_L] stanzas):

  For N = 0 ... [KINS](JOINTS -1)
  Ini File Item              hal pin name
  [JOINT_N]BACKLASH          ini.N.backlash
  [JOINT_N]FERROR            ini.N.ferror
  [JOINT_N]MIN_FERROR        ini.N.min_ferror
  [JOINT_N]MIN_LIMIT         ini.N.min_limit
  [JOINT_N]MAX_LIMIT         ini.N.max_limit
  [JOINT_N]MAX_VELOCITY      ini.N.max_velocity
  [JOINT_N]MAX_ACCELERATION  ini.N.max_acceleration
  [JOINT_N]HOME              ini.N.home
  [JOINT_N]HOME_OFFSET       ini.N.home_offset

  For L = x y z a b c u v w:
  Ini File Item              hal pin name
  [AXIS_L]MIN_LIMIT          ini.L.min_limit
  [AXIS_L]MAX_LIMIT          ini.L.max_limit
  [AXIS_L]MAX_VELOCITY       ini.L.max_velocity
  [AXIS_L]MAX_ACCELERATION   ini.L.max_acceleration

Note: In prior versions of LinuxCNC (before joints_axes updates), the
      hal pin names 'ini.N.*' referred to axes with 0==>x, 1==>y, etc.
      (pins were created for all 9 axes)
      See the man page ('$ man milltask') for more information

== GUIs (updates for joints_axes)

=== Halui

Halui now supports teleop jogging resulting in some changed pin names and
numerous new names for jogging-related pins.

See the man page ('$ man halui') for all pin names.

==== TELEOP jogging (also called axis or world jogging)

New pins for teleop jogging are:

----
      new: halui.axis.jog-speed
      new: halui.axis.jog-deadband

      new: halui.axis.L.plus
      new: halui.axis.L.minus
           ... etc.
----

where 'L' is a letter corresponding to one of the axis letters specified by
[TRAJ]COORDINATES or 'selected' for the axis selected by the
halui.axis.L.select pins.

==== Joint jogging

All pins for joint jogging were renamed for specificity:

----
      was: halui.jog-speed          is: halui.joint.jog-speed
      was: halui.jog-deadband       is: halui.joint.jog-deadband

      was: halui.jog.N.plus         is: halui.joint.N.plus
      was: halui.jog.N.minus        is: halui.joint.N.minus
           ...  etc.                    ... etc.
----

where 'N' is a joint number (0 ... num_noints-1) or 'selected'
for the joint selected by the halui.joint.N.select pins.

====  Aditional pin renames

The hal pins for 'selected' joints were renamed for consistency
with related pins.

----
      was: halui.joint.selected.is_homed
       is: halui.joint.selected.is-homed

      was: halui.joint.selected.on-soft-limit
       is: halui.joint.selected.on-soft-min-limit
----

=== AXIS GUI

==== Identity Kinematics

The axis gui continues to support identity kinematics configurations.  This gui
hides the distinctions of axes and joints in order to simplify the display and
usage of simple machines.

==== Special case kinematics

Some machines, typically gantrys, may use a configuration with more than
one joint assigned to an axis letter.  This can be done with the trivkins
kinematics module using repeated coordinate letters.  For example, a
machine configured with ini settings:

----
[KINS]
KINEMATICS = trivkins coordinates=XYYZ kinstype=BOTH
...
[TRAJ]
COORDINATES = XYYZ
...
----

This machine, after homing, has a one-to-one correspondence between a single
axis letter (Y) and a pair of joints (1,2).  Using 'kinematics=BOTH' allows
control of individual joints in joint mode 'if/when required'.

==== Non-identity kinematics

The axis gui supports configurations using non-identity kinematics with:

. Key binding ('$') to toggle joint or teleop mode
. Preview Tab display of joints or axes according to joint or teleop mode
. Preview Tab display of 'Home' and 'Limit' icons in joint mode
. Preview Tab display of 'All-homed' and 'Any-limit icons in teleop mode
. DRO Tab display of joint or axes according to joint or teleop mode
. Jogging is supported in both joint and teleop motion modes
. External changes to the joint/teleop motion mode are detected.

==== Home icons

For identity kinematics, 'Home' icons are shown for the correspoinding
(one-to-one) axis letter when a joint is homed.

For non-identity kinematics, 'Home' icons are shown for individual joints when
a joint is homed in joint display mode.  An 'All-homed' icon is displayed for
all axis letters when ALL joints are homed in world display mode.

==== Limit icons

For identity kinematics, 'Limit' icons are shown for the corresponding
(one-to-one) axis letter when a joint limit is active.

For non-identity kinematics, 'Limit' icons are shown for individual joints when
the joint limit is active in joint display mode.  An 'Any-Limit' icon is displayed
if any joint is at a limit in teleop display mode.

==== Key bindings for a fourth axis

In the AXIS gui, jogging keys are assigned to axes in a configurable
fashion.  For 3-axis machines, XYZA machines, and lathes the default is
the same as in 2.7.  For other machines, the 4 pairs of jogging keys are
assigned to the first 4 axes that exist in the order XYZ ABC UVW.
These assignments can be controlled by new inifile directives in the
<<sec:display-section,[DISPLAY] section of the inifile>>

Note that the parameters used for jogging may not be appropriate for both modes
for machines with non-identity kinematics.

=== tklinuxcnc

The tklinuxcnc gui supports both identity and non-identity kinematics, includes
gui radiobuttons and a key bindiing ('$') for toggling joint and teleop modes.
External changes to joint or teleop motion mode are detected.
Jogging is supported in both joint and teleop motion modes.
Note that the parameters used for jogging may not be appropriate for both modes
for machines with non-identity kinematics.

OpenGL is not used by tklinuxcnc so it may be used to isolate problems and
system dependencies that are exposed with more modern guis like axis.

The rudimentary backplot gui provided is available for use with identity kinematics
(xyz) machine configurations.

==== emcsh commands

The code of emcsh.cc provides the set of tcl commands used by tklinuxcnc.  The
commands are available to tcl applications as the tcl package named 'Linuxcnc'.
A number of commands previously required the use of a numeric argument to
specify an axis coordinate (0-->X, 1-->Y, ..., 8-->W).  These commands have
been simplified to use an argument that is just the coordinate letter.

Commands now using a coordinate letter argument are:

. emc_pos_offset
. emc_abs_cmd_pos
. emc_abs_act_pos
. emc_rel_cmd_pos
. emc_rel_act_pos
. emc_tool_offset
. emc_probed_pos

=== touchy

The touchy gui continues to support the identity kinematics configurations
that it supported prior to joints_axes incorporation.  Jogging is done in
teleop mode.

=== gscreen

The gscreen gui continues to support the identity kinematics configurations
that it supported prior to joints_axes incorporation.  Jogging is done in
teleop mode.

=== gmoccapy

The gmoccapy gui continues to support the identity kinematics configurations
that it supported prior to joints_axes incorporation.  Jogging is done in
teleop mode.


=== `shuttlexpress` driver renamed to `shuttle`

The HAL driver for the Contour Designs ShuttleXpress device has been
renamed from "shuttlexpress" to just "shuttle".  If your hal files include
some variant of "loadusr shuttlexpress", replace "shuttlexpress" with
"shuttle".

Support has been added for the ShuttlePRO, a bigger version of the
ShuttleXpress, so the old driver name is no longer accurate.


=== linuxcncrsh

The jogging commands have been altered to accomodate both joint (free)
and teleop (world) jogging.

----
    was: set jog      joint_number             speed
     is: set jog      joint_number|axis_letter speed

    was: set jog_incr joint_number             speed increment
     is: set jog_incr joint_number|axis_letter speed increment

    was: set jog_stop
     is: set jog_stop joint_number|axis_letter
----

Note: Test for teleop mode using command: get teleop_enable
      if TELEOP_ENABLE=YES, use axis_letter
      else                  use joint_number

Note: Formerly, the command 'set jog 0 1.234' would jog the zeroth
axis (X) with requested speed=1.234 in any mode (free or teleop).
This command now attemps to jog the zeroth joint (Joint0) provided
the mode is free (not teleop).  To jog the X axis, the mode
must be teleop and the corresponding command is: 'set jog x 1.234'

== Obsolete Guis

The guis 'mini', 'keystick', and 'xlinuxcnc' have been removed in
conjunction with updates for joints_axes.  All related source code,
examples, and documentation are available in the git repository.

== Deprecated Guis

The 'linuxcnclcd' gui is a candidate for removal.
Should this component be removed, all related source code, examples,
and documentation will be available in the git repository.

== Simulator configurations (updates for joints axes)

=== Pre-joints_axes

Prior to joints_axes incorporation, the halfiles used in sim configs
typically supported a common milling machine -- a Cartesian system with
trivial kinematics and three axes named 'X Y Z'.  Typical halfile
entries:

----
[HAL]
HALFILE = core_sim.hal
HALFILE = sim_spindle_encoder.hal
HALFILE = axis_manualtoolchange.hal
HALFILE = simulated_home.hal
----

Lathe configs often shared the same halfiles and used the expedient
method of specifying 3 axes with 'Y' unused.  More complex sim configs
provided specific sets of halfiles according to the configuration
purpose.

=== Post-joints_axes

With the incorporation of joints_axes functionality, may sims provided
in the distribution now take advantage of a general purpose halfile that
supports numerous configurations automatically.  A typical sim config
HALFILE specification is:

----
[HAL]
HALFILE = LIB:basic_sim.tcl
----

The basic_sim.tcl HALFILE supports a number of commonly required
functions for any number of joints as specified by:

----
[KINS]
...
JOINTS = number_of_joints
...
----

Functions supported include:

. 'ddts' -- differentiator hal components are loaded and connected
for each joint (and xy, xyz for trivkins machines)

. 'simulated_home' -- a sim_home_switch hal component is loaded and
connected for each joint.  The homing conditions are specified by the
usual [JOINT_n]HOME_* ini file items.

. 'use_hal_manualtoolchange' -- the user space hal_manualtoolchange
component is loaded and connected.

. 'sim_spindle' -- the sim_spindle component is loaded and connected to
additional loaded hal components to simulate the inertia of a rotating
spindle mass.

The functions are activated by default but can be excluded using
options: '-no_make_ddts', '-no_simulated_home', '-no_use_hal_manualtoolchange',
'-no_sim_spindle'.

For example, to omit creation of ddts:

----
HALFILE = LIB:basic_sim.tcl -no_make_ddts
----

Omitting one or more of the core functions allows testing without without
the function or addition of new HALFILEs to implement or expand on the
functionality.

==== Equivalent Hal commands file

When LIB:basic_sim.tcl is used, an equivalent halfile is created (in the
configuration directory) to show the halcmd commands issued.   The file
name is based on the name of the inifile with '_cmds' appended to
the basename and a conventional '.hal' file extension. Example:

----
inifilename:            example.ini
equivalent_halfilename: example_cmds.hal
----

The equivalent halfile file supersedes previous instances of files with
the same filename.  Inifile variables substitutions specified in the
inifile and interpreted by halcmd are automatically substituted in the
created halfile.  If there are [HAL]HALFILEs specified before
LIB:basic_sim.tcl, their halcmd commands are included too.

The equivalent halfile can be used to create a new configuration based on
the original configuration made with LIB:basic_sim.tcl with the
following steps:

1) Run the simulator configuration to create a new equivalent halfile,
for example: 'example_cmds.hal'.

To use this new equivalent halfile in the original simulator
configuration inifile (or a copy of it), edit to change:

----
[HAL]
HALFILE = LIB:basic_sim.tcl other_parameters
----

to:

----
[HAL]
HALFILE = ./example_cmds.hal
----

==== Notes

All components and connections made by LIB:basic_sim.tcl can be viewed
using halcmd.  The entire hal configuration (except for userspace
components loaded with loadusr) can be saved to a file using:

----
$ halcmd save > hal.save
----

Use of LIB:basic_sim.tcl reduces the effort needed to make a simulation
config since it handles most of the required component loading and hal
connections.

The sim config 'Sample Configurations/sim/axis/minimal_xyz.ini'
demonstrates a working xyz configuration that uses LIB:basic_sim.tcl
with a minimal number of ini file settings.

// vim: set syntax=asciidoc:<|MERGE_RESOLUTION|>--- conflicted
+++ resolved
@@ -14,16 +14,10 @@
 new version.  It assumes that you have an existing 2.7 install that you
 want to update.
 
-<<<<<<< HEAD
 To upgrade LinuxCNC from a version older than 2.7, you have to first
 http://linuxcnc.org/docs/2.7/html/getting-started/updating-linuxcnc.html[upgrade
 your old install to 2.7], then follow these instructions to upgrade to
 the new version.
-=======
-To upgrade LinuxCNC to version 2.7 from a version older than 2.6, you have to
-first link:http://wiki.linuxcnc.org/cgi-bin/wiki.pl?UpdatingTo2.6[upgrade to 2.6],
-then follow these instructions to upgrade to 2.7.
->>>>>>> c0af9a9a
 
 If you do not have an old version of LinuxCNC to upgrade, then you're
 best off making a fresh install of the new version as described in the
