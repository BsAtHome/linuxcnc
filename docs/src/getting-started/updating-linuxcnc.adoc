--- conflicted
+++ resolved
@@ -275,14 +275,6 @@
 
 A framework for controlling ModBus devices using the serial ports on
 many Mesa cards has been introduced.
-<<<<<<< HEAD
-http://linuxcnc.org/docs/2.9/html/drivers/mesa_modbus.html
 
 A new GPIO driver for any GPIO which is supported by the gpiod library
 is now included:
-http://linuxcnc.org/docs/2.9/html/drivers/hal_gpio.html
-=======
-
-A new GPIO driver for any GPIO which is supported by the gpiod library
-is now included:
->>>>>>> c22ed4d9
