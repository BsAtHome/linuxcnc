--- conflicted
+++ resolved
@@ -147,14 +147,10 @@
 	motion/tweaking-steppers.txt \
 	motion/5-axis-kinematics.txt \
 	motion/external-offsets.txt \
-<<<<<<< HEAD
-	plasma/qtplasmac.txt \
-=======
 	motion/switchkins.txt \
 	tooldatabase/tooldatabase.txt \
 	plasma/qtplasmac.txt \
 	plasma/plasmac-user-guide.txt \
->>>>>>> 4608a7d6
 	plasma/plasma-cnc-primer.txt \
 	remap/remap.txt \
 	tooldatabase/tooldatabase.txt \
