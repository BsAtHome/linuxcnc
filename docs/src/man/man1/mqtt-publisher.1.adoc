--- conflicted
+++ resolved
@@ -36,18 +36,12 @@
 
 == OPTIONS
 
-<<<<<<< HEAD
-**keys=**__pin1_[,_pin2_,...]_::
-  The name of HAL pins, signals and other values to publish using MQTT.
-  The names are also used as the JSON keys in the MQTT message published with the broker.
-=======
 *keys*=_pin1[,pin2,...]_::
 
     The name of HAL pins, signals and other values to publish using
     MQTT.  The names are also used as the JSON keys in the MQTT
     message published with the broker.  If multiple "keys=" options
     are specified, the lists are merged.
->>>>>>> 317595ef
 
 *--dryrun*::
   Do not set up MQTT connection, only print message to stdout.
@@ -88,7 +82,6 @@
   Default is 10 seconds.
 
 *mqtt-publisher*.*lastpublish* u32 output::
-<<<<<<< HEAD
   When the last MQTT publication was published in number of seconds since EPOC.
   If no publication has taken place, the value is zero.
 
@@ -96,34 +89,6 @@
 
 Any set of HAL pins and signals can be published.
 This setup might be a useful starting point:
-
-----
-loadusr -W mqtt-publisher [MQTT]DRYRUN --mqtt-broker=[MQTT]BROKER
-  --mqtt-user=[MQTT]USERNAME --mqtt-password=[MQTT]PASSWORD
-  keys=halui.axis.a.pos-feedback,halui.axis.b.pos-feedback,
-  halui.axis.c.pos-feedback,halui.axis.u.pos-feedback,
-  halui.axis.v.pos-feedback,halui.axis.w.pos-feedback,
-  halui.axis.x.pos-feedback,halui.axis.y.pos-feedback,
-  halui.axis.z.pos-feedback,halui.estop.is-activated,
-  halui.joint.0.is-homed,halui.joint.1.is-homed,halui.joint.2.is-homed,
-  halui.joint.3.is-homed,halui.joint.4.is-homed,halui.joint.5.is-homed,
-  halui.joint.6.is-homed,halui.joint.7.is-homed,halui.joint.8.is-homed,
-  halui.machine.is-on,halui.max-velocity.value,halui.mode.is-auto,
-  halui.mode.is-manual,halui.mode.is-mdi,halui.mode.is-teleop,
-  halui.program.is-running'
-----
-
-Note: The list of keys can not include space after comma.
-      The lines are appear broken only to avoid too long lines in the documentation.
-=======
-
-    When the last MQTT publication was published in number of seconds
-    since EPOC.  If no publication has taken place, the value is zero.
-
-== EXAMPLES
-
-Any set of HAL pins and signals can be published.  This setup might be
-a useful starting point:
 
 ----
 loadusr -W mqtt-publisher \
@@ -152,7 +117,6 @@
 
 HAL limits a single option/token (for example "keys=") to 255 characters.
 To work around this issue use multiple "keys=" entries as shown.
->>>>>>> 317595ef
 
 == SEE ALSO
 
