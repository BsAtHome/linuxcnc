--- conflicted
+++ resolved
@@ -242,19 +242,11 @@
 
 *hy_gt_vfd.fault-info* (float, out)::
 
-<<<<<<< HEAD
-        The VFD's fault info register in floating point
-        representation.  This is kept for backwards compatibility with
-        existing setups and will be removed in the future.
-=======
-    The VFD's fault info register.
->>>>>>> a84db96f
+    The VFD's fault info register in floating point representation.  This is kept for backwards compatibility with existing setups and will be removed in the future.
 
 *hy_gt_vfd.fault-info-code* (u32, out)::
 
-        The VFD's fault code register value.  Introduced in LinuxCNC
-        version 2.10.  0x00 if no fault is detected, see GT Series
-        Inverter Manual page 87 for list of fault codes.
+    The VFD's fault code register value.  Introduced in LinuxCNC version 2.10.  0x00 if no fault is detected, see GT Series Inverter Manual page 87 for list of fault codes.
 
 == ISSUES
 
