--- conflicted
+++ resolved
@@ -33,23 +33,13 @@
 == Create or Edit
 
 This allows you to select a previously saved configuration or create a new one.
-<<<<<<< HEAD
-If you pick 'Modify a configuration' and then press 'Next' a file selection box
-will show. PnCconf preselects your last saved file. Choose the config you
-wish to edit. If you made any changes to the main HAL or INI files *PnCconf will
-overwrite* those files and those changes will be lost. Some files will not be
-over written and PnCconf places a note in those files. It also allows you to
-select desktop shortcut / launcher options. A desktop shortcut will place a
-folder icon on the desktop that points to your new configuration files.
-=======
 If you pick 'Modify a configuration' and then press 'Next' a file selection box will show.
 PnCconf preselects your last saved file.
 Choose the config you wish to edit.
-If you made any changes to the main HAL or INI files *PnCconf will over write* those files and those changes will be lost.
+If you made any changes to the main HAL or INI files *PnCconf will overwrite* those files and those changes will be lost.
 Some files will not be over written and PnCconf places a note in those files.
 It also allows you to select desktop shortcut / launcher options.
 A desktop shortcut will place a folder icon on the desktop that points to your new configuration files.
->>>>>>> fcdee415
 Otherwise you would have to look in your home folder under linuxcnc/configs.
 
 A Desktop launcher will add an icon to the desktop for starting your config directly.
