--- conflicted
+++ resolved
@@ -366,14 +366,12 @@
     directory. This is useful if you have multiple configurations on one
     computer.
 
-<<<<<<< HEAD
 * 'JOG_AXES =' - The order in which jog keys are assigned to axis letters.  The left and right arrows are assigned to the first axis letter, up and down to the second, page up/page down to the third, and left and right bracket to the fourth.  If unspecified, the default is determined from the [TRAJ]COORDINATES, [DISPLAY]LATHE and [DISPLAY]FOAM values.
 
 * 'JOG_INVERT =' - For each axis letter, the jog direction is inverted.  The default is "X" for lathes and blank otherwise.
-=======
+
 * 'USER_COMMAND_FILE = mycommands.py' -- The name of an optional, configuration-specific
   python file sourced by the axis gui instead of the user-specific file `~/.axisrc`.
->>>>>>> e94efeb1
 
 [NOTE]
 The following [DISPLAY] item is used by the TKLinuxCNC interface only.
