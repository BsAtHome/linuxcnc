:lang: en
:toc:

[[cha:linuxcnc-history]]
= Origin(((History)))

EMC (the Enhanced Machine Controller) was created by
https://www.nist.gov/index.html[NIST] , the National Institute of Standards
and Technology, which is an agency of the Commerce Department of the United
States government.

NIST first became interested in writing a motion control package as a test
platform for concepts and standards. Early sponsorship from General Motors
resulted in an adaptation of the fledgling version of EMC using PMAC
intelligent control boards running under a "real time" version of Windows NT
and controlling a large milling machine.

As is required of all 'work product' of US federal government employees,
the resulting software and the report about it are required to be in the
public domain and a report about it was duly published, including on the
Internet. It was there that Matt Shaver discovered EMC. He contacted NIST
and entered into discussions with Fred Proctor about adapting the code for
use in controlling less expensive hardware to be used for upgrades and
replacements of CNC controls that were obsolete or just plain dead. NIST
was intrigued because they too wanted something less expensive. In order to
launch a cooperative effort, a formal agreement was created which guaranteed
that the resulting code and design would remain in the public domain.

Early considerations focused on replacing the expensive and temperamental
"real time" Windows NT system. It was proposed that a relatively new (at the
time) real time extension of the Linux operating system be tried. This idea
was pursued with success. Next up was the issue of the expensive intelligent
motion control boards. By this time the processing power of a PC was
considered great enough to directly take control of the motion routines.
A quick search of available hardware resulted in the selection of a
<<<<<<< HEAD
https://www.servotogo.com/[Servo-To-Go] interface board as the first platform
=======
"Servo-To-Go" interface board as the first platform
>>>>>>> ef5947d5
for letting the PC directly control the motors. Software for trajectory
planning and PID loop control was added to the existing user interface and
RS274 interpreter. Matt successfully used this version to upgrade a couple
of machines with dead controls and this became the EMC system that first
caught the attention of the outside world. Mention of EMC on the
rec.crafts.metalworking USENET newsgroup resulted in early adopters
like https://pico-systems.com/motion.html[Jon Elson] building systems
to take advantage of EMC.

NIST set up a mailing list for people interested in EMC. As time went on,
others outside NIST became interested in improving EMC. Many people requested
or coded small improvements to the code. Ray Henry wanted to refine the user
interface. Since Ray was reluctant to try tampering with the C code in which
the user interface was written, a simpler method was sought. Fred Proctor of
NIST suggested a scripting language and wrote code to interface the Tcl/Tk
scripting language to the internal NML communications of EMC. With this tool
Ray went on to write a Tcl/Tk program that became the predominant user
interface for EMC at the time.

For NIST's perspective, see this
https://web.archive.org/web/20120417094958/https://www.isd.mel.nist.gov/documents/shackleford/4191_05.pdf[paper]
written by William Shackleford and Frederick Proctor, describing the
history of EMC and its transition to open source.

By this time interest in EMC as beginning to pick up substantially. As more
and more people attempted installation of EMC, the difficulty of
patching a Linux kernel with the real time extensions and of compiling the
EMC code became glaringly obvious. Many attempts to document the process and
write scripts were attempted, some with moderate success. The problem of
matching the correct version of the patches and compilers with the selected
version of Linux kept cropping up. Paul Corner came to the rescue with the
BDI (brain dead install) which was a CD from which a complete working system
(Linux, patches, and EMC) could be installed.  The BDI approach opened the
world of EMC to a much larger user community. As this community continued
to grow, the EMC mailing list and code archives were moved to
https://sourceforge.net/projects/emc/[SourceForge] and the LinuxCNC web
site was established.

With a larger community of users participating, EMC became a major focus of
interest at the on-going CNC exhibits at NAMES and NAMES became the annual
meeting event for EMC. For the first couple of years, the meetings just
happened because the interested parties were at NAMES. In 2003 the EMC user
community had its first announced public meeting. It was held the Monday
after NAMES in the lobby of the arena where the NAMES show was held.
Organization was loose, but the idea of a hardware abstraction layer
(HAL) was born and the movement to restructure the code for ease of
development (EMC2) was proposed.

== Name Change

In the spring of 2011, the LinuxCNC Board of Directors was contacted by
a law firm representing EMC Corporation (www.emc.com) about the use of
"EMC" and "EMC2" to identify the software offered on linuxcnc.org. EMC
Corporation has registered various trademarks relating to EMC and EMC²
(EMC with superscripted numeral two).

After a number of conversations with the representative of EMC
Corporation, the final result is that, starting with the next major
release of the software, linuxcnc.org will stop identifying the software
using "emc" or "EMC", or those terms followed by digits. To the extent
that the LinuxCNC Board of Directors controls the names used to identify
the software offered on linuxcnc.org, the board has agreed to this.

As a result, it was necessary to choose a new name for the software. Of
the options the board considered, there was consensus that "LinuxCNC" is
the best option, as this has been our website's name for years.

In preparation for the new name, we have received a sub-license of the
LINUX® trademark from the Linux Foundation (www.linuxfoundation.org),
protecting our use of the LinuxCNC name. (LINUX® is the registered trademark
of Linus Torvalds in the U.S. and other countries.)

The rebranding effort included the linuxcnc.org website, the IRC
channels, and versions of the software and documentation since version
2.5.0.

== Additional Info

NIST published a paper describing the
https://www.nist.gov/node/704046[RS274NGC] language and the abstract
machining center it controls, as well as an early implementation of EMC.
The paper is also available at https://linuxcnc.org/files/RS274NGCv3.pdf .

NIST also published a paper on the history of EMC and its
transition to https://www.nist.gov/node/702276[open source]. The paper is also available at
https://linuxcnc.org/files/Use-of-Open-Source-Distribution-for-a-Machine-Tool-Controller.pdf

// vim: set syntax=asciidoc:<|MERGE_RESOLUTION|>--- conflicted
+++ resolved
@@ -33,11 +33,7 @@
 motion control boards. By this time the processing power of a PC was
 considered great enough to directly take control of the motion routines.
 A quick search of available hardware resulted in the selection of a
-<<<<<<< HEAD
-https://www.servotogo.com/[Servo-To-Go] interface board as the first platform
-=======
 "Servo-To-Go" interface board as the first platform
->>>>>>> ef5947d5
 for letting the PC directly control the motors. Software for trajectory
 planning and PID loop control was added to the existing user interface and
 RS274 interpreter. Matt successfully used this version to upgrade a couple
