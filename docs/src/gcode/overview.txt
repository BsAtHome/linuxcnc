= G Code Overview

[[cha:g-code-overview]] (((G Code Overview)))

<<<<<<< HEAD
:ini: {basebackend@docbook:'':ini}
:hal: {basebackend@docbook:'':hal}
:ngc: {basebackend@docbook:'':ngc}
// begin a listing of ini/hal/ngc files like so:
//[source,{ini}]
//[source,{hal}]
//[source,{ngc}]

The EMC2 G Code language is based on the RS274/NGC language. The G
=======
The LinuxCNC G Code language is based on the RS274/NGC language. The G
>>>>>>> b605c018
Code language is based on lines of code. Each line (also called a
'block') may include commands to do several different things. Lines of
code may be collected in a file to make a program.

A typical line of code consists of an optional line number at the
beginning followed by one or more 'words'. A word consists of a letter
followed by a number (or something that evaluates to a number). A word
may either give a command or provide an argument to a command. For 
example, 'G1 X3' is a valid line of code with two words. 'G1' is a
command meaning 'move in a straight line at the programmed feed 
rate to the programmed end point', and 'X3' provides an argument
value (the value of X should be 3 at the end of the move). 
Most LinuxCNC G Code commands start with either G or M (for
General and Miscellaneous). The words for these commands are called 'G
codes' and 'M codes.'

The LinuxCNC language has no indicator for the start of a program. The
Interpreter, however, deals with files. A single program may be in a
single file, or a program may be spread across several files. A file
may demarcated with percents in the following way. The first non-blank
line of a file may contain nothing but a percent sign, '%', possibly
surrounded by white space, and later in the file (normally at the end
of the file) there may be a similar line. Demarcating a file with
percents is optional if the file has an 'M2' or 'M30' in it, but is
required if not. An error will be signalled if a file
has a percent line at the beginning but not at the end. The useful
contents of a file demarcated by percents stop after the second percent
line. Anything after that is ignored.

The LinuxCNC G Code language has two commands ('M2' or 'M30'), either of
which ends a program. A program may end before the end of
a file. Lines of a file that occur after the end of a program are not
to be executed. The interpreter does not even read them.

== Format of a line

A permissible line of input code consists of the following, in order,
with the restriction that there is a maximum (currently 256) to the
number of characters allowed on a line.

* an optional block delete character, which is a slash '/'. 
* an optional line number.
* any number of words, parameter settings, and comments.
* an end of line marker (carriage return or line feed or both). 

Any input not explicitly allowed is illegal and will cause the
Interpreter to signal an error.

Spaces and tabs are allowed anywhere on a line of code and do not
change the meaning of the line, except inside comments. This makes some
strange-looking input legal. The line 'G0X +0. 12 34Y 7' is
equivalent to 'G0 x+0.1234 Y7', for example.

Blank lines are allowed in the input. They are to be ignored.

Input is case insensitive, except in comments, i.e., any letter
outside a comment may be in upper or lower case without changing the
meaning of a line.

== Line Number
(((Line Number)))

A line number is the letter N followed by an integer (with no sign)
between 0 and 99999 written with no more than five digits (000009 is
not OK, for example). Line numbers may be repeated or used out of
order, although normal practice is to avoid such usage. Line numbers
may also be skipped, and that is normal practice. A line number is not
required to be used, but must be in the proper place if used.

== Word
(((Word)))

A word is a letter other than N followed by a real value.

Words may begin with any of the letters shown in the following Table.
The table includes N for completeness, even
though, as defined above, line numbers are not words. Several letters
(I, J, K, L, P, R) may have different meanings in different contexts.
Letters which refer to axis names are not valid on a machine which does
not have the corresponding axis.

.Words and their meanings[[cap:Words-and-their]]

[width="75%", options="header", cols="^1,<5"]
|========================================
|Letter | Meaning
|A | A axis of machine
|B | B axis of machine
|C | C axis of machine
|D | Tool radius compensation number
|F | Feed rate
|G | General function (See table  <<cap:Modal-Groups,Modal Groups>>)
|H | Tool length offset index
|I | X offset for arcs and G87 canned cycles
|J | Y offset for arcs and G87 canned cycles
.2+|K | Z offset for arcs and G87 canned cycles.
<| Spindle-Motion Ratio for G33 synchronized movements.
|L | generic parameter word for G10, M66 and others
|M | Miscellaneous function (See table  <<cap:Modal-Groups,Modal Groups>>)
|N | Line number
.2+|P | Dwell time in canned cycles and with G4.
<| Key used with G10.
|Q | Feed increment in G73, G83 canned cycles
|R | Arc radius or canned cycle plane
|S | Spindle speed
|T | Tool selection
|U | U axis of machine
|V | V axis of machine
|W | W axis of machine
|X | X axis of machine
|Y | Y axis of machine
|Z | Z axis of machine
|========================================

[[sub:Number]]
== Number

The following rules are used for (explicit) numbers. In these rules a
digit is a single character between 0 and 9.

* A number consists of (1) an optional plus or minus sign, followed by
   (2) zero to many digits, followed, possibly, by (3) one decimal point,
   followed by (4) zero to many digits - provided that there is at least
   one digit somewhere in the number.
* There are two kinds of numbers: integers and decimals. An integer does
   not have a decimal point in it; a decimal does.
* Numbers may have any number of digits, subject to the limitation on
   line length. Only about seventeen significant figures will be retained,
   however (enough for all known applications).
* A non-zero number with no sign as the first character is assumed to be
   positive.

Notice that initial (before the decimal point and the first non-zero
digit) and trailing (after the decimal point and the last non-zero
digit) zeros are allowed but not required. A number written with
initial or trailing zeros will have the same value when it is read as
if the extra zeros were not there.

Numbers used for specific purposes in RS274/NGC are often restricted
to some finite set of values or some to some range of values. In many
uses, decimal numbers must be close to integers; this includes the
values of indexes (for parameters and carousel slot numbers, for
example), M codes, and G codes multiplied by ten. A decimal number
which is supposed be close to an integer is considered close enough if
it is within 0.0001 of an integer.


== Parameters (Variables)[[sec:parameters]](((Parameters)))

The RS274/NGC language supports 'parameters' - what in other
programming languages would be called 'variables'. There are several
types of parameter of different purpose and appearance, each described
in the following sections. The only value type supported by parameters
is floating-point; there are no string, boolean or integer types in
G-code like in other programming languages. However, logic expressions
can be formulated with <<sub:Binary-Operators,boolean operators>>
( 'AND', 'OR', 'XOR', and the comparison operators
'EQ','NE','GT','GE','LT','LE'), and the 'MOD', 'ROUND', 'FUP' and
'FIX' <<cap:Functions,operators>> support integer arithmetic.

Parameters differ in syntax, scope, behaviour when not yet
initialized, mode, persistence and intended use.

Syntax:: There are three kinds of syntactic appearance:
* 'numbered' -  #4711
* 'named local' -  #<localvalue>
* 'named global' - #<_globalvalue>

Scope:: The scope of a parameter is either global, or local within a
subroutine. Subroutine parameters and local named variables have local
scope. Global named parameters and numbered parameters starting from
number 31 are global in scope. RS274NGC uses 'lexical scoping' - 
in a subroutine only the local variables defined therein, and any
global variables are visible. The local variables of a
calling procedure are not visible in a called procedure.

Behaviour of uninitialized parameters::
 . unitialized global parameters, and unused subroutine parameters 
   return the value zero when used in an expression.
 . unitialized named parameters signal an error when used in an expression.

Mode:: Most parameters are read/write and may be assigned to
within an assignment statement.  However, for many predefined
parameters this does not make sense, so they are are read-only - they
may appear in expressions, but not on the left-hand side of an
assignment statement.

Persistence:: When LinuxCNC is shut down, volatile parameters lose their
values. All parameters except numbered parameters in the current
persistent range footnoteref:[persistent range,The range of persistent
parameters may change as development progresses. This range is
currently 5161- 5390. It is defined in the '_required_parameters array'
in file the src/emc/rs274ngc/interp_array.cc .]  are volatile.
Persistent parameters are saved in the <<var_file_format,.var file>>
restored to their previous values when LinuxCNC is started again. Volatile
numbered parameters are reset to zero.

Intended Use::
 . user parameters:: numbered parameters in the range 31..5000, and named
global and local parameters except predefined parameters. These are
available for general-purpose storage of floating-point values, like
intermediate results, flags etc, throughout program execution.  They
are read/write (can be assigned a value).
 . <<sub:Subroutine-Parameters,subroutine parameters>> - these are used to hold the actual parameters 
passed to a subroutine. 
 . <<Numbered-Parameters,numbered parameters>> - most of these are used to access offsets of
coordinate systems.
 . <<sec:Predefined-Named-Parameters,predefined named parameters>> - used to determine interpreter and
machine state, for instance '#<_relative>' returns 1 if G91 is on, and
0 if G90 is set. They are read-only.

[[sub:Numbered-Parameters]]
=== Numbered Parameters

A numbered parameter is the pound character '#' followed by an
integer between 1 and (currently) 5602 footnote:[The RS274/NGC interpreter
maintains an array of numbered parameters. Its size is defined by the
symbol `RS274NGC_MAX_PARAMETERS` in the file
src/emc/rs274ngc/interp_internal.h). This number of numerical
parameters may also increase as development adds support for new
parameters.  ].  The parameter is referred
to by this integer, and its value is whatever number is stored in the
parameter.

A value is stored in a parameter with the = operator; for example:
----
#3 = 15 (set parameter 3 to 15)
----

A parameter setting does not take
effect until after all parameter values on the same line have been
found. For example, if parameter 3 has been previously set to 15 and
 the line '#3=6 G1 X#3' is interpreted, a straight move to a point
where X equals 15 will
occur and the value of parameter 3 will be 6.

The '#'  character takes precedence over other operations, so that, for
 example, '#1+2' means the number found by adding 2 to the value of
parameter 1, not 
 the value found in parameter 3. Of course, '#[1+2]' does mean the
value found in parameter 3. The '#' character may be repeated; for
example '##2'  means the value of the parameter whose index is the
(integer) value of parameter 2.

31-5000::
    G-Code user parameters. These parameters are global in the G Code file,
    and available for general use. Volatile.

5061-5069::
    Coordinates of a "G38.2" Probe result - X, Y, Z, A, B, C, U, V & W.
    Volatile.

5070::
    "G38" probe result - 1 if success, 0 if probe failed to close. 
    Used with G38.3 and G38.5. Volatile.

5161-5169::
    "G28" Home for X, Y, Z, A, B, C, U, V & W. Persistent.

5181-5189::
    "G30" Home for X, Y, Z, A, B, C, U, V & W. Persistent.

5211-5219::
    "G92" offset for X, Y, Z, A, B, C, U, V & W. Persistent.

5220::
    Coordinate System number 1 - 9 for G54 - G59.3.

5221-5229::
    Coordinate System 1, G54 for X, Y, Z, A, B, C, U, V & W. Persistent.

5241-5249::
    Coordinate System 2, G55 for X, Y, Z, A, B, C, U, V & W. Persistent.

5261-5269::
    Coordinate System 3, G56 for X, Y, Z, A, B, C, U, V & W. Persistent.

5281-5289::
    Coordinate System 4, G57 for X, Y, Z, A, B, C, U, V & W. Persistent.

5301-5309::
    Coordinate System 5, G58 for X, Y, Z, A, B, C, U, V & W. Persistent.

5321-5329::
    Coordinate System 6, G59 for X, Y, Z, A, B, C, U, V & W. Persistent.

5341-5349::
    Coordinate System 7, G59.1 for X, Y, Z, A, B, C, U, V & W. Persistent.

5361-5369::
    Coordinate System 8, G59.2 for X, Y, Z, A, B, C, U, V & W. Persistent.

5381-5389::
    Coordinate System 9, G59.3 for X, Y, Z, A, B, C, U, V & W. Persistent.

5399::
    Result of M66 - Check or wait for input. Volatile.

5400::
    Tool Number. Volatile.

5401-5409::
    Tool Offsets for X, Y, Z, A, B, C, U, V & W. Volatile.

5410::
    Tool Diameter. Volatile.

5411::
    Tool Front Angle. Volatile.

5412::
    Tool Back Angle. Volatile.

5413::
    Tool Orientation. Volatile.

5420-5428::
     Current Position including all offsets and in the current program
    units for X, Y, Z, A, B, C, U, V & W. In absolute machine coordinates, 
    volatile.

5599::
   flag for controlling the output of (DEBUG,) statements.
   1=output, 0=no output; default=1. Volatile.

5600:: 
   toolchanger fault indicator. Used with the iocontrol-v2 component.
   1: toolchanger faulted, 0: normal. Volatile.

5601::
   toolchanger fault code. Used with the iocontrol-v2 component.
   Reflects the value of the `toolchanger-reason` HAL pin if a fault occured. 
   Volatile.

=== Subroutine Parameters [[sub:Subroutine-Parameters]]

1-30::
     Subroutine local parameters of call arguments. These parameters are
    local to the subroutine. Volatile. See also the chapter on <<cha:O-Codes,O-Codes>>.


[[sub:Named-Parameters]]
=== Named Parameters

Named parameters work like numbered parameters but are easier to read.
All parameter names are converted to lower case and have spaces and
tabs removed, so '#<param>' and '#<P a R am >' refer to the same
parameter. Named parameters must be enclosed with `< >` marks.

'#<named parameter here>'  is a local named parameter. By default, a
named parameter is local to 
the scope in which it is assigned. You can't access a local parameter
outside of its subroutine - this is so that two subroutines can use the
same parameter names without fear of one subroutine overwriting the
values in another.

'#<_global named parameter here>'  is a global named parameter. They
are accessible from within called 
subroutines and may set values within subroutines that are accessible
to the caller. As far as scope is concerned, they act just like regular
numeric parameters. They are not stored in files.

Examples:

* Declaration of named global variable

----
#<_endmill_dia> = 0.049 
----

* Reference to previously declared global variable

----
#<_endmill_rad> = [#<_endmill_dia>/2.0] 
----

* Mixed literal and named parameters

----
o100 call [0.0] [0.0] [#<_inside_cutout>-#<_endmill_dia>] [#<_Zcut>] [#<_feedrate>]
----

Named parameters spring into existence when they are assigned a value
for the first time. Local named parameters vanish when their scope is
left: when a subroutine returns, all its local parameters are deleted
and cannot be referred to anymore.

It is an error to use a non-existent named paramater within an
expression, or at the right-hand side of an assignment. Printing the
value of a non-existent named parameter with a DEBUG statement - like
'(DEBUG, #<no_such_parameter>)' will display the string +++######+++.

Global parameters, as well as local parameters assigned to at the
global level, retain their value once assigned even when the program
ends, and have these  values when the program is run again.

The <<EXISTS-Function,'EXISTS' function>> tests whether a given named parameter exists.

=== Predefined Named Parameters [[sec:Predefined-Named-Parameters]]

The following global read only named parameters are available to
access internal state of the interpreter and machine state. They can
be used in arbitrary expressions, for instance to control flow of the
program with if-then-else statements.

* `#<_vmajor>` - Major package version. If current version was 2.5.2 would return 2.5.

* `#<_vminor>` - Minor package version. If current version was 2.6.2 it would return 0.2.

* `#<_line>` -
    Sequence number. If running a G-Code file, this returns the current line number.

* `#<_motion_mode>` -
    Return the interpreter's current motion mode:
[width="20%",options="header"]
|========================================
|Motion mode | return value
|G1| 10
|G2| 20
|G3| 30
|G33| 330
|G38.2| 382
|G38.3| 383
|G38.4| 384
|G38.5| 385
|G5.2| 52
|G73| 730
|G76| 760
|G80| 800
|G81| 810
|G82| 820
|G83| 830
|G84| 840
|G85| 850
|G86| 860
|G87| 870
|G88| 880
|G89| 890
|========================================
* `#<_plane>` -
    returns the value designating the current plane:
[width="20%",options="header"]
|========================================
|Plane | return value
|G17| 170
|G18| 180
|G19| 190
|G17.1| 171
|G18.1| 181
|G19.1| 191
|========================================


* `#<_ccomp>` -
    Status of cutter compensation. Return values:
[width="20%",options="header"]
|========================================
|Mode | return value
|G40 | 400
|G41 | 410
|G41.1| 411
|G41 | 410
|G42 | 420
|G42.1 | 421
|========================================

* `#<_metric>` -
    Return 1 if G21 is on, else 0.

* `#<_imperial>` -
    Return 1 if G20 is on, else 0.

* `#<_absolute>` -
    Return 1 if G90 is on, else 0.

* `#<_incremental>` -
    Return 1 if G91 is on, else 0.

* `#<_inverse_time>` -
    Return 1 if inverse feed mode (G93) is on, else 0.

* `#<_units_per_minute>` -
    Return 1 if Units/minute feed mode (G94) is on, else 0.

* `#<_units_per_rev>` -
    Return 1 if Units/revolution mode (G95) is on, else 0.

* `#<_coord_system>` -
    Return index of the current coordinate system (G54..G59.3)
[width="20%",options="header"]
|========================================
|Mode | return value
|G54| 0
|G55| 1
|G56| 2
|G57| 3
|G58| 4
|G59| 5
|G59.1|6
|G59.2|7
|G59.3|8
|========================================

* `#<_tool_offset>` -
    Return 1 if tool offset (G43) is on, else 0.

* `#<_retract_r_plane>` -
    Return 1 if G98 is set, else 0.

* `#<_retract_old_z>` -
    Return 1 if G99 is on, else 0.

* `#<_spindle_rpm_mode>` -
    Return 1 if spindle rpm mode (G97) is on, else 0.

* `#<_spindle_css_mode>` -
    Return 1 if constant surface speed mode (G96) is on, else 0.

* `#<_ijk_absolute_mode>` -
    Return 1 if Absolute Arc distance mode (G90.1) is on, else 0.

* `#<_lathe_diameter_mode>` -
    Return 1 if this is a lathe configuration and diameter (G7) mode is on, else 0.

* `#<_lathe_radius_mode>` -
    Return 1 if this is a lathe configuration and radius (G8) mode is on, else 0.

* `#<_spindle_on>` -
    Return 1 if spindle currently running (M3 or M4) else 0.

* `#<_spindle_cw>` -
    Return 1 if spindle direction is clockwise (M3) else 0.

* `#<_mist>` -
    Return 1 if mist (M7) is on.

* `#<_flood>` -
    Return 1 if flood (M8) is on.

* `#<_speed_override>` -
    Return 1 if feed override (M48 or M50 P1) is on, else 0.

* `#<_feed_override>` -
    Return 1 if feed override (M48 or M51 P1) is on, else 0.

* `#<_adaptive_feed>` -
    Return 1 if adaptive feed (M52 or M52 P1) is on, else 0.

* `#<_feed_hold>` -
    Return 1 if feed hold switch is enabled (M53 P1), else 0.

* `#<_feed>` -
    Return the current feed value (F).

* `#<_rpm>` -
    Return the current spindle speed (S).

* `#<_x>` -
    Return absolute machine X coordinate. Same as #5420.

* `#<_y>` -
    Return absolute machine Y coordinate. Same as #5421.

* `#<_z>` -
    Return absolute machine Z coordinate. Same as #5422.

* `#<_a>` -
    Return absolute machine A coordinate. Same as #5423.

* `#<_b>` -
    Return absolute machine B coordinate. Same as #5424.

* `#<_c>` -
    Return absolute machine C coordinate. Same as #5425.

* `#<_u>` -
    Return absolute machine U coordinate. Same as #5426.

* `#<_v>` -
    Return absolute machine V coordinate. Same as #5427.

* `#<_w>` -
    Return absolute machine W coordinate. Same as #5428.

* `#<_current_tool>` -
    Return number of the current tool in spindle. Same as #5400.

* `#<_current_pocket>` -
    Return pocket number of the current tool.

* `#<_selected_tool>` -
    Return number of the selected tool post a T code. Default -1.

* `#<_selected_pocket>` -
    Return number of the selected pocket post a T code. Default -1
    (no pocket selected).

* `#<_value>` -  [[param:_value]]
    Return value from the last O-word `return` or `endsub`.  Default
    value 0 if no expression after `return` or `endsub`.  Initialized
    to 0 on program start.  See also
    <<sec:Subroutine-return-values,Subroutine return values>>.

* `#<_value_returned>` -
    1.0 if the last O-word `return` or `endsub` returned a value, 0
    otherwise. Cleared by the next O-word call.

* `#<_task>` -
    1.0 if the executing interpreter instance is part of milltask, 0.0
    otherwise. Sometimes it is necessary to treat this case specially
    to retain proper preview, for instance when testing the success of 
    a probe (G38.x) by inspecting #5070, which will always fail in the
    preview interpreter (e.g. Axis).

* `#<_call_level>` -
    current nesting level of O-word procedures. For debugging.

* `#<_remap_level>` -
    current level of the remap stack. Each remap in a block adds one
    to the remap level. For debugging.

[[sec:Expressions]]
== Expressions

An expression is a set of characters starting with a left bracket '['
and ending with a balancing right bracket ']' . In between the brackets
are numbers, parameter values, mathematical
operations, and other expressions. An expression is evaluated to
produce a number. The expressions on a line are evaluated when the line
is read, before anything on the line is executed. An example of an
expression is '[1 + acos[0] - [#3 ** [4.0/2]]]'.

[[sec:Binary-Operators]]
== Binary Operators

Binary operators only appear inside expressions. There are four basic
mathematical operations: addition ('+'), subtraction ('-'),
multiplication ('\*'), and division ('/'). There are three logical
operations: non-exclusive or ('OR'), exclusive or ('XOR'), and logical
and ('AND'). The eighth operation is the modulus operation ('MOD'). The
ninth operation is the 'power' operation ('**') of raising the number
on the left of the operation to the power on 
 the right. The relational operators are equality ('EQ'), inequality
('NE'), strictly greater than ('GT'), greater than or equal to ('GE'),
strictly less than ('LT'), and less than or equal to ('LE').

The binary operations are divided into several groups according to
their precedence. (see table  <<cap:Operator-Precedence>>) If
operations in different precedence groups are strung together (for
example in the expression '[2.0 / 3 * 1.5 - 5.5 / 11.0]'), operations
in a higher group are to be performed before operations
in a lower group. If an expression contains more than one operation
 from the same group (such as the first '/' and '*'  in the example),
the operation on the left is performed first. Thus,
 the example is equivalent to: '[ [ [2.0 / 3] * 1.5] - [5.5 / 11.0] ]' ,
which is equivalent to to '[1.0 - 0.5]' , which is '0.5'.

The logical operations and modulus are to be performed on any real
numbers, not just on integers. The number zero is equivalent to logical
false, and any non-zero number is equivalent to logical true.

.Operator Precedence[[cap:Operator-Precedence]](((operator precedence)))

[width="60%", options="header", cols="2*^"]
|========================================
|Operators | Precedence
|** | 'highest'
|* / MOD | 
|+ - | 
|EQ NE GT GE LT LE | 
|AND OR XOR | 'lowest'
|========================================

=== Equality and floating-point values

The RS274/NGC language only supports floating-point values of finite
precision.  Therefore, testing for equality or inequality of two
floating-point values is inherently problematic. The interpreter
solves this problem by considering values equal if their absolute
difference is less than 0.0001 (this value is defined as
`TOLERANCE_EQUAL` in src/emc/rs274ngc/interp_internal.h).

[[sub:Unary-Operation-Value]]
== Functions[[sub:functions]]

A function is either 'ATAN' followed by one expression divided by
another expression (for
 example 'ATAN[2]/[1+3]') or any other function name followed by an
expression (for example 'SIN[90]'). The available functions are
shown in table  <<cap:Functions>>.
 Arguments to unary operations which take angle measures ('COS', 'SIN',
and 'TAN' ) are in degrees. Values returned by unary operations which
return
angle measures ('ACOS', 'ASIN', and 'ATAN') are also in degrees.

.Functions[[cap:Functions]]

[width="75%", options="header", cols="^,<"]
|========================================
|Function Name | Function result
|ATAN[Y]/[X] | Four quadrant inverse tangent
|ABS[arg] | Absolute value
|ACOS[arg] | Inverse cosine
|ASIN[arg] | Inverse sine
|COS[arg] | Cosine
|EXP[arg] | e raised to the given power
|FIX[arg] | Round down to integer
|FUP[arg] | Round up to integer
|ROUND[arg] | Round to nearest integer
|LN[arg] | Base-e logarithm
|SIN[arg] | Sine
|SQRT[arg] | Square Root
|TAN[arg] | Tangent
|EXISTS[arg] | Check named Parameter
|========================================

The 'FIX' function rounds towards the left (less positive or more
negative) on 
a number line, so that 'FIX[2.8] =2' and 'FIX[-2.8] = -3', for
example. The 'FUP'  operation rounds towards the right (more positive
or less negative)
on a number line; 'FUP[2.8] = 3' and 'FUP[-2.8] = -2', for example.

[[EXISTS-Function]]The `EXISTS` function checks for the existence of a single named
parameter. It takes only one named parameter and returns 1 if it
exists and 0 if it does not exist. It is an error if you use a
numbered parameter or an expression. Here is an example for the usage
of the EXISTS function:

[source,{ngc}]
---------------------------------------------------------------------
o<test> sub
o10 if [EXISTS[#<_global>]]
    (debug, _global exists and has the value #<_global>)
o10 else
    (debug, _global does not exist)
o10 endif
o<test> endsub

o<test> call
#<_global> = 4711
o<test> call
m2
---------------------------------------------------------------------

== Repeated Items

A line may have any number of G words, but two G words from the same
modal group may not appear on the
same line See the <<sec:Modal-Groups,Modal Groups>> Section for more information.

A line may have zero to four M words. Two M words from the same modal
group may not appear on the same line.

For all other legal letters, a line may have only one word beginning
with that letter.

If a parameter setting of the same parameter is repeated on a line,
'#3=15 #3=6', for example, only the last setting will take effect.
It is silly,
but not illegal, to set the same parameter twice on the same line.

If more than one comment appears on a line, only the last one will be
used; each of the other comments will be read and its format will be
checked, but it will be ignored thereafter. It is expected that putting
more than one comment on a line will be very rare.

== Item order

The three types of item whose order may vary on a line (as given at
the beginning of this section) are word, parameter setting, and
comment. Imagine that these three types of item are divided into three
groups by type.

The first group (the words) may be reordered in any way without
changing the meaning of the line.

If the second group (the parameter settings) is reordered, there will
be no change in the meaning of the line unless the same parameter is
set more than once. In this case, only the last setting of the
parameter will take effect. For example, after the line '#3=15 #3=6'
has been interpreted, the value of parameter 3 will be 6. If the
 order is reversed to '#3=6 #3=15' and the line is interpreted, the
value of parameter 3 will be 15.

If the third group (the comments) contains more than one comment and
is reordered, only the last comment will be used.

If each group is kept in order or reordered without changing the
meaning of the line, then the three groups may be interleaved in any
way without changing the meaning of the line. For example, the line
'g40 g1 #3=15 (foo) #4=-7.0' has five items and means exactly the
same thing in any of the 120
 possible orders (such as '#4=-7.0 g1 #3=15 g40 (foo)') for the five
items.

== Commands and Machine Modes

Many commands cause the controller to change from one mode to another,
and the mode stays active until some other command changes it
implicitly or explicitly. Such commands are called 'modal'. For
example, if coolant is turned on, it stays on until it is explicitly
turned off. The G codes for motion are also modal. If a G1 (straight
move) command is given on one line, for example, it will be executed
again on the next line if one or more axis words is available on the
line, unless an explicit command is given on that next line using the
axis words or canceling motion.

'Non-modal' codes have effect only on the lines on which they occur.
For example, G4 (dwell) is non-modal.

== Polar Coordinates
(((Polar Coordinates)))

Polar Coordinates can be used to specify the XY coordinate of a move.
The @n is the distance and ^n is the angle. The advantage of this is
for things like bolt hole circles which can be done very simply by
moving to a point in the center of the circle, setting the offset and
then moving out to the first hole then run the drill cycle. 
Polar Coordinates always are from the current XY zero position. 
To shift the Polar Coordinates from machine zero use an offset 
or select a coordinate system.

In Absolute Mode the distance and angle is from the XY zero position
and the angle starts with 0 on the X Positive axis and increases in a CCW
direction about the Z axis. The code G1 @1^90 is the same as G1 Y1.

In Relative Mode the distance and angle is also from the XY zero
position but it is cumulative. 
This can be confusing at first how this works in incremental mode.

For example if you have the following program you might expect it to
be a square pattern.

----
F100 G1 @.5 ^90 
G91 @.5 ^90 
@.5 ^90
@.5 ^90
@.5 ^90
G90 G0 X0 Y0 M2
----

You can see from the following figure that the output is not what you
might expect. Because we added 0.5 to the distance each time the 
distance from the XY zero position increased with each line.

.Polar Spiral[[fig:Polar-Spiral]]

image::images/polar01.png[align="center"]

The following code will produce our square pattern.

----
F100 G1 @.5 ^90 
G91 ^90
^90
^90
^90
G90 G0 X0 Y0 M2
----

As you can see by only adding to the angle by 90 degrees each time the
end point distance is the same for each line.

.Polar Square[[fig:Polar-Square]]

image::images/polar02.png[align="center"]

It is an error if:

* An incremental move is started at the origin
* A mix of Polar and and X or Y words are used


[[sec:Modal-Groups]]
== Modal Groups
(((Modal Groups)))

Modal commands are arranged in sets called 'modal groups', and only
one member of a modal group may be in force at any given time. In
general, a modal group contains commands for which it is logically
impossible for two members to be in effect at the same time - like
measure in inches vs. measure in millimeters. A machining center may be
in many modes at the same time, with one mode from each modal group
being in effect. The modal groups are shown in the following Table.

.G-Code Modal Groups[[cap:Modal-Groups]]

[width="100%", cols="4,6", options="header"]
|========================================
|Modal Group Meaning                   | Member Words
|Non-modal codes (Group 0)             | G4, G10 G28, G30, G53 G92, G92.1, G92.2, G92.3, 
.2+|Motion (Group 1)                   | G0, G1, G2, G3, G33, G38.x, G73, G76, G80, G81
                                       | G82, G83, G84, G85, G86, G87, G88, G89
|Plane selection (Group 2)             | G17, G18, G19, G17.1, G18.1, G19.1
|Distance Mode (Group 3)               | G90, G91
|Arc IJK Distance Mode (Group 4)       | G90.1, G91.1
|Feed Rate Mode (Group 5)              | G93, G94, G95
|Units (Group 6)                       | G20, G21
|Cutter Diameter Compensation (Group 7)| G40, G41, G42, G41.1, G42.1
|Tool Length Offset (Group 8)          | G43, G43.1, G49
|Canned Cycles Return Mode (Group 10)  | G98, G99
|Coordinate System (Group 12)          | G54, G55, G56, G57, G58, G59, G59.1, G59.2, G59.3
|Control Mode (Group 13)               | G61, G61.1, G64
|Spindle Speed Mode (Group 14)         | G96, G97
|Lathe Diameter Mode (Group 15)        | G7, G8
|========================================

.M-Code Modal Groups[[tbl:m-modal-groups]]

[width="80%", cols="4,6", options="header"]
|========================================
|Modal Group Meaning           | Member Words
|Stopping (Group 4)            | M0, M1, M2, M30, M60
|I/O on/off (Group 5)          | M6 Tn
|Tool Change (Group 6)         | M6 Tn
|Spindle (Group 7)             | M3, M4, M5
|Coolant (Group 8)             | (M7 M8 can both be on), M9
|Override Switches (Group 9)   | M48, M49
|User Defined (Group 10)       |M100-M199
|========================================

For several modal groups, when a machining center is ready to accept
commands, one member of the group must be in effect. There are default
settings for these modal groups. When the machining center is turned on
or otherwise re-initialized, the default values are automatically in
effect.

Group 1, the first group on the table, is a group of G codes for
motion. One of these is always in effect. That one is called the
current motion mode.

It is an error to put a G-code from group 1 and a G-code from group 0
on the same line if both of them use axis words. If an axis word-using
G-code from group 1 is implicitly in effect on a line (by having been
activated on an earlier line), and a group 0 G-code that uses axis
words appears on the line, the activity of the group 1 G-code is
suspended for that line. The axis word-using G-codes from group 0 are
G10, G28, G30, and G92.

It is an error to include any unrelated words on a line with 'O-' flow
control.

== Comments

Comments can be added to lines of G code to help clear up the
intention of the programmer. Comments can be embedded in a line using
parentheses () or for the remainder of a line using a semi-colon. The
semi-colon is not treated as the start of a comment when enclosed in
parentheses.

[source,{ngc}]
---------------------------------------------------------------------
G0 (Rapid to start) X1 Y1
G0 X1 Y1 (Rapid to start; but don't forget the coolant)
M2 ; End of program.
---------------------------------------------------------------------

== File Size

The interpreter and task are carefully written so that the only limit
on part program size is disk capacity. The TkLinuxCNC and Axis interface
both load the program text to display it to the user, though, so RAM
becomes a limiting factor. In Axis, because the preview plot is drawn
by default, the redraw time also becomes a practical limit on program
size. The preview can be turned off in Axis to speed up loading large
part programs. In Axis sections of the preview can be turned off using
special comments.

[[sec:Order-of-Execution]]
== G Code Order of Execution
(((G Code Order of Execution)))

The order of execution of items on a line is defined not by the
position of each item on the line, but by the following list:

* O-word commands (optionally followed by a comment but no other words allowed on the same line)
* Comment (including message)
* Set feed rate mode (G93, G94). 
* Set feed rate (F). 
* Set spindle speed (S). 
* Select tool (T). 
* HAL pin I/O (M62-M68).
* Change tool (M6) and Set Tool Number (M61).
* Spindle on or off (M3, M4, M5).
* Save State (M70, M73), Restore State (M72), Invalidate State (M71).
* Coolant on or off (M7, M8, M9).
* Enable or disable overrides (M48, M49,M50,M51,M52,M53).
* User-defined Commands (M100-M199).
* Dwell (G4). 
* Set active plane (G17, G18, G19). 
* Set length units (G20, G21).
* Cutter radius compensation on or off (G40, G41, G42) 
* Cutter length compensation on or off (G43, G49) 
* Coordinate system selection (G54, G55, G56, G57, G58, G59, G59.1, G59.2, G59.3). 
* Set path control mode (G61, G61.1, G64)
* Set distance mode (G90, G91). 
* Set retract mode (G98, G99).
* Go to reference location (G28, G30) or change coordinate system 
   data (G10) or set axis offsets (G92, G92.1, G92.2, G94). 
* Perform motion (G0 to G3, G33, G38.x, G73, G76, G80 to G89), as modified (possibly) by G53. 
* Stop (M0, M1, M2, M30, M60).

== G Code Best Practices
(((G Code Best Practices)))

=== Use an appropriate decimal precision

Use at least 3 digits after the decimal when milling in millimeters,
and at least 4 digits after the decimal when milling in inches.

=== Use consistent white space

G-code is most legible when at least one space appears before words.
While it is permitted to insert white space in the middle of numbers,
there is no reason to do so.

=== Use Center-format arcs

Center-format arcs (which use 'I- J- K-' instead of 'R-' ) behave more
consistently than R-format arcs, particularly for
included angles near 180 or 360 degrees.

=== Put important modal settings at the top of the file

When correct execution of your program depends on modal settings, be
sure to set them at the beginning of the part program. Modes can carry
over from previous programs and from the MDI commands.

As a good preventative measure, put a line similar to the following at
the top of all your programs:

[source,{ngc}]
---------------------------------------------------------------------
    G17 G20 G40 G49 G54 G80 G90 G94 
---------------------------------------------------------------------

(XY plane, inch mode, cancel diameter compensation, cancel length
offset, coordinate system 1, cancel motion, non-incremental motion,
feed/minute mode)

Perhaps the most critical modal setting is the distance units--If you
do not include G20 or G21, then different machines will mill the
program at different scales. Other settings, such as the return mode in
canned cycles may also be important.

=== Don't put too many things on one line

Ignore everything in Section <<sec:Order-of-Execution,Order of Execution>>, and instead
write no line of code that is the slightest bit ambiguous.

=== Don't set & use a parameter on the same line

Don't use and set a parameter on the same line, even though the
semantics are well defined. Updating a variable to a new value, such as
'#1=[#1+#2'] is ok.

=== Don't use line numbers

Line numbers offer no benefits. When line numbers are reported in
error messages, the numbers refer to the line number in the file, not
the N-word value.

== Linear and Rotary Axis

Because the meaning of an F-word in feed-per-minute mode varies
depending on which axes are commanded to move, and because the amount
of material removed does not depend only on the feed rate, it may be
easier to use G93 inverse time feed mode to achieve the desired
material removal rate.

[appendix]
= Numbered Parameters persistence
[[var_file_format]]

The values of parameters in the persistent range are retained over
time, even if the machining center is powered down.  EMC2 uses a
parameter file to ensure persistence. It is managed by the
Interpreter. The Interpreter reads the file when it starts up, and
writes the file when it exits.

The format of a parameter file is shown in Table
<<cap:Parameter-File-Format,Parameter File Format>>. 

The Interpreter expects the file to have two colums. It skips any
lines which do not contain exactly two numeric values. The first
column is expected to contain an integer value (the parameter's
number). The second column contains a floating point number (this
parameter's last value). The value is represented as a
double-precision floating point number inside the Interpreter, but a
decimal point is not required in the file.

Parameters in the user-defined range (31-5000) may be added to this
file. Such parameters will be read by the Interpreter and written to
the file as it exits.

Missing Parameters in the persistent range will be initialized to zero
and written with their current values on the next save operation.

The parameter numbers must be arranged in ascending order. An
`Parameter file out of order` error  will be signalled if they are  not in
ascending order. 

The original file is saved as a backup file when the new file
is written. 

.Parameter File Format[[cap:Parameter-File-Format]]

[width="90%", options="header"]
|========================================
|Parameter Number | Parameter Value 
|5161 | 0.0 
|5162 | 0.0 
|========================================










<|MERGE_RESOLUTION|>--- conflicted
+++ resolved
@@ -2,7 +2,6 @@
 
 [[cha:g-code-overview]] (((G Code Overview)))
 
-<<<<<<< HEAD
 :ini: {basebackend@docbook:'':ini}
 :hal: {basebackend@docbook:'':hal}
 :ngc: {basebackend@docbook:'':ngc}
@@ -11,10 +10,7 @@
 //[source,{hal}]
 //[source,{ngc}]
 
-The EMC2 G Code language is based on the RS274/NGC language. The G
-=======
 The LinuxCNC G Code language is based on the RS274/NGC language. The G
->>>>>>> b605c018
 Code language is based on lines of code. Each line (also called a
 'block') may include commands to do several different things. Lines of
 code may be collected in a file to make a program.
