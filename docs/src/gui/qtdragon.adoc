:lang: en
:toc:

[[cha:qtdragon-gui]]
= QtDragon GUI(((QtDragon)))

:ini: {basebackend@docbook:'':ini}
:hal: {basebackend@docbook:'':hal}
:ngc: {basebackend@docbook:'':ngc}

== Introduction

QtDragon and QtDragon_hd are built with the QtVCP framework.
It is the creative vision of forum personality Persei8.
Much of it is based on the excellent work of others in the LinuxCNC community.
LinuxCNC's version is adapted from Persei8's Github versions.
It is primarily meant for 3/4 axes machines such as mills or routers.
It works well with a touchscreen and/or mouse.
QtDragon supports multiple ways to touch off tools and probing work pieces.
You can use LinuxCNC's external offsets capability to automatically raise the
spindle during a pause.
If you the VersaProbe option and remap code you can add auto tool length probing
at tool changes.

[NOTE]
QtDragon and QtVCP are relatively new programs added into LinuxCNC.
Bugs and oddities are possible. Please test carefully when using a
dangerous machine. Please forward reports to the forum or maillist.

=== QtDragon

.QtDragon - 3 or 4 Axes Sample (1440x860) in silver theme
image::images/silverdragon.png["QtDragon Router",scale="25%"]

QtDragon is resizable from a resolution of 1280x768 to 1680x1200.
It will work in window mode on any monitor with higher resolution but not
on monitors with lower resolution.

=== QtDragon_hd

.QtDragon_hd - 3 or 4 Axis Sample for larger monitors (1920x1056) in dark theme
image::images/qtdragon_hd.png["QtDragon_hd",scale="25%"]

QtDragon_hd is a similar design as QtDragon but modified to utilize the extra
space of modern larger monitors.
There are some small differences in layout and utility.

QtDragon_hd has a resolution of 1920x1056 and is not resizeable.
It will work in window mode on any monitor with higher resolution but not on
monitors with lower resolution.

== Getting Started - The INI file

If your configuration is not currently set up to use QtDragon,
you can change it by editing the INI file [DISPLAY] section.
For an exhaustive list of options, see the
<<sub:ini:sec:display,display section>> of INI file documentation.

=== Display

In the section '[DISPLAY]' change the 'DISPLAY' line to read:

* `qtdragon` for a small version
* `qtdradon_hd` for the large version.

You can add `-d` or `-v` for debug output to the terminal.

[source,{ini}]
----
[DISPLAY]
DISPLAY = qtvcp qtdragon
----

=== Preferences

To keep track of preferences, QtDragon looks for a preference text file.
add the following entry under the '[DISPLAY]' heading.
This example will save the file in the config folder of the launch screen.
(other options are possible see the QtVCP's screenoption widget docs.)

[source,{ini}]
----
[DISPLAY]
PREFERENCE_FILE_PATH = WORKINGFOLDER/qtdragon.pref
----

=== Logging

You can specify where to save history/logs.
In the section `[DISPLAY]` add:

[source,{ini}]
----
[DISPLAY]
MDI_HISTORY_FILE = mdi_history.dat
MACHINE_LOG_PATH = machine_log.dat
LOG_FILE = qtdragon.log
----

=== Override controls

set override controls (1.0 = 100 percent):

[source,{ini}]
----
[DISPLAY]
MAX_SPINDLE_0_OVERRIDE = 1.5
MIN_SPINDLE_0_OVERRIDE = .5
MAX_FEED_OVERRIDE       = 1.2
----

=== Spindle controls

Spindle control settings (in rpm and watts):

[source,{ini}]
----
[DISPLAY]
DEFAULT_SPINDLE_0_SPEED = 500
SPINDLE_INCREMENT = 200
MIN_SPINDLE_0_SPEED = 100
MAX_SPINDLE_0_SPEED = 2500
MAX_SPINDLE_POWER = 1500
----

=== Jogging increments

Set selectable jogging increments

[source,{ini}]
----
[DISPLAY]
INCREMENTS = Continuous, .001 mm, .01 mm, .1 mm, 1 mm, 1.0 inch, 0.1 inch, 0.01 inch
ANGULAR_INCREMENTS = 1, 5, 10, 30, 45, 90, 180, 360
----

=== Jog speed

Set jog speed controls (in units per minute)

[source,{ini}]
----
[DISPLAY]
MIN_LINEAR_VELOCITY     = 0
MAX_LINEAR_VELOCITY     = 60.00
DEFAULT_LINEAR_VELOCITY = 50.0
----

=== User message dialog system
Optional popup custom message dialogs, controlled by HAL pins.
MESSAGE_TYPE can be 'okdialog' or 'yesnodialog'.
See qtvcp/library/messages for more information
This example shows how to make a dialog that requires the user to select
 'ok' to acknowledge and hide.

[source,{ini}]
----
[DISPLAY]
MESSAGE_BOLDTEXT = This is the short text
MESSAGE_TEXT = This is the longer text of the both type test. It can be longer than the status bar text
MESSAGE_DETAILS = BOTH DETAILS
MESSAGE_TYPE = okdialog
MESSAGE_PINNAME = oktest
----

=== Embed Custom VCP Panels

You can embed QtVCP Virtual Control Panels into the QtDragon or QtDragon_hd screen. +
These panels can be either user built or builtin <<cha:qtvcp:panels,QtVCP Panels>>. +
The `TAB_NAME` entry will used as the title for the new tab. +
Tab `TAB_LOCATION` options include: `tabWidget_utilities` and `tabWidget_setup`.
See QtVCP/VCP panels for other available builtin panels.

This sample adds a builtin panel; a graphical animated machine using the vismach library.

[source,{ini}]
----
[DISPLAY]
EMBED_TAB_NAME = Vismach demo
EMBED_TAB_COMMAND = qtvcp vismach_mill_xyz
EMBED_TAB_LOCATION = tabWidget_utilities
----

=== Preview Control

Magic comments can be used to control the G-code preview. +
On very large programs the preview can take a long time to load. You can control
what is shown and what is hidden the the graphics screen by adding the appropriate
comments from this list into your G-code:

----
(PREVIEW,stop)
(PREVIEW,hide)
(PREVIEW,show)
----

=== Program Extensions/Filters

You can control what programs are displayed in the filemanager window with
program extensions:
Create a line with the . endings you wish to use separated by commas, then a
space and the description.
You can add multiple lines for different selections in the combo box.

[source,{ini}]
----
[FILTER]
PROGRAM_EXTENSION = .ngc,.nc,.tap G-Code File (*.ngc,*.nc,*.tap)
----

QtDragon has the ability to send loaded files through a 'filter program'.
This filter can do any desired task: Something as simple as making sure
the file ends with 'M2', or something as complicated as generating
G-Code from an image.
See <<cha:filter,Filter Programs>> for more information.

The '[FILTER]'  section of the INI file controls how filters work.
First, for each type of file, write a 'PROGRAM_EXTENSION' line.
Then, specify the program to execute for each type of file.
This program is given the name of the input file as its first argument,
and must write rs274ngc code to standard output. This output is what
will be displayed in the text area, previewed in the display area, and
executed by LinuxCNC when 'Run'. The following lines add support for the
`image-to-gcode` converter included with LinuxCNC and running Python based
filter programs:

[source,{ini}]
----
[FILTER]
PROGRAM_EXTENSION = .png,.gif,.jpg Greyscale Depth Image
PROGRAM_EXTENSION = .py Python Script
png = image-to-gcode
gif = image-to-gcode
jpg = image-to-gcode
py = python
----

=== Probe/Touchplate/Laser Settings

QtDragon has custom INI entries for required setup.

[source,{ini}]
----
[TOOLSENSOR]
MAXPROBE = 40
SEARCH_VEL = 200
PROBE_VEL = 50
TOUCH = 29.7

[LASER]
X = 106.9
Y = -16.85
----

QtDragon has two optional probing tab screens available.
Comment/uncomment which ever you prefer.

'Versa probe' is a Qtvcp ported version of a popular Gladevcp probing panel.
'Basic Probe' is a Qtvcp ported version based on the third party basic probe 
screen.
Both do similar probing routines. 

[source,{ini}]
----
[PROBE]
#USE_PROBE = versaprobe
USE_PROBE = basicprobe
----

=== Macro Buttons

QtDragon has up to ten convenience macro buttons.
In the sample configurations they are labelled for moving between
current user system origin (zero point) and Machine system origin.
User origin is the first MDI command in the INI list, machine origin is the
second.
These could also call OWord routines if desired.
This example shows how to move Z axis up first. The commands are separated by
the ';'
The label is set after the comma. The symbols '\n' adds a line break.

[source,{ini}]
----
[MDI_COMMAND_LIST]
# for macro buttons
MDI_COMMAND = G0 Z25;X0 Y0;Z0, Goto\nUser\nZero
MDI_COMMAND = G53 G0 Z0;G53 G0 X0 Y0,Goto\nMachn\nZero
----

=== Post GUI HAL File

These HAL files will be called after QtDragon has loaded everything else. +
You can add multiple line for multiple file. Each one will be called in the order they appear. +
Calling HAL files after QtDragon is already loaded assures that QtDragon's HAL pins are available.

[source,{ini}]
----
[HAL]
POSTGUI_HALFILE = qtdragon_hd_postgui.hal
POSTGUI_HALFILE = qtdragon_hd_debugging.hal
----

=== Post GUI HAL Command

These HAL commands will be run after QtDragon has loaded everything else. +
You can add multiple line. Each one will be called in the order they appear. +
Any HAL command can be used.

[source,{ini}]
----
[HAL]
POSTGUI_HALCMD = loadusr qtvcp test_probe
POSTGUI_HALCMD = loadusr qtvcp test_led
POSTGUI_HALCMD = loadusr halmeter
----

=== Builtin Sample Configurations

The sample configurations 'sim/qtvcp_screens/qtdragon/qtdragon_xyza.ini' is
already configured to use QtDragon as its front-end. +
There are several others, to demonstrate different machine configurations.

== Key Bindings

QtDragon is not intended to primarily use a keyboard for machine control.
It lacks many keyboard short cuts that for instance AXIS has - but you can use
a mouse.
There are several key presses that will control the machine for convenience.

----
F1 - Estop on/off
F2 - Machine on/off
F12 - Style Editor
Home - Home All Joint of the Machine
Escape - Abort Movement
Pause - Pause Machine Movement
----

== Buttons

Buttons that are checkable will change their text colour when checked. +
This is controlled by the stylesheet/theme +

== Virtual Keyboard

QtDragon includes a virtual keyboard for use with touchscreens. +
To enable the keyboard, check the Use Virtual Keyboard checkbox in the Settings
page. +
Clicking on any input field, such as probe parameters or tool table entries,
will show the keyboard. +
To hide the keyboard, do one of the following:

- click the MAIN page button
- The currently selected page button.
- go into AUTO mode

It should be noted that keyboard jogging is disabled when using the virtual
keyboard.

== HAL Pins

These pins are specific to the QtDragon screen, There are of course are many
more HAL pins that must be connected for LinuxCNC to function.

If you need a manual tool change prompt, add these lines in your postgui file.

[source,{hal}]
----
net tool-change      hal_manualtoolchange.change   <=  iocontrol.0.tool-change
net tool-changed     hal_manualtoolchange.changed  <=  iocontrol.0.tool-changed
net tool-prep-number hal_manualtoolchange.number   <=  iocontrol.0.tool-prep-number
----

This input pin should be connected to indicate probe state:

[source,{hal}]
----
qtdragon.led-probe
----

These pins are inputs related to spindle VFD indicating:
The volt and amp pins are used to calculate spindle power.
(You must also set the MAX_SPINDLE_POWER in the INI)

[source,{hal}]
----
qtdragon.spindle-modbus-errors
qtdragon.spindle-amps
qtdragon.spindle-fault
qtdragon.spindle-volts
----

This bit pin is an output to the spindle control to pause it:
You would connect it to spindle.0.inhibit.

[source,{hal}]
----
qtdragon.spindle-inhibit
----

This bit output pin can be connected to turn on a laser:

[source,{hal}]
----
qtdragon.btn-laser-on
----

This float output pin indicates the camera rotation in degrees:

[source,{hal}]
----
qtdragon.cam-rotation
----

These bit/s32 pins are related to external offsets if they are used:

[source,{hal}]
----
qtdragon.eoffset-clear
qtdragon.eoffset-count
qtdragon.eoffset-enable
qtdragon.eoffset-value
----

These float output pins reflect the current slider jograte (in machine units):

[source,{hal}]
----
qtdragon.slider-jogspeed-linear
qtdragon.slider-jogspeed-angular
----

These float output pins reflect the current slider override rates:

[source,{hal}]
----
qtdragon.slider-override-feed
qtdragon.slider-override-maxv
qtdragon.slider-override-rapid
qtdragon.slider-override-spindle
----

These pins are available when setting the Versa Probe INI option.
They can be used for auto-tool-length-probe at tool change - with added
remap code.

[source,{hal}]
----
qtdragon.versaprobe-blockheight
qtdragon.versaprobe-probeheight
qtdragon.versaprobe-probevel
qtdragon.versaprobe-searchvel
----

== HAL files

The HAL files supplied are for simulation only. A real machine needs its own
custom HAL files. The QtDragon screen works with 3 or 4 axes with one joint per
axis or 3 or 4 axes in a gantry configuration (2 joints on 1 axis).

== Manual Tool Changes

If your machine requires manual tool changes, QtDragon can pop a message box to
direct you.
You must connect the proper HAL pin in the postgui HAL file.
For example:

[source,{hal}]
----
net tool-change      hal_manualtoolchange.change   <=  iocontrol.0.tool-change
net tool-changed     hal_manualtoolchange.changed  <=  iocontrol.0.tool-changed
net tool-prep-number hal_manualtoolchange.number   <=  iocontrol.0.tool-prep-number
----

== Spindle

The screen is intended to interface to a VFD, but will still work without it.
There are a number of VFD drivers included
in the LinuxCNC distribution. It is up to the end user to supply the appropriate
driver and HAL file connections according to his own machine setup.

== Auto Raise Z Axis on Spindle Pause

QtDragon can be set up to automatically raise and lower the Z axis when the
spindle is paused.
When a program is paused, then you press the 'Spindle Pause' button to stop the
spindle and raise it in Z.
Press the button again to start spindle and lower it, then unpause program.
The amount to raise and lower is set in the 'Settings' tab under the heading
'Z Ext Offset'.
This requires additions to the INI and the qtdragon_post_gui file.

In the INI, under the AXIS_Z heading.

[source,{ini}]
----
[AXIS_Z]
OFFSET_AV_RATIO  = 0.2
----

In the qtdragon_postgui.hal file add:

[source,{hal}]
----
# Set up Z axis external offsets
net eoffset_clear    qtdragon.eoffset-clear => axis.z.eoffset-clear
net eoffset_count    qtdragon.eoffset-count => axis.z.eoffset-counts
net eoffset          qtdragon.eoffset-value <= axis.z.eoffset

# uncomment for dragon_hd
#net limited          qtdragon.led-limits-tripped <= motion.eoffset-limited

setp axis.z.eoffset-enable 1
setp axis.z.eoffset-scale 1.0
----

== Z level compensation

QtDragon_hd can be set up to probe and compensate for Z level height changes 
by utilizing the external program 'G-code Ripper'.

[NOTE]
This is only available in the QtDragon_hd version.

Z level compensation is a bed levelling/distortion correction function 
typically used in 3D printing or engraving. It uses a HAL user space 
component which utilizes the external offsets feature of LinuxCNC. The 
component has a HAL pin that specifies an interpolation type, which must
be one of  cubic, linear or nearest (0,1,2 respectively). If none is 
specified or if an invalid number is specified, the default is assumed 
to be cubic.

When Z LEVEL COMP is enabled, the compensation component reads a probe 
data file, which must be called 'probe_points.txt'. The file can be 
modified or updated at any time while compensation is disabled. When 
next enabled, the file will be reread and the compensation map is 
recalculated. This file is expected to be in the configuration directory.

The probe data file is generated by a probing program which itself is 
generated by an external python program called gcode_ripper, 
which can be launched from the file manager tab using the 'G-code Ripper' 
button.

=== Using G-code Ripper for Z level Compensation

.QtDragon_hd showing G-code Ripper
image::images/qtdragon_hd_gcoderipper.png["QtDragon G-code Ripper"]

[NOTE]
G-code Ripper offers many functions that we will not go in to here.
This is only available in the QtDragon_hd version.

* In Qtdragon_hd switch to the file tab and press the load G-code Ripper button.
* set origin to match the origin of the gcode file to be probed
* under G-Code Operations, check Auto Probe 
* File -> Open G-Code File (The file you will run after compensation)
* if necessary, make adjustments and press Recalculate
* press Save G-Code File - Probe Only
* save the generated file to the nc_files folder
* exit gcode_ripper
* There should now be a file in the nc_files folder called {something}-probe-only.ngc. Set the file filter to G-Code Files, navigate to the nc_files directory and load this file.
* Without changing the offsets, run this program. Make sure the probe tool is installed. When complete, there will be a file in the config directory called 'probe_points.txt'.
* In Qtdragon_hd press the 'Enable Z Comp' button to enable compensation. 
Look at the status line for indication of success or failure. 
Active compensation will be displayed beside the label: 'Z Level Comp'
While jogging that display should change based on the compensation component.

[NOTE]
If you use auto raise Z to lift the spindle on pause, you must combine the two 
with a HAL component and feed that to LinuxCNC's motion component.

sample postgui HAL file for combined spindle raise and Z Level compensation
[source,{hal}]
----
# load components
########################################################################

# load a summing component for adding spindle lift and Z compensation
loadrt scaled_s32_sums
addf scaled-s32-sums.0 servo-thread

loadusr -Wn z_level_compensation z_level_compensation
# method parameter must be one of nearest(2), linear(1), cubic (0)
setp z_level_compensation.method 1
setp z_level_compensation.fade-height 0.0

# connect signals to LinuxCNC's motion component
########################################################################

net eoffset-clear    axis.z.eoffset-clear
net eoffset-counts   axis.z.eoffset-counts
setp axis.z.eoffset-scale .001
net eoffset-total          axis.z.eoffset
setp axis.z.eoffset-enable True

# external offsets for spindle pause function
########################################################################
net eoffset-spindle-count   <= qtdragon.eoffset-spindle-count    

# Z level compensation
########################################################################
net xpos-cmd                z_level_compensation.x-pos      <= axis.x.pos-cmd
net ypos-cmd                z_level_compensation.y-pos      <= axis.y.pos-cmd
net zpos-cmd                z_level_compensation.z-pos      <= axis.z.pos-cmd
net z_compensation_on       z_level_compensation.enable-in  <= qtdragon.comp-on
net eoffset-zlevel-count    z_level_compensation.counts     => qtdragon.eoffset-zlevel-count

# set up scaled sum component
########################################################################
net eoffset-spindle-count   scaled-s32-sums.0.in0
net eoffset-zlevel-count    scaled-s32-sums.0.in1       qtdragon.eoffset-value
setp scaled-s32-sums.0.scale0 1000
net eoffset-counts          scaled-s32-sums.0.out-s

----

== Probing

The probe screen has been through basic testing but there could still be some
minor bugs.
When running probing routines, use extreme caution until you are familiar with
how everything works.
Probe routines run without blocking the main GUI. This gives the operator the
opportunity to watch the DROs and stop the routine at any time.

[NOTE]
Probing is very unforgiving to mistakes; be sure to check settings before using.

.QtDragon - Versa Probe Option
image::images/qtdragon_versaprobe.png["QtDragon Probe",scale="25%"]

QtDragon has 2 methods for setting Z0. The first is a touchplate, where
a metal plate of known thickness is placed on top of the workpiece and then the
tool is lowered until it touches the plate, triggering the probe signal. Z0 is
set to probe height - plate thickness.

The second method uses a tool setter in a fixed position and a known height
above the table where the probe signal will be triggered. In order to set Z0 to
the top of the workpiece, it has to know how far above the table the probe
trigger point is (tool setter height) and how far above the table the top of the
workpiece is. This operation has to be done every time the tool is changed as
the tool length is not saved.

For touching off with a touch probe, whether you use the touchplate operation
with thickness set to 0 or use a probing routine, the height from table to top
of workpiece parameter is not taken into account and can be ignored. It is only
for the tool setter.

=== Basic probe

.QtDragon - Basic Probe Option
image::images/silverdragon_probe.png["QtDragon Probe",scale="25%"]

Basic probe is used to semi-automatically probe work pieces to find edges, centers
and angles. +
The combo box allows selecting the basic type of probing buttons shown:

* Outside Corners
* Inside Corners
* Edge Angles
* Boss and Pockets
* Ridge and Valleys
* Calibration

You must carefully set the 'Probing Parameters':

* 'Probe Tool': will only allow probing if this tool number is in the spindle 
* 'Probe Diameter': the size of the probe tip
* 'Probe Rapid': the speed of rapid moves in machine units
* 'Probe Search': the speed of the first 'rough' search in machine units
* 'Probe Feed': the speed of the second 'fine' search in machine units
* 'Extra Depth': Lowers the probe further by this much
* 'Step Off': back off and re-probe distance
* 'Max XY Distance': the maximum distance the probe will search for in X and Y before erroring
* 'Max Z Distance':  the maximum distance the probe will search for in Z before erroring
* 'XY Clearance': move away distance from probed point before rapid traversing in X and Y
* 'Z Clearance': move away distance from probed point before rapid traversing in Z

There are also hint parameters depending on selected probing type:

* 'Edge Width': approximate distance the probe start position is from edge
* 'Diameter Hint': used by Round Boss or Round Pocket probing (start move: 1/2 diameter plus XY clearance)
* 'X Hint': used by Rectangular Boss/Pocket probing (start move: 1/2 X length plus XY clearance)
* 'Y Hint': used by Rectangular Boss/Pocket probing (start move: 1/2 Y length plus XY clearance)

After setting the parameters and hints:

* Manually move the probe to the approximate position represented by the green target on the button.
* Confirm the parameters are reasonable.
* Press the desired probing button.

The probing routine will start immediately.
[NOTE]
Pressing the stop button or the keyboard escape key, will abort the probing.

== Touch plate

.QtDragon - Touch Plate
image::images/qtdragon_touchplate.png["QtDragon Touch Plate",scale="25%"]

You can use a conductive touch plate or equivalent to auto touch off (zero the
user coordinate) for the Z position of a tool.
There must be a tool loaded prior to probing.
In the tool tab or settings tab, set the touch plate height, search and probe
velocity and Max probing distance.

[NOTE]
When using a conductive plate the search and probe velocity should be the same
and slow.
If using a tool setter that has spring loaded travel then you can set search
velocity faster.
LinuxCNC ramps speed down at the maximum acceleration rate, so there can be
travel after the probe trip if the speed is set to high.

Place the plate on top of the surface you wish to zero Z on.
Connect the probe input wire to the tool (if using a conductive plate)
There is a LED to confirm the probe connection is reliable prior to probing.
Move the tool manually within the max probe distance.
Press the 'Touch Plate' button.
The machine will probe down twice and the current user offset (G5X) will be
zeroed at the bottom of the plate by calculation from the touchplate height
setting.

== Auto Tool Measurement

QtDragon can be setup to do integrated auto tool measurement using the
Versa Probe widget and remap code.
To use this feature, you will need to do some additional settings and you may
want to use the offered HAL pin to get values in your own ngc remap procedure.

[IMPORTANT]
Before starting the first test, do not forget to enter the probe
height and probe velocities on the versa probe settings page.

Tool Measurement in QtDragon is done with the following steps:

* Touch of you workpiece in X and Y.
* Measure the height of your block from the base where your tool switch is
  located, to the upper face of the block (including chuck etc.).
* In the Versa probe tab, enter the measured value for block height.
* Make sure the use tool measurement button in the Vesa probe tab is enabled.
* Go to auto mode and start your program.

[NOTE]
When fist setting up auto tool measurement, please use caution until you confirm
tool change and probe locations - it's easy to break a tool/probe. Abort will
be honoured while the probe is in motion.

.Auto tool measurement
image::images/sketch_auto_tool_measurement.png[align="left"]

With the first given tool change the tool will be measured and the offset will
be set automatically to fit the block height.
The advantage of this way is, that you do not need a reference tool.

[NOTE]
Your program must contain a tool change at the beginning.
The tool will be measured, even it has been used before, so there is no danger
if the block height has changed.
There are several videos on you tube that demonstrate the technique using
GMOCCAPY.
The GMOCCAPY screen pioneered the technique.

=== Work Piece Height Probing

.QtDragon_hd - Work piece Height probing
image::images/qtdragon_hd_workpiece_probe.png["QtDragon_hd height probing"]

This program probes 2 user specified locations in the Z axis and calculates the difference in heights.

[NOTE]
This is only available in the QtDragon_hd version.

.Enable Probe Position Set Buttons
* Wwhen checked, the SET buttons are enabled.
* This allows the user to automatically fill in the X, Y and Z parameters with the current position as displayed on the DROs.

.Autofill Workpiece Height on Main Screen
* When checked, the calculated height is automatically transferred to the Workpiece Height field in the main screen.
* Otherwise, the main screen is not affected.

.Workpiece Probe At
* the X, Y and Z coordinates specify where the first probing routine should start, in current WCS

.Machine Probe At
* the X, Y and Z coordinates specify where the second probing routine should start, in current WCS

.Z Safe Travel Height
* The machine is raised to the Z safe travel height before jogging to the X and Y coordinates.
* The spindle then lowers to the specified Z coordinate.
* It should be selected so that the tool clears all obstructions while jogging.

.START button
* The machine will jog to the first location and then probe down.
* The machine then jogs to the second location and probes down again.
* The difference in probed values is reported as Calculated Workpiece Height.
* The parameters for search velocity, probe velocity, maximum probe distance and return distance are read from the main GUI Settings page.

.ABORT button
* causes all jog and probe routines currently executing to stop

.HELP button
* displays this help file

[NOTE]
* Any 2 points within the machine operating volume can be specified.
* If the first point is higher than the second, the calculated height will be a positive number.
* If the first point is lower than the second, the calculated height will be a negative number.
* Units are irrelevant in this program. The probed values are not saved and only the difference is reported.

[CAUTION]
Setting incorrect values can lead to crashes into fixtures on the machine work surface. Initial testing with no tool and safe heights is recommended.

=== Tool Measurement Pins

Versaprobe offers 5 pins for tool measurement purpose. The pins are used
to be read from a remap G-code subroutine, so the code can react to different
values.

* `qtversaprobe.toolmeasurement` (HAL_BIT) enable or not tool measurement
* `qtversaprobe.blockheight` (HAL_FLOAT) the measured value of the top face of the
  workpiece
* `qtversaprobe.probeheight` (HAL_FLOAT) the probe switch height
* `qtversaprobe.searchvel` (HAL_FLOAT) the velocity to search for the tool probe
  switch
* `qtversaprobe.probevel` (HAL_FLOAT) the velocity to probe tool length

=== Tool Measurement INI File Modifications

Modify your INI File to include the following:

==== The PROBE section

QtDragon allows you to select one of two styles of touch probe routines.
Versa probe works with a M6 remap to add auto tool probing.

[source,{ini}]
----
[PROBE]
#USE_PROBE = versaprobe
USE_PROBE = basicprobe
----

==== The RS274NGC section

[source,{ini}]
----
[RS274NGC]

# adjust this paths to point to folders with stdglu.py and qt_auto_tool_probe.ngc
# or similarly coded custom remap files
SUBROUTINE_PATH = ~/linuxcnc/nc_files/remap-subroutines:~/linuxcnc/nc_files/remap_lib

# is the sub, with is called when a error during tool change happens.
ON_ABORT_COMMAND=O <on_abort> call

# The remap code for QtVCP's versaprobe's automatic tool probe of Z
REMAP=M6  modalgroup=6 prolog=change_prolog ngc=qt_auto_probe_tool epilog=change_epilog
----

The abort command file should be in the configuration folder and look something like this:

----
o<on_abort> sub

o100 if [#1 eq 5]
    (machine on)
o100 elseif [#1 eq 6]
    (machine off)
o100 elseif [#1 eq 7]
    (estopped)
o100 elseif [#1 eq 8]
    (msg,Process Aborted)
o100 else
    (DEBUG,Abort Parameter is %d[#1])
o100 endif

o<on_abort> endsub
m2
----

==== The Tool Sensor Section

The position of the tool sensor and the start position of the probing movement,
all values are absolute (G53) coordinates, except MAXPROBE, what must be given
in relative movement.
All values are in machine native units.

[source,{ini}]
----
[TOOLSENSOR]
X = 10
Y = 10
Z = -20
MAXPROBE =  -20
----

==== The Change Position Section

This is not named TOOL_CHANGE_POSITION  on purpose - *canon uses that name and
will interfere otherwise.* The position to move the machine before giving the
change tool command. All values are in absolute coordinates.
All values are in machine native units.

[source,{ini}]
----
[CHANGE_POSITION]
X = 10
Y = 10
Z = -2
----

==== The Python Section

The Python section sets up what files LinuxCNC's Python interpreter looks for.
ie. 'toplevel.py' file in the 'python' folder in the configuration directory:

[source,{ini}]
----
[PYTHON]
# The path to start a search for user modules
PATH_PREPEND = python
# The start point for all.
TOPLEVEL = python/toplevel.py
----

=== Needed Files

You must copy the following files to your config directory

First create a folder named 'python' in your machine's configuration folder.

If using a compiled RIP version of LinuxCNC: +
From 'YOUR-LINUXCNC-DIRECTORY/configs/sim/QtDragon/python', copy 'toplevel.py'
and 'remap.py' to your configuration's new 'python' folder.

if using an installed version of LinuxCNC: +
from '/usr/share/doc/linuxcnc/examples/sample-configs/sim/qtvcp_screens/qtdragon/python/'
, copy 'toplevel.py' and 'remap.py' to your configuration's new 'python' folder.

Alternately, you can make new files in your 'python' folder that you made in your configuration folder,
with a text editor.

One named 'remap.py' saved with this text: 
[source,python]
----
from stdglue import *
----

One named 'toplevel.py' saved with this text:
[source,python]
----
import remap
----

Make a symbolic link or copy the following files into the 'python' folder
described above.

In`~/linuxcnc/nc_files/examples/remap_subroutine/` folder

In `~/linuxcnc/nc_files/examples/remap_lib/python_stdglue/` folder

[NOTE]
These file names and location could be different depending on installed verses
development (RIP) version of LinuxCNC.
For instance `~/linuxcnc/nc_files/macros` is `~/linuxcnc/nc_files/examples/macros`
in installed versions of LinuxCNC.
You could use customized versions of the same files or name them differently.
The entries in the '[RS274NGC]' section dictate to LinuxCNC what and where to
look.
The names and location quoted should be available in either system by default.

=== Needed HAL Connections

Make sure to connect the tool probe input in your HAL file:
If connected properly, you should be able to toggle the probe LED in QtDragon
if you press the probe stylus.

[source,{hal}]
----
net probe  motion.probe-input <= <your_input_pin>
----

== Run from Line

A G-code program can be started at any line by clicking on the desired line in
the G-code display while in AUTO mode.
It is the operator's responsibility to ensure the machine is in the desired
operational mode.
A dialog will be shown allowing the spindle direction and speed to be preset.
The start line is indicated in the box labelled LINE, next to the CYCLE START
button.
The run from line feature can be disabled in the settings page.

[NOTE]
LinuxCNC's run-from-line is not very user friendly. E.g., it does not start the
spindle or confirm the proper tool.
Also, it does not handle subroutines well. If used it is best to start on a rapid
move.

== Laser buttons

The LASER ON/OFF button in intended to turn an output on or off which is
connected to a small laser crosshair projector.
When the crosshair is positioned over a desired reference point on the workpiece,
the REF LASER button can be pushed which then sets
the X and Y offsets to the values indicated by the LASER OFFSET fields in the
Settings page and the INI file.

== Tabs Description

Tabs allow the user to select the most appropriate info/control on the top three
panels. +
If the on screen keyboard is showing and the user wishes to hide it but keep the
current tab, +
they can do that by pressing the current show tab.

=== Main tab

This tab displays the graphical representation of the current program. +
The side buttons will control the display.

* 'User View': Select/restore a user set view of the current program
* 'P','X','Y','Z': Set standard views
* 'D': Toggle display of dimensions
* '+', '-': Zoom controls
* 'C': Clear graphics of tool movement lines

In QtDragon_hd there are also macro buttons available on the right side. +
Up to tens buttons can be defined in the INI.

=== File Tab

You can use this tab to load or transfer programs. +
Editing of G-code programs can be selected from this tab.
With qtdragon_hd, this is where you can load 'Gcode Ripper'

=== Offsets Tab

You can monitor/modify system offsets from this tab.
<<<<<<< HEAD
there are convenience buttons for zeroing the rotation.G92 and current G5x user
offset.

=== Tool Tab

You can monitor/modify tool offsets from this tab. +
Adding and deleting tools from the tool file can also be done from this tab.
=======
There are convenience buttons for zeroing the rotation.G92 and current G5x user offset.

=== Tool Tab

You can monitor/modify tool offsets from this tab.
Adding and deleting tools from the tool file can also be done from this tab. +
When this tab is selected the individual home buttons in the DRO area will change to tool offset setting buttons. +
They will return to home buttons when you select another tab. +
Pressing this tool button will drop down a when menu of options:

* Set Current Tool Position
* Adjust Current Tool Position
* Zero Current Tool Position
* Set Tool Offset Directly
* Reset To Last
>>>>>>> 08794927

=== Status Tab

A time-stamped log of important machine or system events will be shown here. +
Machine events would be more suited to an operator, where the system events may
help in debugging problems.

=== Probe Tab

Probing routines options are displayed on this tab. Depending on INI options,
this could be +
VersaProbe or BasicProbe style. They are functionally similar. +
QtDragon_hd will also show a smaller graphics display window.

=== Camview Tab

If the recognized webcam is connected, this tab will display the video image
overlayed with a cross-hair +
, circle and degree readout. This can be adjusted to suit a part feature for
such things as touchoff. +
The underlying library uses openCV Python module to connect to the webcam.

=== G-codes Tab

This tab will display a list of LinuxCNC's G-code. +
if you click on a line, a description of the code will be displayed.

=== Setup Tab

It's possible to load HTML or PDF file (.html / .pdf ending) with setup
notes. 
HTML/PDF docs will be displayed in the setup tab.
<<<<<<< HEAD
Some program, such as Fusion 360 and Aspire will create these files for
you.
If you load a G-code program and there is an HTML/PDF file of the same
name, it will load automatically.
You can also write your own HTML docs with the included SetUp Writer
button.
=======
Some program, such as Fusion 360 and Aspire will create these files for you.
If you load a G-code program and there is an HTML/PDF file of the same name, it will load automatically.
You can also write your own HTML docs with the included SetUp Writer button. +
Custom QtVCP panels can be displayed here by setting the EMBED_TAB_LOCATION option to 'tabWidget_setup'
>>>>>>> 08794927

.QtDragon - Setup Tab Sample
image::images/silverdragon_setup.png["QtDragon Setup Tab",scale="25%"]

=== Settings Tab

The settings tab is used to set running options, probing/touchplate/laser/camera
offsets and load debugging external programs.

=== Utilities Tab

This tabs will display another stab election of G-code utility programs. +

* 'Facing': allows quick face milling of a definable area at angles of 0,45 and
  90 degrees
* 'Hole Circle': allows quick setting of a program to drill a bolt circle of
  definable diameter and number of holes.
* 'NGCGUI': is a QtVCP version of the popular G-code subroutine builder/selector.

Custom QtVCP panels can be displayed here by setting the EMBED_TAB_LOCATION option to 'tabWidget_utilities'

== Styles

Nearly all aspects of the GUI appearance are configurable via the QtDragon.qss
stylesheet file. The file can be edited manually or
through the stylesheet dialog widget in the GUI. To call up the dialog, press
F12 on the main window. New styles can be applied
temporarily and then saved to a new qss file, or overwrite the current qss file.

.QtDragon - Two Style Examples
image::images/style-comparison.png["QtDragon styles",scale="25%"]

== Customization

A general overview of <<cha:qtvcp:modifying-screens,Customizing Stock Screens>>

=== Stylesheets

Stylesheets can be leveraged to do a fair amount of customization, but you
usually need to know a bit about the widget names.
Pressing F12 will display a stylesheet editor dialog to load/test/save
modification. Some times these lines will be present and you can change them 
sometimes yo need to add them.

For instance:

To change the DRO font (look for this entry and change the font name):

[source,{ini}]
----
DROLabel,
StatusLabel#status_rpm {
    border: 1px solid black;
    border-radius: 4px;
    font: 20pt "Noto Mono";
}
----

To change the DRO display font and display format:

[source,{ini}]
----
DROLabel {
    font: 25pt "Lato Heavy";
    qproperty-imperial_template: '%9.5f';
    qproperty-metric_template: '%10.4f';
    qproperty-angular_template: '%11.2f';
} 
----

To change the text of the mist button to 'air' (add these lines)

[source,{ini}]
----
#action_mist{
    qproperty-true_state_string: "Air\\nOn";
    qproperty-false_state_string: "Air\\nOff";
}
----

To change the Offsets display font and format:

[source,{ini}]
----
ToolOffsetView {
    font: 20pt "Lato Heavy";
    qproperty-imperial_template: '%9.1f';
    qproperty-metric_template: '%10.1f';

}

OriginOffsetView {
    font: 12pt "Lato Heavy";
    qproperty-imperial_template: '%9.1f';
    qproperty-metric_template: '%10.1f';
} 
----

To stop the blur effect with dialogs:

[source,{ini}]
----
#screen_options {
    qproperty-focusBlur_option: false;
}
----

=== Qt Designer and Python code

All aspects of the GUI are fully customization through Qt Designer and/or
Python code.
This capability is included with the QtVCP development environment.
The extensive use of QtVCP widgets keeps the amount of required Python code to
a minimum, allowing relatively easy modifications.
The LinuxCNC website has extensive documentation on the installation and use of
QtVCP libraries.
<<cha:qtvcp,QtVCP Overview>> for more information

.QtDragon - Customized QtDragon
image::images/silverdragon_custom.png["QtDragon customized",scale=25]

// vim: set syntax=asciidoc:<|MERGE_RESOLUTION|>--- conflicted
+++ resolved
@@ -1038,15 +1038,6 @@
 === Offsets Tab
 
 You can monitor/modify system offsets from this tab.
-<<<<<<< HEAD
-there are convenience buttons for zeroing the rotation.G92 and current G5x user
-offset.
-
-=== Tool Tab
-
-You can monitor/modify tool offsets from this tab. +
-Adding and deleting tools from the tool file can also be done from this tab.
-=======
 There are convenience buttons for zeroing the rotation.G92 and current G5x user offset.
 
 === Tool Tab
@@ -1062,7 +1053,6 @@
 * Zero Current Tool Position
 * Set Tool Offset Directly
 * Reset To Last
->>>>>>> 08794927
 
 === Status Tab
 
@@ -1095,19 +1085,10 @@
 It's possible to load HTML or PDF file (.html / .pdf ending) with setup
 notes. 
 HTML/PDF docs will be displayed in the setup tab.
-<<<<<<< HEAD
-Some program, such as Fusion 360 and Aspire will create these files for
-you.
-If you load a G-code program and there is an HTML/PDF file of the same
-name, it will load automatically.
-You can also write your own HTML docs with the included SetUp Writer
-button.
-=======
 Some program, such as Fusion 360 and Aspire will create these files for you.
 If you load a G-code program and there is an HTML/PDF file of the same name, it will load automatically.
 You can also write your own HTML docs with the included SetUp Writer button. +
 Custom QtVCP panels can be displayed here by setting the EMBED_TAB_LOCATION option to 'tabWidget_setup'
->>>>>>> 08794927
 
 .QtDragon - Setup Tab Sample
 image::images/silverdragon_setup.png["QtDragon Setup Tab",scale="25%"]
