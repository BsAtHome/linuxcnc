--- conflicted
+++ resolved
@@ -537,11 +537,7 @@
 
 *`VCPWindow`* module gives *reference to the `MainWindow` and widgets*.
 
-<<<<<<< HEAD
-Typically this would be used for a library (e.g., toolbar library uses it)
-=======
 Typically this would be used for a library, e.g., the toolbar library uses it,
->>>>>>> b818171f
 as the widgets get a reference to the `MainWindow` from the `_hal_init()` function.
 
 === Usage
@@ -573,7 +569,8 @@
 == `Aux_program_loader`
 
 //FIXME Aux_program_loader: load (into QtVCP) or launch ?
-*`Aux_program_loader`* module allows an easy way to *load auxiliary programs LinuxCNC often uses*.
+*`Aux_program_loader`* module allows an easy way to
+*load auxiliary programs LinuxCNC often uses*.
 
 === Helpers
 
@@ -674,11 +671,7 @@
 
 *`Keylookup`* module is used to *allow keypresses to control behaviors* such as jogging.
 
-<<<<<<< HEAD
-It's used inside the handler file to facilitate creation of *key bindings* such as keyboard jogging etc.
-=======
 It's used inside the handler file to facilitate creation of *key bindings* such as keyboard jogging, etc.
->>>>>>> b818171f
 
 === Usage
 
@@ -697,8 +690,8 @@
 
 .Instantiate `Keylookup` module
 
-To instantiate `Keylookup` module* so you can use it,
-add this Python code to your instantiate section:
+To instantiate `Keylookup` module* so you can use it, add this
+Python code to your instantiate section:
 
 [source,python]
 ----
@@ -712,13 +705,10 @@
 .Add Key Bindings
 
 NOTE: `Keylookup` requires code under the `processed_key_event` function to call `KEYBIND.call()`. +
-<<<<<<< HEAD
-Most handler files already have this code.
-=======
   Most handler files already have this code.
->>>>>>> b818171f
-
-In the handler file, under the _initialized function_ use this general syntax to *create keybindings*:
+
+In the handler file, under the _initialized function_ use this general
+syntax to *create keybindings*:
 
 [source,python]
 ----
@@ -801,7 +791,8 @@
 
 === Examples
 
-Here are sample INI message definition code blocks that would be found under the `[DISPLAY]` heading:
+Here are sample INI message definition code blocks that would be found
+under the `[DISPLAY]` heading:
 
 * Status bar and desktop notify pop up message:
 +
@@ -849,12 +840,7 @@
 https://launchpad.net/~leolik/+archive/leolik?field.series_filter=lucid[this PPA]
 (DISCONTINUED due to move of Ubuntu to Gnome).
 
-<<<<<<< HEAD
-Notify _keeps a list of all the alarm messages since starting_ in
-*`self.alarmpage`*. +
-=======
 Notify _keeps a list of all the alarm messages since starting_ in *`self.alarmpage`*. +
->>>>>>> b818171f
 If you click _'Show all messages'_ in the notify popup, it will print them to the terminal.
 
 The `ScreenOptions` widget can automatically set up the notify system.
@@ -878,19 +864,9 @@
 
 The `ScreenOptions` widget can automatically set up the preference system.
 
-<<<<<<< HEAD
-
-QtVCP searches for the `ScreenOptions` widget first and, if found, calls
-*`+_pref_init()+`*. +
-This will _create the preferences object_ and return it to QtVCP to pass
-to all the widgets and add it to the window object attributes. +
-In this case the preferences object would be accessible from the handler
-file's `initialized_` method as *`self.w.PREFS_`*.
-=======
 QtVCP searches for the `ScreenOptions` widget first and, if found, calls *`+_pref_init()+`*. +
 This will _create the preferences object_ and return it to QtVCP to pass to all the widgets and add it to the window object attributes. +
 In this case the preferences object would be accessible from the handler file's `initialized_` method as *`self.w.PREFS_`*.
->>>>>>> b818171f
 
 //FIXME Global or per widget prefs file ?
 Also all widgets can have access to a specific preferences file at initialization time.
@@ -1152,21 +1128,24 @@
 *`Collection`*::
   A `collection` is an *object of individual machine parts*.
 +
-This holds a *hierarchical list* of primitive shapes or _STL objects_ that operations can be applied to.
+This holds a *hierarchical list* of primitive shapes or _STL objects_
+that operations can be applied to.
 //TODO Can't a collection hold other collections ?
 
 *`Translate`*::
-  This object will perform an *OpenGL translation* calculation _on a Collection object_.
+  This object will perform an *OpenGL translation* calculation
+  _on a Collection object_.
 //TODO Not on primitives ?
 +
-Translation refers to _moving an object in straight line_ to a different position on screen.
+Translation refers to _moving an object in straight line_ to a different
+position on screen.
 
 *`Scale`*::
   This object will perform an *OpenGL scale* function _on a collection object_.
 
 *`HalTranslate`*::
-  This object will perform an *OpenGL translation* calculation _on a Collection object_,
-  *offset by the HAL pin value*.
+  This object will perform an *OpenGL translation* calculation
+  _on a Collection object_, *offset by the HAL pin value*.
 +
 Translation refers to moving an object in straight line to a different position on screen.
 +
@@ -1176,15 +1155,11 @@
 * _read a HAL system pin directly_ if the component argument is set to `None`.
 
 *`Rotate`*::
-  This object will perform an *OpenGL rotation* calculation _on a Collection object_.
+  This object will perform an *OpenGL rotation* calculation
+  _on a Collection object_.
 
 *`HalRotate`*::
-<<<<<<< HEAD
-  This object will perform an *OpenGL rotation* calculation _on a Collection object_,
-  *offset by the HAL pin value*.
-=======
   This object will perform an *OpenGL rotation* calculation _on a Collection object_, *offset by the HAL pin value*.
->>>>>>> b818171f
 +
 You can either:
 +
@@ -1192,12 +1167,7 @@
 * _read a HAL system pin directly_ if the component argument is set to `None`.
 
 *`HalToolCylinder`*::
-<<<<<<< HEAD
-  This object will build a _CylinderZ object_ that will
-  *change size and length based on loaded tool dimensition* (from the tool table) +
-=======
   This object will build a _CylinderZ object_ that will *change size and length based on loaded tool dimensition* (from the tool table) +
->>>>>>> b818171f
 +
 It reads the `halui.tool.diameter` and `motion.tooloffset.z` _HAL pins_.
 +
@@ -1226,11 +1196,7 @@
 
 //FIXME Vismach: Triangle: Don't coordinates need 2 axes and not be limited to Z !?
 *`TriangleXY`, `TriangleXZ`, `TriangleYZ`*::
-<<<<<<< HEAD
-  *Build a triangle* in the _specified plane_ by giving the _corners Z coordinates_ for each side
-=======
   *Build a triangle* in the _specified plane_ by giving the _corners Z coordinates_ for each side.
->>>>>>> b818171f
 
 //FIXME Vismach: Arc: how to specify ?
 *`ArcX`*::
@@ -1286,16 +1252,16 @@
 
 [source,python]
 ----
-##########################################
-# Special Functions called from QtVCP
-##########################################
-
-# At this point:
-#   * the widgets are instantiated,
-#   * the HAL pins are built but HAL is not set ready.
-def initialized__(self):
-    machine = MILL.Window()
-    self.w.mainLayout.addWidget(machine)
+    ##########################################
+    # Special Functions called from QtVCP
+    ##########################################
+
+    # At this point:
+    #   * the widgets are instantiated,
+    #   * the HAL pins are built but HAL is not set ready.
+    def initialized__(self):
+        machine = MILL.Window()
+        self.w.mainLayout.addWidget(machine)
 ----
 
 === More Information
