[[cha:gmoccapy]](((GUI, GMOCCAPY)))

= GMOCCAPY

== Introduction

'GMOCCAPY' is a GUI for LinuxCNC, designed to be used with a touch screen,
but can also be used on normal screens with a mouse or hardware buttons and MPG
wheels, as it presents HAL Pins for the most common needs. Please find more
information in the following.

It offers the possibility to display up to 4 axis, support a lathe mode for
normal and back tool lathe and can be adapted to nearly every need, because
gmoccapy supports embedded tabs and side panels. As a good example for that see
http://wiki.linuxcnc.org/cgi-bin/wiki.pl?Gmoccapy_plasma[gmoccapy_plasma]

It has support for integrated virtual keyboard (onboard or matchbox-keyboard),
so there is no need for a hardware keyboard or mouse, but it can also be used
with that hardware. Gmoccapy offers a separate settings page to configure most
settings of the GUI without editing files.

'GMOCCAPY' can be localized very easy, because the corresponding files are
separated from the linuxcnc.po files, so there is no need to translate unneeded
stuff. The files are placed in */src/po/gmoccapy*. Just copy the gmoccapy.pot
file to something like fr.po and translate that file with gtranslator or poedit.
After a make you got the GUI in your preference language. Please publish your
translation, so it can be included in the official packages and be published to
other users. At the Moment it is available in English, German, Spanish, Polish,
Serbian and Hungarian. Feel free to help me to introduce more languages,
*nieson@web.de*. If you need help, don't hesitate to ask.

image::images/gmoccapy_4_axis.png[align="left"]

== Requirements

Gmoccapy has been tested on Ubuntu 10.04 and 12.04 and Debian Wheezy, with
LinuxCNC 2.6 ,2.7, and master, if you use other versions, please inform about
problems or solutions on the
http://www.linuxcnc.org/index.php/english/forum/41-guis/26314-gmoccapy-a-new-screen-for-linuxcnc[LinuxCNC forum] or the
http://www.cncecke.de/forum/showthread.php?t=78549[German CNC Ecke Forum] or
https://lists.sourceforge.net/lists/listinfo/emc-users[LinuxCNC users mailing list]

The minimum screen resolution for gmoccapy, using it without side panels is
*979 x 750 Pixel*, so it should fit to every standard screen.

==  How To Get gmoccapy

Beginning with LinuxCNC 2.6 gmoccapy is included in the standard installation.
So the easiest way to get gmoccapy on you controlling PC, is just to get the
http://www.linuxcnc.org/index.php/english/download[ISO] and install
from the CD / DVD /USB-Stick.

If you do have already installed an earlier LinuxCNC version, check how to
update http://wiki.linuxcnc.org/cgi-bin/wiki.pl?UpdatingTo2.6[here].

You will receive updates with the regular deb packages.

You will get a similar screen to the following if your locale settings is *de*
(German): The design may variate depending on your config.

image::images/gmoccapy_3_axis.png[align="left"]

== Basic Configuration

There is really not to much to configure just to run gmoccapy, but there are some points 
you should take care off if you want to use all the features of the GUI.

You will find the following INI files included, just to show the basics:
....
gmoccapy.ini
gmoccapy_4_axis.ini
gmoccapy_lathe.ini
gmoccapy_lathe_imperial.ini
gmoccapy_left_panel.ini
gmoccapy_right_panel.ini
gmoccapy_messages.ini
gmoccapy_pendant.ini
gmoccapy_sim_hardware_button.ini
gmoccapy_tool_sensor.ini
gmoccapy_with_user_tabs.ini
....

The names should explain the main intention of the different INI Files.

If you use an existing configuration of your machine, just edit your INI
according to this document.

[IMPORTANT]
If you want to use <<gmoccapy:macros,MACROS>>, don't forget to set the path to
your macros or subroutines folder as described below.

So let us take a closer look to the the INI file and what you need to include
to use gmoccapy on your machine:

[[gmoccapy:display-section]]

=== The DISPLAY Section

----
[DISPLAY]
DISPLAY = gmoccapy
PREFERENCE_FILE_PATH = gmoccapy_preferences
DEFAULT_LINEAR_VELOCITY = 166.666
MAX_LINEAR_VELOCITY = 166.666
MAX_FEED_OVERRIDE = 1.5
MAX_SPINDLE_OVERRIDE = 1.2
MIN_SPINDLE_OVERRIDE = 0.5
LATHE = 1
BACK_TOOL_LATHE = 1
PROGRAM_PREFIX = ../../nc_files/
----

The most important part is to tell LinuxCNC to use gmoccapy, editing the
[DISPLAY] section.

----
[DISPLAY]
DISPLAY = gmoccapy

PREFERENCE_FILE_PATH = gmoccapy_preferences
----

The line PREFERENCE_FILE_PATH gives the location and name of the preferences
file to be used. In most cases this line will not be needed, it is used by
gmoccapy to store your settings of the GUI, like themes, DRO units, colors,
and keyboard settings, etc., see <<gmoccapy:settings-page,SETTINGS>> for more
details.

[NOTE]
If no path or file is given, gmoccapy will use as default
<your_machinename>.pref, if no machine name is given in your INI File it will
use gmoccapy.pref  The file will be stored in your config directory, so the
settings will not be mixed if you use several configs. If you only want to use
one file for several machines, you need to include PREFERENCE_FILE_PATH in your
INI.

----
DEFAULT_LINEAR_VELOCITY = 166.666
----

Sets the default linear velocity in machine units per second.

[NOTE]
If no value is given, a value of 15 will be applied. If you don't set max
linear velocity, the default linear velocity will be reduced to the default
value max linear velocity (60).

If you don't set max velocity in TRAJ, it may be reduced as well see
<<gmoccapy:traj-section,TRAJ section>>

----
MAX_LINEAR_VELOCITY = 166.666
----

Sets the value of the max velocity for jogging in machine units per second.

[NOTE] If no value is given, a value of 60 will be applied.

----
MAX_FEED_OVERRIDE = 1.5
----

Sets the maximum feed override, in the example given, you will be allowed to
override the feed by 150%.

----
MAX_SPINDLE_OVERRIDE = 1.2
MIN_SPINDLE_OVERRIDE = 0.5
----

Will allow you to change the spindle override within a limit from 50% to 120%.

----
LATHE = 1
BACK_TOOL_LATHE = 1
----

The first line set the screen layout to control a lathe.

The second line is optional and will switch the X axis in a way you need for a
back tool lathe. Also the keyboard shortcuts will react in a different way.

[TIP]
See also the <<gmoccapy:lathe-section, Lathe Specific Section>>

* PROGRAM_PREFIX = ../../nc_files/

Is the entry to tell linuxcnc/gmoccapy where to look for the ngc files.

[NOTE]
If not specificed Gmoccapy will look in the following order for ngc files:
linuxcnc/nc_files then the users home directoy.

.Configuration of tabs and side panels

You can add embedded programs to gmoccapy like you can do in axis, touchy and
gscreen. All is done by gmoccapy automatically if you include a few lines in
your INI file in the DISPLAY section.

If you never used a glade panel, I recommend to read the excellent documentation.
http://www.linuxcnc.org/docs/html/gui/gladevcp.html[Glade VCP]

.Example

----
 EMBED_TAB_NAME = DRO
 EMBED_TAB_LOCATION = ntb_user_tabs
 EMBED_TAB_COMMAND = gladevcp -x {XID} dro.glade

 EMBED_TAB_NAME = Second user tab
 EMBED_TAB_LOCATION = ntb_preview
 EMBED_TAB_COMMAND = gladevcp -x {XID} vcp_box.glade
----

All you have to take care off, is that you include for every tab or side panel
the mentioned three lines,

* EMBED_TAB_NAME = Represents the name of the tab or side panel, it is up to you
  what name you use, but it must be present!


* EMBED_TAB_LOCATION = Is the place where your program will be placed in the GUI.

.valid values are:

* ntb_user_tabs            (as main tab, covering the complete screen)'
* ntb_preview              (as tab on the preview side)'
* box_left                 (on the left, complete high of the screen)
* box_right                (on the right, in between the normal screen and the button list)
* box_coolant_and_spindle  (will hide the coolant and spindle frames and introduce your glade file here)
* box_cooling              (will hide the cooling frame and introduce your glade file)
* box_spindle              (will hide the spindle frame and introduce your glade file)
* box_vel_info             (will hide the velocity frames and introduce your glade file)
* box_custom_1             (will introduce your glade file left of vel_frame)
* box_custom_2             (will introduce your glade file left of cooling_frame)
* box_custom_3             (will introduce your glade file left of spindle_frame)
* box_custom_4             (will introduce your glade file right of spindle_frame)

See the different INI files included to see the differences

* EMBED_TAB_COMMAND = the command to execute, i.e.

----
gladevcp -x {XID} dro.glade
----

Includes a custom glade file called dro.glade in the mentioned location
The file must be placed in the config folder of your machine.

----
gladevcp h_buttonlist.glade
----

Will just open a new user window called h_buttonlist.glade note the difference,
this one is stand alone, and can be moved around independent from gmoccapy
window.

----
camview-emc -w {XID}
----

Will add a live image from a web cam to the location you specified. Take care
that camview-emc is installed, as it is not by default. Detailed information
for camview and linuxcnc at: http://psha.org.ru/b/camview-emc.html[cam view]

----
gladevcp -c gladevcp -u hitcounter.py -H manual-example.hal manual-example.ui
----

Will add a the panel manual-example.ui, include a custom python handler,
hitcounter.py and make all connections after realizing the panel according to
manual-example.hal.

Here are some examples:


.ntb_user_tabs - with integrated camview program

image::images/gmoccapy_ntb_user_tab.png[align="left"]

.ntb_preview - as maximized version

image::images/gmoccapy_ntb_preview_maximized_2.png[align="left"]

.ntb_preview

image::images/gmoccapy_ntb_preview.png[align="left"]

.box_left - showing gmoccapy in edit mode

image::images/gmoccapy_with_left_box_in_edit_mode.png[align="left"]

.box_right - and gmoccapy in MDI mode

image::images/gmoccapy_with_right_panel_in_MDI_mode.png[align="left"]

.Configuration of User Created Messages

Gmoccapy has the ability to create hal driven user messages. To use them you need to introduce some lines
in the [DISPLAY] section of the INI file.

Here is how to set up 3 user pop up message dialogs the messages support pango markup language.
Detailed information about the markup language can be found at https://developer.gnome.org/pango/stable/PangoMarkupFormat.html[Pango Markup]

----
MESSAGE_TEXT    = The text to be displayed, may be pango markup formated
MESSAGE_TYPE    = "status" , "okdialog" , "yesnodialog"
MESSAGE_PINNAME = is the name of the hal pin group to be created
----

 * 'status' : Will just display a message as pop up window, using the messaging
   system of gmoccapy

 * 'okdialog' : Will hold focus on the message dialog and will activate a
  "-waiting" Hal_Pin OUT. Closing the message will reset the waiting pin

 * 'yesnodialog' : Will hold focus on the message dialog and will activate
   a "-waiting" Hal_Pin bit OUT it will also give access to an "-response"
   Hal_Pin Bit Out, this pin will hold 1 if the user clicks OK, and in all
   other states it will be 0 Closing the message will reset the waiting pin
   The response Hal Pin will remain 1 until the dialog is called again

.Example
----
MESSAGE_TEXT = This is a <span background="#ff0000" foreground="#ffffff">
info-message</span> test
MESSAGE_TYPE = status
MESSAGE_PINNAME = statustest

MESSAGE_TEXT = This is a yes no dialog test
MESSAGE_TYPE = yesnodialog
MESSAGE_PINNAME = yesnodialog

MESSAGE_TEXT = Text can be <small>small</small>, <big>big</big>, <b>bold</b <i>italic</i>, and even be <span color="red">colored</span>.
MESSAGE_TYPE = okdialog
MESSAGE_PINNAME = okdialog
----

The specific hal pin conventions for these can be found under the
<<gmoccapy:user-created-message, User Messages>>  hal pin section.

[[gmocappy:rs274ngc]]

=== The RS274NGC Section

----
[RS274NGC]
SUBROUTINE_PATH = macros
----

Sets the path to search for macros and other subroutines.

[[gmoccapy:macros]]

=== The MACRO Section

You can add macros to gmoccapy, similar to touchy's way. A macro is nothing
else than a ngc-file. You are able to execute complete CNC programs in MDI
mode, by just pushing one button. To do so, you have to add a section like so:

----
[MACROS]
MACRO = i_am_lost
MACRO = hello_world
MACRO = jog_around
MACRO = increment xinc yinc
MACRO = go_to_position X-pos Y-pos Z-pos
----

This will add 5 macros to the MDI button list.
Please note, that maximal 9 macros will appear in the GUI, due to place
reasons. But it is no error placing more in your INI file.

image::images/gmoccapy_mdi_hidden_keyboard.png[align="left"]

The name of the file must be *exactly the same* as the name given in the MACRO
line. So the macro '*i_am_lost*' will call the file '*i_am_lost.ngc*'.

.The macro files must follow some rules:

* the name of the file need to be the same as the name mentioned in the macro
  line, just with the ngc extension
* The file must contain a subroutine like so: '*O<i_am_lost> sub*', the name
  of the sub must match exactly (*case sensitive*) the name of the macro
* the file must end with an endsub '*O<i_am_lost> endsub*' followed by an
 '*M2*' command
* the files need to be placed in a folder specified in your INI file in the
  RS274NGC section (see <<gmocappy:rs274ngc,RS274NGC>>)

The code in between sub and endsub will be executed by pushing the
corresponding macro button.

[NOTE]
You will find the sample macros in macros folder placed in the gmoccapy
sim folder.


Gmoccapy will also accept macros asking for parameters like:

----
go_to_position X-pos Y-pos Z-pos
----

The parameters must be separated by spaces. This calls a file
'go_to_position.ngc' with the following content:

----
; Test file go to position
; will jog the machine to a given position

O<go_to_position> sub

G17
G21
G54
G61
G40
G49
G80
G90

;#1 = <X-Pos>
;#2 = <Y-Pos>
;#3 = <Z-Pos>

(DBG, Will now move machine to X = #1 , Y = #2 , Z = #3)
G0 X #1 Y #2 Z #3

O<go_to_position> endsub
M2
----

After pushing the '*execute macro button*', you will be asked to enter the
values for '*X-pos Y-pos Z-pos*' and the macro will only run if all values
have been given.

image::images/gmoccapy_getting_macro_info.png[align="left"]

[[gmoccapy:traj-section]]

=== The TRAJ Section

----
MAX_VELOCITY = 230.000
----

Sets the maximal velocity of the machine, this value will also take influence
to default velocity.

== HAL Pins

gmoccapy exports several hal pin to be able to react to hardware devices.
The goal is to get a GUI that may be operated in a tool shop, completely/mostly
without mouse or keyboard.

[NOTE]
You will have to do all connections to gmoccapy pins in your postgui.hal file,
because they are not available before loading the GUI completely.

=== Right And Bottom Button Lists

The screen has two main button lists, one on the right side an one on the
bottom. The right handed buttons will not change during operation, but the
bottom button list will change very often. The buttons are count from up to
down and from left to right beginning with "0".

In hal_show you will see the right (vertical) buttons are:

* gmoccapy.v-button-0
* gmoccapy.v-button-1
* gmoccapy.v-button-2
* gmoccapy.v-button-3
* gmoccapy.v-button-4
* gmoccapy.v-button-5
* gmoccapy.v-button-6

and the bottom (horizontal) buttons are:

* gmoccapy.h-button-0
* gmoccapy.h-button-1
* gmoccapy.h-button-2
* gmoccapy.h-button-3
* gmoccapy.h-button-4
* gmoccapy.h-button-5
* gmoccapy.h-button-6
* gmoccapy.h-button-7
* gmoccapy.h-button-8
* gmoccapy.h-button-9

As the buttons in the bottom list will change according the mode and other
influences, the hardware buttons will activate different functions, and you
don't have to take care about switching functions around in hal, because that
is done completely by gmoccapy!

These pins are made available to be able to use the screen without an touch
panel, or protect it from excessive use by placing hardware buttons around
the panel.

image::images/gmoccapy_0_9_7_sim_hardware_button.png[align="left"]

=== Velocities And Overrides

All sliders from gmoccapy can be connected to hardware encoder or hardware
potentiometers.

To connect encoders the following pin are exported:

<<<<<<< HEAD
* gmoccapy.jog-speed.counts               = HAL_S32  ;   Jog velocity
* gmoccapy.jog-speed.count-enable         = HAL_BIT  ;   Must be True, to enable counts

* gmoccapy.feed-override.counts           = HAL_S32  ;   feed override
* gmoccapy.feed-override.count-enable     = HAL_BIT  ;   Must be True, to enable counts
* gmoccapy.reset-feed-override            = HAL_BIT  ;   reset the feed override to 100 %

* gmoccapy.spindle-override.counts        = HAL_S32  ;   spindle override
* gmoccapy.spindle-override.count-enable  = HAL_BIT  ;   Must be True, to enable counts
* gmoccapy.reset-spindle-override         = HAL_BIT  ;   reset the spindle override to 100 %

* gmoccapy.max-velocity.counts            = HAL_S32  ;   Maximal Velocity of the machine
* gmoccapy.max-velocity.count-enable      = HAL_BIT  ;   Must be True, to enable counts

''''
To connect potmeters, use the following hal pin:

* gmoccapy.jog-speed.direct-value         = HAL_FLOAT ;  To adjust the jog velocity slider
* gmoccapy.jog-speed.analog-enable        = HAL_BIT   ;  Must be True, to allow analog inputs

* gmoccapy.feed-override.direct-value     = HAL_FLOAT ;  To adjust the feed override slider
* gmoccapy.feed-override.analog-enable    = HAL_BIT   ;  Must be True, to allow analog inputs

* gmoccapy.spindle-override.direct-value  = HAL_FLOAT ;  To adjust the spindle override slider
* gmoccapy.spindle-override.analog-enable = HAL_BIT   ;  Must be True, to allow analog inputs

* gmoccapy.max-velocity.direct-value      = HAL_FLOAT ;  To adjust the max velocity slider
* gmoccapy.max-velocity.analog-enable     = HAL_BIT   ;  Must be True, to allow analog inputs

The float pin do accept values from 0.0 to 1.0, being the percentage value you want to set the slider value.
=======
* gmoccapy.max-vel-counts          =  HAL_S32 (Maximal Velocity of the
  machine)
* gmoccapy.jog-speed-counts        =  HAL_S32 (Jog velocity)
* gmoccapy.spindle-override-counts =  HAL_S32 (spindle override)
* gmoccapy.feed-override-counts    =  HAL_S32 (feed override)
* gmoccapy.reset-feed-override     =  HAL_BIT (reset the feed override
  to 100 %)
* gmoccapy.reset-spindle-override  =  HAL_BIT (reset the spindle override
  to 100 %)

To connect potentiometers, use the following hal pin:

* gmoccapy.analog-enable           = HAL_BIT   Must be True, to allow analog
  inputs
* gmoccapy.jog-vel-value           = HAL_FLOAT To adjust the jog velocity
  slider
* gmoccapy.max-vel-value           = HAL_FLOAT To adjust the max velocity
  slider
* gmoccapy.feed-override-value     = HAL_FLOAT To adjust the feed override
  slider
* gmoccapy.spindle-override-value  = HAL_FLOAT To adjust the spindle override
  slider

The float pin do accept values from 0.0 to 1.0, being the percentage value
you want to set the slider value.

[WARNING] If you use both connection types, do not connect the same slider to
both pin, as the influences between the two has not been tested! Different
sliders may be connected to the one or other hal connection type.

[IMPORTANT] Please be aware, that for the jog velocity depends on the turtle
button state, it will lead to different slider scales depending on the mode
(turtle or rabbit). Please take also a look to
<<gmoccapy:jog-velocity,jog velocities and turtle-jog hal pin>> for more
details.
>>>>>>> dbc5af7c

.Example
----
Spindle Override Min Value =  20 %
Spindle Override Max Value = 120 %
gmoccapy.analog-enable = 1
gmoccapy.spindle-override-value = 0.25

value to set = Min Value + (Max Value - Min Value) * gmoccapy.spindle-override-value
value to set = 20 + (120 - 20) * 0.25
value to set = 45 %
----

=== Jog Hal Pins

All axis given in the INI File have a jog-plus and a jog-minus pin, so
hardware momentary switches can be used to jog the axis.

For the standard config following hal Pin will be available:

* gmoccapy.jog-x-plus
* gmoccapy.jog-x-minus
* gmoccapy.jog-y-plus
* gmoccapy.jog-y-minus
* gmoccapy.jog-z-plus
* gmoccapy.jog-z-minus

If you use a 4 axis INI file, there will be two additional pins

* gmoccapy.jog-<your fourth axis letter >-plus
* gmoccapy.jog-<your fourth axis letter >-minus

For a "C" axis you will see:

* gmoccapy.jog-c-plus
* gmoccapy.jog-c-minus

[[gmoccapy:jog-velocity]]

=== Jog Velocities And Turtle-Jog Hal Pin

The jog velocity can be selected with the corresponding slider. The scale of
the slider will be modified if the turtle button (the one showing a rabbit or a
turtle) has been toggled. If the button is not visible, it might have been
disabled on the <<gmoccapy:turtle-jog,settings page>>. If the button shows the
rabbit-icon, the scale is from min to max machine velocity. If it shows the
turtle, the scale will reach only 1/20 of max velocity by default. The used
divider can be set on the <<gmoccapy:turtle-jog,settings page>>.

So using a touch screen it is much easier to select smaller velocities.

=== Jog Increment Hal Pins

The jog increments are selectable through hal pins, so a select hardware
switch can be used to select the increment to use. There will be a maximum
of 10 hal pin for the increments given in the INI File, if you give more
increments in your INI File, they will be not reachable from the GUI as they
will not be displayed.

If you have 6 increments in your hal you will get *7* pins:

* gmoccapy.jog-inc-0
* gmoccapy.jog-inc-1
* gmoccapy.jog-inc-2
* gmoccapy.jog-inc-3
* gmoccapy.jog-inc-4
* gmoccapy.jog-inc-5
* gmoccapy.jog-inc-6

jog-inc-0 is unchangeable and will represent continuous jogging.

[[gmoccapy:hardware-unlock]]

=== Hardware Unlock Pin

To be able to use a key switch to unlock the settings page the following
pin is exported.

* gmoccapy.unlock-settings

The settings page is unlocked if the pin is high.
To use this pin, you need to activate it on the settings page.

=== Error Pins

 * gmoccapy.error
 * gmoccapy.delete-message

gmoccapy.error is an bit out pin, to indicate an error, so a light can lit or even the machine may
be stopped. It will be reseted with the pin gmoccapy.delete-message. gmoccapy.delete-message will
delete the first error and reset the gmoccapy.error pin to False after the last error has been cleared.

NOTE: Messages or user infos will not affect the gmoccapy.error pin, but the gmoccapy.delete-message
pin will delete the last message if no error is shown!

[[gmoccapy:user-created-message]]

=== User Created Message HAL Pins

gmoccapy may react to external errors, using 3 different user messages:
All are HAL_BIT pin.

'Status'

* gmoccapy.messages.statustest

'Yesnodialog'

* gmoccapy.messages.yesnodialog
* gmoccapy.messages.yesnodialog-waiting
* gmoccapy.messages.yesnodialog-responce

'Okdialog'

* gmoccapy.messages.okdialog
* gmoccapy.messages.okdialog-waiting

To add user created message you need to add the message to the INI file in the
[DISPLAY] section. Here are a couple of examples.

----
MESSAGE_BOLDTEXT = LUBE SYSTEM FAULT
MESSAGE_TEXT = LUBE FAULT
MESSAGE_TYPE = okdialog
MESSAGE_PINNAME = lube-fault

MESSAGE_BOLDTEXT = NONE
MESSAGE_TEXT = X SHEAR PIN BROKEN
MESSAGE_TYPE = status
MESSAGE_PINNAME = xpin
----

To 'connect' new pins to and input you need to do this in the postgui HAL file.
Here are some example connections that have the signal connected to an input
some place else in the HAL file.

----
net gmoccapy-lube-fault gmoccapy.messages.lube-fault
net gmoccapy-lube-fault-waiting gmoccapy.messages.lube-fault-waiting
net gmoccapy-xpin gmoccapy.messages.xpin
----

For more information on HAL files and the net command see the
<<cha:basic-hal-reference,Basic HAL Reference>>.

=== Spindle Feedback Pins

There are two pins for spindle feedback

* gmoccapy.spindle_feedback_bar
* gmoccapy.spindle_at_speed_led

'gmoccapy.spindle_feedback_bar' will accept an float input to show the spindle
speed.
'gmoccapy.spindle_at_speed_led' is an bit-pin to lit the GUI led if spindle is
at speed.

=== Pins To Indicate Program Progress Information

There are three pins giving information over the program progress

* gmoccapy.program.length HAL_S32 showing the total number of lines of the
  program
* gmoccapy.program.current-line HAL_S32 indicating the current working line
  of the program
* gmoccapy.program.progress HAL_FLOAT giving the program progress in
  percentage

The values may not be very accurate, if you are working with subroutines or
large remap procedures, also loops will cause different values.

=== Pins To Modify Soft Limits

Gmoccapy allows you to modify the soft limits using hal pin. The pin do allow
to reduce or enlarge the soft limits, so you are able to protect your rotary
table from collision just switching a hal pin. If you do not use it, just
reduce your soft limits. An other option would be a tool changer which is
placed in the working area, you do not want a collision during normal work,
but you are forced to enter the tool change area to change a tool, so during
tool change you enlarge the soft limits.

* gmoccapy.axis-to-set HAL_S32 indicating the joint of the axis to modify
  (X=0, Y=1, Z=2 ...)
* gmoccapy.set-max-limit HAL_BIT if set the value will modify the max limit
  value, else the min value
* gmoccapy.limit-value HAL_FLOAT the new value to set as soft limit

This has not been tested with a rotary axis, so be careful with that kind of
axis. There will be no check to the limits you set, so if you set a limit and
the tool is out of your limit area you will get an error about being outside
the soft limits.

[IMPORTANT] You are responsible to take care about that!

You are only allowed to set limits if the machine is on! A value of 0 as limit
is not allowed, please give a value of 0.000001 instead. The GUI will react
to changes of the limit-value pin, so to modify the limits you have to apply a
value change to that pin.

[WARNING] This is very experimental at the moment, so please take care for
your security.

=== Tool Related Pin

.Tool Change Pin

This pin are provided to use gmoccapy's internal tool change dialog, similar to
the one known from axis, but with several modifications, so you will not only
get the message to change to 'tool number 3', but also the description of that
tool like '7.5 mm 3 flute cutter'. The information is taken from the tool
table, so it is up to you what to display.

image::images/manual_toolchange.png[align="left"]

* gmoccapy.toolchange-number HAL_S32 The number of the tool to be changed
* gmoccapy.toolchange-change HAL_BIT Indicate that a tool has to be changed
* gmoccapy.toolchange-changed HAL_BIT Indicate toll has been changed

Usually they are connected like this for a manual tool change:

----
net tool-change gmoccapy.toolchange-change <= iocontrol.0.tool-change
net tool-changed gmoccapy.toolchange-changed <= iocontrol.0.tool-changed
net tool-prep-number gmoccapy.toolchange-number <= iocontrol.0.tool-prep-number
net tool-prep-loop iocontrol.0.tool-prepare <= iocontrol.0.tool-prepared
----

.Tool Offset Pins

This pins allows you to show the active tool offset values for X and Z in the
tool information frame. You should know that they are only active after G43
has been sent.

image::images/gmoccapy_0_9_7_tool_info.png[align="left"]

* gmoccapy.tooloffset-x
* gmoccapy.tooloffset-z

Connect them in your postgui hal.

----
 net tooloffset-x gmoccapy.tooloffset-x <= motion.tooloffset.x
 net tooloffset-z gmoccapy.tooloffset-z <= motion.tooloffset.z
----

Please note, that gmoccapy takes care of its own to update the offsets,
sending an G43 after any tool change, *but not in auto mode!*

[IMPORTANT]
So writing a program makes you responsible to include an G43 after
each tool change!

[[gmoccapy:auto-tool-measurement]]

== Auto Tool Measurement

Gmoccapy offers an integrated auto tool measurement. To use this feature, you
will need to do some additional settings and you may want to use the
offered hal pin to get values in your own ngc remap procedure.

[IMPORTANT] Before starting the first test, do not forget to enter the probe
height and probe velocities on the settings page! See 
<<gmoccapy:tool-measurement,Settings Page Tool Measurement>>

It might be also a good idea to take a look at the tool measurement video:
see <<gmoccapy:tool-measurement-videos,tool measurement related videos>>

Tool Measurement in gmoccapy is done a little bit different to many other GUI.
You should follow these steps:

* touch of you workpiece in X and Y
* measure the hight of your block from the base where your tool switch is
  located, to the upper face of the block (including chuck etc.)
* Push the button block height and enter the measured value
* Go to auto mode and start your program

here is a small sketch:

image::images/sketch_auto_tool_measurement.png[align="left"]

With the first given tool change the tool will be measured and the offset will
be set automatically to fit the block height. The advantage of the gmoccapy
way is, that you do not need a reference tool.

[NOTE]
Your program must contain a tool change at the beginning! The tool will be
measured, even it has been used before, so there is no danger, if the block
height has changed. There are several videos showing the way to do that on
you tube.


=== Tool Measurement Pins

Gmoccapy offers 5 pins for tool measurement purpose. The pins are mostly used
to be read from a gcode subroutine, so the code can react to different values.

* gmoccapy.toolmeasurement HAL_BIT enable or not tool measurement
* gmoccapy.blockheight HAL_FLOAT the measured value of the top face of the
  workpiece
* gmoccapy.probeheight HAL_FLOAT the probe switch height
* gmoccapy.searchvel HAL_FLOAT the velocity to search for the tool probe switch
* gmoccapy.probevel HAL_FLOAT the velocity to probe tool length

=== Tool Measurement INI File Modifications

Modify your INI File to include the following:

.The RS274NGC section

----
[RS274NGC]
# Enables the reading of INI and HAL values from gcode
FEATURES=12

# is the sub, with is called when a error during tool change happens
ON_ABORT_COMMAND=O <on_abort> call

# The remap code
REMAP=M6  modalgroup=6 prolog=change_prolog ngc=change epilog=change_epilog
----

.The Tool Sensor Section

The position of the tool sensor and the start position of the probing movement,
all values are absolute coordinates, except MAXPROBE, what must be given in
relative movement.

----
[TOOLSENSOR]
X = 10
Y = 10
Z = -20
MAXPROBE =  -20
----

.The Change Position Section

This is not named TOOL_CHANGE_POSITION  on purpose - canon uses that name and
will interfere otherwise. The position to move the machine before giving the
change tool command. All values are in absolute coordinates.

----
[CHANGE_POSITION]
X = 10
Y = 10
Z = -2
----

.The Python Section

The Python plug ins serves interpreter and task.

----
[PYTHON]
# The path to start a search for user modules
PATH_PREPEND = python
# The start point for all.
TOPLEVEL = python/toplevel.py
----

=== Needed Files

You must copy the following files to your config directory

First make a directory 'python' in your config folder from
'your_linuxcnc-dev_directory/configs/sim/gmoccapy/python' copy 'toplevel.py' to
your 'config_dir/python' folder. Copy 'remap.py' to your 
'config_dir/python' folder Copy 'stdglue.py' to your 'config_dir/python'
folder.

From 'your_linuxcnc-dev_directory/configs/sim/gmoccapy/macros'
copy 'on_abort.ngc' to the directory specified in the SUBROUTINE_PATH see
<<gmocappy:rs274ngc, RS274NGC Section>>.
From 'your_linuxcnc-dev_directory/configs/sim/gmoccapy/macros'
copy 'change.ngc' to the directory specified as SUBROUTINE_PATH see
<<gmocappy:rs274ngc, RS274NGC Section>>.
Open 'change.ngc' with a editor and uncomment the following lines
(49 and 50):

----
F #<_hal[gmoccapy.probevel]>
G38.2 Z-4
----

You may want to modify this file to fit more your needs.

=== Needed Hal Connections

Connect the tool probe in your hal file like so:

----
net probe  motion.probe-input <= <your_input_pin>
----

The line might look like this:

-------
 net probe  motion.probe-input <= parport.0.pin-15-in
-------

In your postgui.hal file add:

-------
# The next lines are only needed if the pins had been connected before
unlinkp iocontrol.0.tool-change
unlinkp iocontrol.0.tool-changed
unlinkp iocontrol.0.tool-prep-number
unlinkp iocontrol.0.tool-prepared

# link to gmoccapy toolchange, so you get the advantage of tool description on change dialog
net tool-change gmoccapy.toolchange-change <= iocontrol.0.tool-change
net tool-changed gmoccapy.toolchange-changed <= iocontrol.0.tool-changed
net tool-prep-number gmoccapy.toolchange-number <= iocontrol.0.tool-prep-number
net tool-prep-loop iocontrol.0.tool-prepare <= iocontrol.0.tool-prepared
-------

[[gmoccapy:settings-page]]

== The Settings Page

To enter the page you will have to click on
image:images/gmoccapy_settings_button.png[align="left"]
and give an unlock code, witch is *123* as default. If you want to change it
at this time you will have to edit the hidden preference file, see
<<gmoccapy:display-section,the display section>> for details.

The page looks at the moment like so:

image::images/gmoccapy_settings_appearance.png[align="left"]

The page is separated in three main tabs:

=== Appearance

On this tab you will find the following options:

.Main Window

Here you can select how you wish the GUI to start. The main reason for this
was the wish to get an easy way for the user to set the starting options
without the need to touch code.

You have three options:

* start as full screen
* start maximized
* start as window

If you select start as window the spin boxes to set the position and size will
get active. One time set, the GUI will start every time on the place and with
the size selected. Nevertheless the user can change the size and position using
the mouse, but that will not have any influence on the settings.

'*hide the cursor*' does allow to hide the cursor, what is very useful if you
use a touch screen.

.Keyboard

The check-boxes allows the user to select if he want the on board keyboard to
be shown immediately, when entering the MDI Mode, when entering the offset
page, the tool edit widget or when open a program in the EDIT mode. The
keyboard button on the bottom button list will not been affected by this
settings, so you be able to show or hide the keyboard by pressing the button.
The default behavior will be set by the check-boxes.

Default are :

* show keyboard on offset = True
* show keyboard on tooledit = False
* show keyboard on MDI = True
* show keyboard on EDIT = True
* show keyboard on load file = False

If the keyboard layout is not correct, i.e. clicking X gives Z, than the
layout has not been set properly, related to your locale settings. For
onboard it can be solved with a small batch file with the following content:

----
 #!/bin/bash
 setxkbmap -model pc105 -layout de -variant basic
----

The letters "de" are for German, you will have to set them according to your
locale settings. Just execute this file before starting LinuxCNC, it can be
done also adding a starter to your local folder.

----
./config/autostart
----

So that the layout is set automatically on starting.

For matchbox-keyboard you will have to make your own layout, for a German
layout ask in the forum.

[NOTE]
If this section is not sensitive, you have not installed a virtual keyboard,
supported are 'onboard' and 'matchbox-keyboard'.

.On Touch Off

Give the option to show the preview tab or the offset page tab if you enter
the touch off mode by clicking the corresponding bottom button.

* show preview
* show offsets

As the notebook tabs are shown, you are able to switch between both views in
any case.

.DRO Options

You have the option to select the background colors of the different DRO
states. So users suffering from protanopia (red/green weakness) are able to
select proper colors

By default the backgrounds are:

* Relative mode  = black
* Absolute mode  = blue
* Distance to go = yellow

The foreground color of the DRO can be selected with:

* homed color   = green
* unhomed color = red

'show dro in preview', the DRO will be shown in the preview window
'show offsets', the Offsets will be shown in the preview window
'show DTG' , the distance to go will be shown in the preview window

'show DRO Button' will allow you to display additional buttons on the left side
 of the DRO.

It will display:
One button to switch from relative to absolute coordinates, one button to
toggle between distance to go and the other states and one button to toggle
the units from metric to imperial and vice versa.

[WARNING] It is not recommended to use this option, because the user will
loose the auto unit option, which will toggle the units according to the
active gcode G20 / G21.

[NOTE] *You can change through the DRO modes (absolute, relative, distance
to go) by clicking on the DRO!*

'Use Auto Units' allows to disable the auto units option of the display, so
you can run a program in inches and watch the DRO in mm.

'size' allows to set the size of the DRO font, default is 28, if you use a
bigger screen you may want to increase the size up to 56. If you do use 4 axis,
the DRO font size will be 3/4 of the value, because of space reason.

'digits' sets the number of digits of the DRO from 1 to 5.

[NOTE] Imperial will show one digit more that metric. So if you are in
imperial machine units and set the digit value to 1, you will get no digit at
all in metric.

.Preview

'Grid Size' Sets the grid size of the preview window. Unfortunately the size
*has to be set in inches*, even if your machine units are metric. We do hope
to fix that in a future release.

[NOTE] The grid will not be shown in perspective view.

'Show DRO' will show the a DRO also in the preview window, it will be shown
automatically in full size preview.

'Show DTG' will show also the DTG (direct distance to end point) in the
preview, only if Show DRO is active and not full size preview.

'Show Offsets' will show the offsets in the preview window.

[NOTE] If you only check this option and leave the others unchecked, you will
get in full size preview a offset page

'Mouse Button Mode' this combobox you can select the button behavior of the
mouse to rotate, move or zoom within the preview.

* left rotate, middle move, right zoom
* left zoom, middle move, right rotate
* left move, middle rotate, right zoom
* left zoom, middle rotate, right move
* left move, middle zoom, right rotate
* left rotate, middle zoom, right move

Default is left move, middle zoom, right rotate.

The mouse wheel will still zoom the preview in every mode.

[TIP]
If you select an element in the preview, the selected element will be
taken as rotation center point.

.File to load on start up

Select the file you want to be loaded on start up. If a file is loaded, it can
be set by pressing the current button to avoid that any program is loaded at
start up, just press the None button.

The file selection screen will use the filters you have set in the INI File,
if there aren't any filters given, you will only see *ngc* files. The path
will be set according to the INI settings in [DISPLAY] PROGRAM_PREFIX

.Jump to dir

you can set here the directory to jump to if you press the corresponding
button in the file selection dialog.

image::images/gmoccapy_file_selection_dialog_with_keyboard.png[align="left"]

.Themes and Sounds

This lets the user select what desktop theme to apply and what error and
messages sounds should be played. By default "Follow System Theme" is set.

=== Hardware

image::images/gmoccapy_settings_hardware.png[align="left"]

.Hardware MPG Scales

For the different Hal Pin to connect MPG Wheels to, you may select individual
scales to be applied. The main reason for this was my own test to solve this
through hal connections, resulting in a very complex hal file. Imagine a user
having an MPG Wheel with 100 ipr and he wants to slow down the max vel from
14000 to 2000 mm/min, that needs 12000 impulses, resulting in 120 turns of the
wheel! Or an other user having a MPG Wheel with 500 ipr and he wants to set
the spindle override witch has limits from 50 to 120 % so he goes from min to
max within 70 impulses, meaning not even 1/4 turn.

By default all scales are set using the calculation:

----
(MAX - MIN)/100
----

.Keyboard shortcuts

Some users want to jog there machine using the keyboard buttons and there are
others that will never allow this. So everybody can select whether to use them
or not.

Default is to use keyboard shortcuts.

Please take care if you use a lathe, than the shortcuts will be different.
See <<gmoccapy:lathe-section,the Lathe section>>

 * Arrow Left = X minus
 * Arrow Right = X plus
 * Arrow up = Y plus
 * Arrow Down = Y minus
 * Page Up = Z plus
 * Page Down = Z minus

 * F1 = Estop (will work even if keyboard shortcuts are disabled)
 * F2 = Machine on

 * ESC = Abort

There are additional keys for message handling, see
<<gmoccapy:message-behavior,Message behavior and appearance>>

 * WINDOWS = Delete last message
 * <STRG><SPACE> = Delete all messages

.Unlock Options

There are three options to unlock the settings page:

* use unlock code (the user must give a code to get in)
* Do not use unlock code (There will be no security check)
* Use hal pin to unlock  (hardware pin must be high to unlock the settings,
  see <<gmoccapy:hardware-unlock, hardware unlock pin>>

Default is use unlock code (default = *123*)

.Spindle

The start RPM sets the rpm to be used if the spindle is started and no S value
has been set.

With the MIN and MAX settings you set the limits of the spindle bar shown in
the INFO frame on the main screen. It is no error giving wrong values. If you
give a maximum of 2000 and your spindle makes 4000 rpm, only the bar level will
be wrong on higher speeds than 2000 rpm.

----
default values are
MIN = 0
MAX = 6000
----

[[gmoccapy:turtle-jog]]

.Turtle Jog

This settings will have influence on the jog velocities.

* 'hide turtle jog button' will hide the button right of the jog velocity
slider, if you hide this button, please take care that it shows the rabbit
icon, otherwise you will not be able to jog faster than the turtle jog velocity,
which is calculated using the turtle jog factor.

* 'Turtle jog factor' sets the scale to apply for turtle jog mode. If you set
a factor of 20, the max jog velocity will be 1/20 of max velocity of the machine
if in turtle mode (button pressed, showing the turtle)

[NOTE]
This button can be activated using the
<<gmoccapy:jog-velocity,turtle-jog>> hal pin.

=== Advanced Settings

image::images/gmoccapy_settings_advanced.png[align="left"]

[[gmoccapy:tool-measurement]]

.Tool Measurement

If this part is not sensitive, you do not have a valid INI file configuration
to use tool measurement.

Please check <<gmoccapy:auto-tool-measurement, Auto Tool Measurement>>

* Use auto tool measurement : If checked, after each tool change, a tool
measurement will be done, the result will be stored in the tool table and an
G43 will be executed after the change.

.Probe Information

The following informations are taken from your INI file and must be given
in absolute coordinates

 * X Pos. = The X position of the tool switch
 * Y Pos. = The Y position of the tool switch
 * Z Pos. = The X position of the tool switch, we will go as rapid move to 
 this coordinate

 * Max. Probe = is the distance to search for contact, an error will be
 launched, if no contact is given. The distance has to be given in relative
 coordinates, beginning the move from Z Pos., so you have to give a negative
 value to go down!

 * Probe Height = is the height of your probe switch, you can measure it.
 Just touch off the base where the probe switch is located and set that to
 zero. Then make a tool change and watch the tool_offset_z value, that is the
 hight you must enter here.

.Probe velocities

 * Search Vel. = The velocity to search for the tool switch, after contact
 the tool will go up again and then goes toward the probe again with probe
 vel, so you will get better results. 

 * Probe Vel. = Is the velocity for the second movement to the switch, it
 should be slower to get better touch results.(In sim mode, this is
 commented out in macros/change.ngc, otherwise the  user would have to click
 twice on the probe button)

.Tool Changer

If your 4'th axis is used in a tool changer, you may want to hide the DRO
and all the other buttons related to that axis.

You can do that by checking the checkbox, that will hide:

 * 4'th axis DRO
 * 4'th axis Jog button
 * 4'th axis home button
 * column of 4'th axis in the offsetpage
 * column of 4'th axis in the tolleditor

[[gmoccapy:message-behavior]]

.Message Behavior And Appearance

This will display small pop up windows displaying the message or error text,
the behavior is very similar to the one axis uses. You can delete a specific
message, by clicking on it's close button, if you want to delete the last one,
just hit the WINDOWS key on your keyboard, or delete all messages at ones
with <STRG><SPACE>.

You are able to set some options:

 * X Pos = The position of the top left corner of the message in X counted
 in pixel from the top left corner of the screen.
 * Y Pos = The position of the top left corner of the message in Y counted
 in pixel from the top left corner of the screen.
 * Width = The width of the message box
 * max = The maximum messages you want to see at ones, if you set this to 10,
 the 11th message will delete the first one, so you will only see the last 10
 ones.
 * Font = The font and size you want to use to display the messages
 * use frames = If you activate the checkbox, each message will be displayed
 in a frame, so it is much easier to distinguish the messages. But you will
 need a little bit more space.
 * The button launch test message will just do what it is supposed to, it will
 show a message, so you can see the changes of your settings without the need
 to generate an error.

.Run From Line Option

You can allow or disallow the run from line. This will set the corresponding
button insensitive (grayed out), so the user will not be able to use this
option. The default is disable run from line.

[WARNING]
It is not recommend to use run from line, as LinuxCNC will not take care of
any previous lines in the code before the starting line. So errors or crashes
are very probable.

.Log Actions

If this button is active, nearly every button press or relevant action of
LinuxCNC will be logged in the ALARM history. This is very useful for
debugging.

[[gmoccapy:lathe-section]]

== Lathe Specific Section

If in the INI File LATHE = 1 is given, the GUI will change its appearance
to the special needs for a lathe. Mainly the Y axis will be hidden and the
jog buttons will be arranged in a different order.

.Normal Lathe

image::images/gmoccapy_lathe.png[align="left"]

.Back Tool Lathe

image::images/gmoccapy_back_tool_lathe.png[align="left"]

As you see the R DRO has a black background and the D DRO is gray. This will
change according to the active G-Code G7 or G8. The active mode is visible by
the black background, meaning in the shown images G8 is active.

The next difference to the standard screen is the location of the Jog Button.
X and Z have changed places and Y is gone. You will note that the X+ and X-
buttons changes there places according to normal or back tool lathe.

Also the keyboard behavior will change:

Normal Lathe:

 * Arrow Left = Z minus
 * Arrow Right = Z plus
 * Arrow up = X minus
 * Arrow Down = X plus

Back Tool Lathe:

 * Arrow Left = Z minus
 * Arrow Right = Z plus
 * Arrow up = X plus
 * Arrow Down = X minus

The tool information frame will show not only the Z offset, but also the X
offset and the tool table is showing all lathe relevant information.

== Plasma Specific Section

image::images/gmoccapy_plasma_1.png[align="left"]

There is a very good WIKI, which is actually growing, maintained by Marius
see http://wiki.linuxcnc.org/cgi-bin/wiki.pl?Gmoccapy_plasma[Plasma wiki page]

== Video On You Tube

This are videos showing gmoccapy in action, unfortunately the videos don't
show the latest version of gmoccapy, but the way to use it will not change
much in the future. I will try to actualize the videos as soon as possible.

.Basic Usage

https://www.youtube.com/watch?v=O5B-s3uiI6g

.Simulated Jog Wheels

http://youtu.be/ag34SGxt97o

.Settings Page

https://www.youtube.com/watch?v=AuwhSHRJoiI

.Simulated Hardware Button

Deutsch = http://www.youtube.com/watch?v=DTqhY-MfzDE

English = http://www.youtube.com/watch?v=ItVWJBK9WFA

.User Tabs

http://www.youtube.com/watch?v=rG1zmeqXyZI

[[gmoccapy:tool-measurement-videos]]

=== Tool Measurement Video

Auto Tool Measurement Simulation = http://youtu.be/rrkMw6rUFdk

Auto Tool Measurement Screen = http://youtu.be/Z2ULDj9dzvk

Auto Tool Measurement Machine = http://youtu.be/1arucCaDdX4

== Known problems

=== Strange numbers in the info area

If you get strange numbers in the info area of gmoccapy like:

image::images/strange_numbers.png[align="left"]

You have made your config file using an older version of StepConfWizard.
It has made a wrong entry in the INI file under the [TRAJ] named
MAX_LINEAR_VELOCITY = xxx. Change that entry to MAX_VELOCITY = xxx <|MERGE_RESOLUTION|>--- conflicted
+++ resolved
@@ -505,60 +505,33 @@
 
 To connect encoders the following pin are exported:
 
-<<<<<<< HEAD
-* gmoccapy.jog-speed.counts               = HAL_S32  ;   Jog velocity
-* gmoccapy.jog-speed.count-enable         = HAL_BIT  ;   Must be True, to enable counts
-
-* gmoccapy.feed-override.counts           = HAL_S32  ;   feed override
-* gmoccapy.feed-override.count-enable     = HAL_BIT  ;   Must be True, to enable counts
-* gmoccapy.reset-feed-override            = HAL_BIT  ;   reset the feed override to 100 %
-
-* gmoccapy.spindle-override.counts        = HAL_S32  ;   spindle override
-* gmoccapy.spindle-override.count-enable  = HAL_BIT  ;   Must be True, to enable counts
-* gmoccapy.reset-spindle-override         = HAL_BIT  ;   reset the spindle override to 100 %
-
-* gmoccapy.max-velocity.counts            = HAL_S32  ;   Maximal Velocity of the machine
-* gmoccapy.max-velocity.count-enable      = HAL_BIT  ;   Must be True, to enable counts
-
-''''
+* gmoccapy.jog-speed.counts               = HAL_S32  Jog velocity
+* gmoccapy.jog-speed.count-enable         = HAL_BIT  Must be True, to enable counts
+
+* gmoccapy.feed-override.counts           = HAL_S32  feed override
+* gmoccapy.feed-override.count-enable     = HAL_BIT  Must be True, to enable counts
+* gmoccapy.reset-feed-override            = HAL_BIT  reset the feed override to 100 %
+
+* gmoccapy.spindle-override.counts        = HAL_S32  spindle override
+* gmoccapy.spindle-override.count-enable  = HAL_BIT  Must be True, to enable counts
+* gmoccapy.reset-spindle-override         = HAL_BIT  reset the spindle override to 100 %
+
+* gmoccapy.max-velocity.counts            = HAL_S32  Maximal Velocity of the machine
+* gmoccapy.max-velocity.count-enable      = HAL_BIT  Must be True, to enable counts
+
 To connect potmeters, use the following hal pin:
 
-* gmoccapy.jog-speed.direct-value         = HAL_FLOAT ;  To adjust the jog velocity slider
-* gmoccapy.jog-speed.analog-enable        = HAL_BIT   ;  Must be True, to allow analog inputs
-
-* gmoccapy.feed-override.direct-value     = HAL_FLOAT ;  To adjust the feed override slider
-* gmoccapy.feed-override.analog-enable    = HAL_BIT   ;  Must be True, to allow analog inputs
-
-* gmoccapy.spindle-override.direct-value  = HAL_FLOAT ;  To adjust the spindle override slider
-* gmoccapy.spindle-override.analog-enable = HAL_BIT   ;  Must be True, to allow analog inputs
-
-* gmoccapy.max-velocity.direct-value      = HAL_FLOAT ;  To adjust the max velocity slider
-* gmoccapy.max-velocity.analog-enable     = HAL_BIT   ;  Must be True, to allow analog inputs
-
-The float pin do accept values from 0.0 to 1.0, being the percentage value you want to set the slider value.
-=======
-* gmoccapy.max-vel-counts          =  HAL_S32 (Maximal Velocity of the
-  machine)
-* gmoccapy.jog-speed-counts        =  HAL_S32 (Jog velocity)
-* gmoccapy.spindle-override-counts =  HAL_S32 (spindle override)
-* gmoccapy.feed-override-counts    =  HAL_S32 (feed override)
-* gmoccapy.reset-feed-override     =  HAL_BIT (reset the feed override
-  to 100 %)
-* gmoccapy.reset-spindle-override  =  HAL_BIT (reset the spindle override
-  to 100 %)
-
-To connect potentiometers, use the following hal pin:
-
-* gmoccapy.analog-enable           = HAL_BIT   Must be True, to allow analog
-  inputs
-* gmoccapy.jog-vel-value           = HAL_FLOAT To adjust the jog velocity
-  slider
-* gmoccapy.max-vel-value           = HAL_FLOAT To adjust the max velocity
-  slider
-* gmoccapy.feed-override-value     = HAL_FLOAT To adjust the feed override
-  slider
-* gmoccapy.spindle-override-value  = HAL_FLOAT To adjust the spindle override
-  slider
+* gmoccapy.jog-speed.direct-value         = HAL_FLOAT To adjust the jog velocity slider
+* gmoccapy.jog-speed.analog-enable        = HAL_BIT   Must be True, to allow analog inputs
+
+* gmoccapy.feed-override.direct-value     = HAL_FLOAT To adjust the feed override slider
+* gmoccapy.feed-override.analog-enable    = HAL_BIT   Must be True, to allow analog inputs
+
+* gmoccapy.spindle-override.direct-value  = HAL_FLOAT To adjust the spindle override slider
+* gmoccapy.spindle-override.analog-enable = HAL_BIT   Must be True, to allow analog inputs
+
+* gmoccapy.max-velocity.direct-value      = HAL_FLOAT To adjust the max velocity slider
+* gmoccapy.max-velocity.analog-enable     = HAL_BIT   Must be True, to allow analog inputs
 
 The float pin do accept values from 0.0 to 1.0, being the percentage value
 you want to set the slider value.
@@ -572,7 +545,6 @@
 (turtle or rabbit). Please take also a look to
 <<gmoccapy:jog-velocity,jog velocities and turtle-jog hal pin>> for more
 details.
->>>>>>> dbc5af7c
 
 .Example
 ----
