--- conflicted
+++ resolved
@@ -1,4 +1,4 @@
-:lang: en
+luz paz <luzpaz@pm.me>:lang: en
 :toc:
 
 [[cha:qtvcp:devel]]
@@ -145,12 +145,8 @@
 
 === Preference File
 
-<<<<<<< HEAD
-Some QtVCP widgets use the preference file to record important information.
-=======
 Some QtVCP widgets use the preference file to record important
 information.
->>>>>>> 98fd1545
 
 This _requires the preference file to be set up early_ in the widget initialization process. +
 The easiest way to do this is to *use the `ScreenOptions` widget*.
