[[cha:axis-gui]]

= AXIS GUI

== Introduction

AXIS is a graphical front-end for LinuxCNC which features a live
preview and backplot. It is written in Python and uses
Tk and OpenGL to display its user interface.

.AXIS Window

image::images/axis.png[align="center", alt="AXIS Window"]

== Getting Started

If your configuration is not currently set up to use AXIS, 
you can change it by editing the .ini file. In the
section '[DISPLAY]' change the 'DISPLAY' line to read
'DISPLAY = axis'.

The sample configuration
'sim/axis.ini' is already configured to use AXIS as its front-end.

=== A Typical Session

 . Start LinuxCNC.
 . Reset E-STOP (F1) and turn the Machine Power (F2) on.
 . Home all axes.
 . Load the g-code file.
 . Use the preview plot to verify that the program is correct.
 . Load the material.
 . Set the proper offset for each axis by jogging and using the Touch
   Off button as needed.
 . Run the program.

[NOTE]
To run the same program again depends on your setup and requirements.
You might need to load more material and set offsets or move over and
set an offset then run the program again. If your material is fixtured
then you might need to only run the program again. See the
<<sub:axis-machine-menu,Machine Menu>> for more information on the run
command.

== AXIS Display

The AXIS window contains the following elements:

* A display area that shows one of the following:
 ** a preview of the loaded file (in this case,
   'axis.ngc'), as well as the current location of the CNC
   machine's 'controlled point'. Later, this area will display the path
   the CNC machine has moved through, called the 'backplot'
 ** a large readout showing the current position and all offsets.
* A menu bar and toolbar that allow you to perform various actions
* 'Manual Control Tab' - which allows you to make the
 machine move, turn the spindle on or off, and turn the coolant on or
 off if included in the ini file.
* 'MDI Tab' - where G-code programs can be entered manually,
 one line at a time. This also shows the 'Active G Codes' which shows
 which modal G Codes are in effect.
* 'Feed Override' - which allows you to scale
 the speed of programmed motions. The default maximum is 120% 
 and can be set to a different
 value in the ini file. See the <<sec:display-section,Display Section>> of the
 INI file for more information.
* 'Spindle Override' - which allows you to
 scale the spindle speed up or down.
* 'Jog Speed' - which allows you to set the jog speed
 within the limits set in the ini file. See the 
 <<sec:display-section,Display Section>> of the INI file for more information.
* 'Max Velocity' - which allows you to restrict the maximum velocity of all
 programmed motions (except spindle synchronized motion).
* A text display area that shows the loaded G-Code.
* A status bar which shows the state of the machine. In this screen
 shot, the machine is turned on, does not have a tool inserted, and the
 displayed position is 'Relative' (showing all offsets), and 'Actual'
 (showing feedback position).

=== Menu Items

Some menu items might be grayed out depending on how you have your
.ini file configured. For more information on configuration see the
<<cha:ini-configuration,INI Chapter>>.

.File Menu

* 'Open...' - Opens a standard dialog box to open a g code file to load in AXIS. If
    you have configured LinuxCNC to use a filter program you can also open it
    up. See the <<sec:filter-section,FILTER Section>> of the INI configuration
    for more information.

* 'Recent Files' - Displays a list of recently opened files.

* 'Edit...' - Open the current G code file for editing if you have an editor
    configured in your ini file. See the <<sec:display-section,DISPLAY Section>>
    for more information on specifying an editor to use.

* 'Reload' - Reload the current g code file. If you edited it you must reload it
    for the changes to take affect. If you stop a file and want to start
    from the beginning then reload the file. The toolbar reload is the same
    as the menu.

* 'Save gcode as...' - Save the current file with a new name.

* 'Properties' - The sum of the rapid and feed moves. Does not factor in 
    acceleration, blending or path mode so time reported will never
    be less than the actual run time.

* 'Edit tool table...' - Same as Edit if you have defined an editor
   you can open the tool table and edit it.

* 'Reload tool table' - After editing the tool table you must reload it.

* 'Ladder editor' - If you have loaded Classic Ladder you can edit it from
   here. See the <<cha:classicladder,Classicladder Chapter>>
   for more information.

* 'Quit' - 
    Terminates the current LinuxCNC session.

[[sub:axis-machine-menu]]

.Machine Menu

* 'Toggle Emergency Stop F1' - Change the state of the Emergency Stop.

* 'Toggle Machine Power F2' - Change the state of the Machine Power if
   the Emergency Stop is not on.

* 'Run Program' - Run the currently loaded program from the beginning.

* 'Run From Selected Line' - Select the line you want to start from first.
   Use with caution as this will move the tool to the expected position before
   the line first then it will execute the rest of the code.

[WARNING]
Do not use 'Run From Selected Line' if your g code program contains subroutines.

* 'Step' - Single step through a program.

* 'Pause' - Pause a program.

* 'Resume' - Resume running from a pause.

* 'Stop' - Stop a running program. When run is selected after a stop the program
           will start from the beginning.

* 'Stop at M1' - If an M1 is reached, and this is checked, program execution
    will stop on the M1 line. Press Resume to continue.

* 'Skip lines with "/"' - If a line begins with '/' and this is checked, 
   the line will be skipped.

* 'Clear MDI history' - Clears the MDI history window.

* 'Copy from MDI history' - Copies the MDI history to the clipboard

* 'Paste to MDI history' - Paste from the clipboard to the MDI history window

* 'Calibration' - Starts the Servo Joint Calibration assistant.
   Calibration reads the HAL file and for every 'setp' that uses a variable
   from the ini file that is in an [JOINT_n] section it creates an entry that
   can be edited and tested.

* 'Show HAL Configuration' - Opens the HAL Configuration window where you can
   monitor HAL Components, Pins, Parameters, Signals, Functions, and Threads.

* 'HAL Meter' - Opens a window where you can monitor a single HAL Pin, Signal, or
    Parameter.

* 'HAL Scope' - Opens a virtual oscilloscope that allows plotting HAL values vs. time.

* 'Show LinuxCNC Status' - Opens a window showing LinuxCNC's status.

* 'Set Debug Level' - Opens a window where debug levels can be viewed and some can be set.

* 'Homing' - Home one or all axes.

* 'Unhoming' - Unhome one or all axes.

* 'Zero Coordinate System' - Set all offsets to zero in the coordinate
  system chosen.

[[axis:tool-touch-off]] (((Axis, Tool Touch Off)))

* 'Tool touch off to workpiece' - When performing Touch Off, the value
entered is relative to the current workpiece ('G5x') coordinate system,
as modified by the axis offset ('G92').  When the Touch Off is complete,
the Relative coordinate for the chosen axis will become the value entered.
See <<gcode:g10-l10,G10 L10>> in the G code chapter.

* 'Tool touch off to fixture' - When performing Touch Off, the value entered
is relative to the ninth ('G59.3') coordinate system, with the axis offset
('G92') ignored.  This is useful when there is a tool touch-off fixture at a
fixed location on the machine, with the ninth ('G59.3') coordinate system set
such that the tip of a zero-length tool is at the fixture's origin when the
Relative coordinates are 0.  See <<gcode:g10-l11,G10 L11>> in the G code chapter.

.View Menu

* 'Top View' - The Top View (or Z view) displays the G code looking along the
  Z axis from positive to negative. This view is best for looking at X & Y.

* 'Rotated Top View' - The Rotated Top View (or rotated Z view) also displays
  the G code looking along the Z axis from positive to negative. But sometimes
  it's convenient to display the X & Y axes rotated 90 degrees to fit the
  display better. This view is also best for looking at X & Y. 

* 'Side View' - The Side View (or X view) displays the G code looking along
  the X axis from positive to negative. This view is best for looking at Y & Z.

* 'Front View' - The Front View (or Y view) displays the G code looking along
  the Y axis from negative to positive. This view is best for looking at X & Z.

* 'Perspective View' - The Perspective View (or P view) displays the G code
  looking at the part from an adjustable point of view, defaulting to X+, Y-,
  Z+. The position is adjustable using the mouse and the drag/rotate selector.
  This view is a compromise view, and while it does do a good job of trying to
  show three (to nine!) axes on a two-dimensional display, there will often be
  some feature that is hard to see, requiring a change in viewpoint. This view
  is best when you would like to see all three (to nine) axes at once.

.Point of View
****
The AXIS display pick menu 'View' refers to 'Top', 'Front', and 'Side' views.
These terms are correct if the CNC machine has its Z axis vertical, with
positive Z up. This is true for vertical mills, which is probably the most
popular application, and also true for almost all EDM machines, and even
vertical turret lathes, where the part is turning below the tool.

The terms 'Top', 'Front', and 'Side' might be confusing however, in other
CNC machines, such as a standard lathe, where the Z axis is horizontal, or
a horizontal mill, again where the Z axis is horizontal, or even an inverted
vertical turret lathe, where the part is turning above the tool, and the Z axis
positive direction is down!

Just remember that positive Z axis is (almost) always away from the part.
So be familiar with your machine's design and interpret the display as needed.
****


* 'Display Inches' - Set the AXIS display scaling for inches. 

* 'Display MM' - Set the AXIS display scaling for millimeters. 

* 'Show Program' - The preview display of the loaded G code program can be entirely 
    disabled if desired. 

* 'Show Program Rapids' - The preview display of the loaded G code program will always show the 
    feedrate moves (G1,G2,G3) in white. But the display of rapid moves (G0) 
    in cyan can be disabled if desired. 

* 'Alpha-blend Program' - This option makes the preview of complex programs easier to see, but 
    may cause the preview to display more slowly.

* 'Show Live Plot' - The highlighting of the feedrate paths (G1,G2,G3) as the tool moves 
    can be disabled if desired. 

* 'Show Tool' - The display of the tool cone/cylinder can be disabled if desired. 

* 'Show Extents' - The display of the extents (maximum travel in each axis direction) 
    of the loaded G code program can be disabled if desired. 

* 'Show Offsets' - The selected fixture offset (G54-G59.3) origin location can be shown 
    as a set of three orthogonal lines, one each of red, blue, and green. 
    This offset origin (or fixture zero) display can be disabled if desired. 

* 'Show Machine Limits' - The machine's maximum travel limits for each axis, as set in the ini 
    file, are shown as a rectangular box drawn in red dashed lines. This 
    is useful when loading a new G code program, or when checking for how 
    much fixture offset would be needed to bring the G code program within 
    the travel limits of your machine. It can be shut off if not needed. 

* 'Show Velocity' - A display of velocity is sometimes useful to see how close your 
    machine is running to its design velocities. It can be disabled 
    if desired.  

* 'Show Distance to Go' - Distance to go is a very handy item to know when running an unknown 
    G code program for the first time. In combination with the rapid 
    override and feedrate override controls, unwanted tool 
    and machine damage can be avoided. Once the G code program has 
    been debugged and is running smoothly, the Distance to Go display 
    can be disabled if desired. 

* 'Clear Live Plot' - As the tool travels in the Axis display, the G code path is highlighted. 
    To repeat the program, or to better see an area of interest, the 
    previously highlighted paths can be cleared.     

* 'Show Commanded Position' - This is the position that LinuxCNC will try to go to. Once motion 
    has stopped, this is the position LinuxCNC will try to hold. 

* 'Show Actual Position' - Actual Position is the measured position as read back from the 
    system's encoders or simulated by step generators. This may differ 
    slightly from the Commanded Position for many reasons including PID 
    tuning, physical constraints, or position quantization.

* 'Show Machine Position' - This is the position in unoffset coordinates, as established by Homing.
    
* 'Show Relative Position' - This is the Machine Position modified by 'G5x', 'G92', and 'G43' offsets.
    
.Help Menu

* 'About Axis' - We all know what this is.
    

* 'Quick Reference' - Shows the keyboard shortcut keys.

=== Toolbar buttons

From left to right in the Axis display, the toolbar buttons (keyboard shortcuts shown [in brackets]) are: 

* image:images/tool_estop.gif[alt="Toggle Emergency Stop"] Toggle Emergency Stop [F1] (also called E-Stop)

* image:images/tool_power.gif[alt="Toggle Machine Power"] Toggle Machine Power [F2]

* image:images/tool_open.gif[alt="Open G Code file"] Open G Code file [O]

* image:images/tool_reload.gif[alt="Reload current file"] Reload current file [Ctrl-R]

* image:images/tool_run.gif[alt="Begin executing the current file"] Begin executing the current file [R]

* image:images/tool_step.gif[alt="Execute next line"] Execute next line [T]

* image:images/tool_pause.gif[alt="Pause Execution - Resume Execution"] Pause Execution [P] Resume Execution [S]

* image:images/tool_stop.gif[alt="Stop Program Execution"] Stop Program Execution [ESC]

* image:images/tool_blockdelete.gif[alt="Toggle Skip lines"] Toggle Skip lines with "/" [Alt-M-/]

* image:images/tool_optpause.gif[alt="Toggle Optional Pause"] Toggle Optional Pause [Alt-M-1]

* image:images/tool_zoomin.gif[alt="Zoom In"] Zoom In

* image:images/tool_zoomout.gif[alt="Zoom Out"] Zoom Out

* image:images/tool_axis_z.gif[alt="Top view"] Top view

* image:images/tool_axis_z2.gif[alt="Rotated Top view"] Rotated Top view

* image:images/tool_axis_x.gif[alt="Side view"] Side view

* image:images/tool_axis_y.gif[alt="Front view"] Front view

* image:images/tool_axis_p.gif[alt="Perspective view"] Perspective view

* image:images/tool_rotate.gif[alt="Toggle between Drag and Rotate Mode"] Toggle between Drag and Rotate Mode [D]

* image:images/tool_clear.gif[alt="Clear live backplot"] Clear live backplot [Ctrl-K]


=== Graphical Display Area

.Coordinate Display

In the upper-left corner of the program display is the coordinate position
display for each axis. To the right of the number an origin symbol
image:images/axis-homed.png[alt="origin symbol is shown if the axis has been homed"] is shown if the axis has been homed.

A limit symbol image:images/axis-limit.png[alt="limit symbol"] is shown on the right side of the
coordinate position number if the axis is on one of its limit switches.

To properly interpret the coordinate position numbers, refer to the 'Position:'
indicator in the status bar. If the position is 'Machine Actual', then the
displayed number is in the machine coordinate system. If it is
'Relative Actual', then the displayed number is in the offset coordinate
system. When the coordinates displayed are relative and an offset has been set,
<<<<<<< HEAD
the display will include a cyan <<sec.machine-corrdinate-system,'machine origin'>>
image:images/axis-machineorigin.png[] marker.
=======
the display will include a cyan 'machine origin'
image:images/axis-machineorigin.png[alt="cyan machine origin"] marker.
>>>>>>> f1e0cd58

If the position is 'Commanded', then the exact coordinate given in a G code
command is displayed. If it is 'Actual', then it is the position the machine
has actually moved to. These values can be different from commanded postition
due to following error, dead band, encoder resolution, or step size. For
instance, if you command a movement to X 0.0033 on your mill, but one step of
your stepper motor or one encoder count is 0.00125, then the 'Commanded'
position might be 0.0033, but the 'Actual' position will be 0.0025 (2 steps)
or 0.00375 (3 steps).

.Preview Plot

When a file is loaded, 
a preview of it is shown in the display area.
Fast moves (such as those produced by the 'G0' command) are shown as
cyan lines. Moves at a feed rate 
(such as those produced by the 'G1' command) are 
shown as solid white lines. Dwells 
(such as those produced by the 'G4' command) 
are shown as small pink 'X' marks.

G0 (Rapid) moves prior to a feed move 
will not show on the preview plot. 
Rapid moves after a T<n> (Tool Change) will not show on the 
preview until after the first feed move. 
To turn either of these features off
program a G1 without any moves prior to the G0 moves.

.Program Extents

The 'extents' of the program in each axis are shown. 
At the ends, the least and greatest coordinate values are indicated. 
In the middle, the difference between the coordinates is shown. 

When some coordinates exceed the 'soft limits' in the .ini file, 
the relevant dimension is shown in a different color and enclosed by a box.
In figure below the maximum soft limit is exceeded on
the X axis as indicated by the box surrounding the coordinate value.
The minimum X travel of the program is -1.95, 
the maximum X travel is 1.88, 
and the program requires 3.83 inches of X travel.  
To move the program so it's within the machine's travel in this case, 
jog to the left and Touch Off X again.

image::images/axis-outofrange.png[align="center",alt="The extents of the program in x axis are shown"]

.Tool Cone
When no tool is loaded, the location of the tip of the tool is
indicated by the 'tool cone'.
The 'tool cone' does not provide guidance on the form,
length, or radius of the tool.

When a tool is loaded (for instance, with the MDI command 'T1 M6' ),
the cone changes to a cylinder which shows the diameter of the tool
given in the tool table file.

.Backplot

When the machine moves, it leaves a trail called the backplot. 
The color of the line indicates the type of motion: 
Yellow for jogs, faint green for rapid movements, 
red for straight moves at a feed rate, 
and magenta for circular moves at a feed rate.

.Grid

Axis can optionally display a grid when in orthogonal views.  Enable
or disable the grid using the 'Grid' menu under 'View'.  When
enabled, the grid is shown in the top and rotated top views; when
coordinate system is not rotated, the grid is shown in the front and
side views as well.  The presets in the 'Grid' menu are controlled
by the inifile item `[DISPLAY]GRIDS`; if unspecified, the default is
`10mm 20mm 50mm 100mm 1in 2in 5in 10in`.

Specifying a very small grid may decrease performance.

.Interacting

By left-clicking on a portion of the preview plot, 
the line will be highlighted 
in both the graphical and text displays. 
By left-clicking on an empty area, the highlighting will be removed.

By dragging with the left mouse button pressed, 
the preview plot will be shifted (panned).

By dragging with shift and the left mouse button pressed, 
or by dragging with the mouse wheel pressed, 
the preview plot will be rotated. 
When a line is highlighted, 
the center of rotation is the center of the line. 
Otherwise, the center of rotation is 
the center of the entire program. 

By rotating the mouse wheel, 
or by dragging with the right mouse button pressed, 
or by dragging with control and the left mouse button pressed, 
the preview plot will be zoomed in or out.

By clicking one of the 'Preset View' icons, 
or by pressing 'V', several preset views may be selected.

=== Text Display Area

By left-clicking a line of the program, the line will be highlighted
in both the graphical and text displays.

When the program is running, the line currently being executed is
highlighted in red. If no line has been selected by the user, 
the text display will automatically scroll to show the current line.

.Current and Selected Lines

image::images/axis-currentandselected.png[align="center", alt="Current and Selected Lines"]

=== Manual Control

While the machine is turned on but not running a program, 
the items in the 'Manual Control' tab can be used to 
move the machine or control its spindle and coolant. 

When the machine is not turned on, or when a program is running, the
manual controls are unavailable.

Many of the items described below are not useful on all machines. 
When AXIS detects that a particular pin is not connected in HAL, 
the corresponding item in the Manual Control tab is removed. 
For instance, if the HAL pin 'motion.spindle-brake' is not connected, 
then the 'Brake' button will not appear on the screen. 
If the environment variable 'AXIS_NO_AUTOCONFIGURE' is set, 
this behavior is disabled and all the items will appear. 

.The Axis group

'Axis' allows you to manually move the machine. 
This action is known as 'jogging'. 
First, select the axis to be moved by clicking it. 
Then, click and hold the '+' or '-' button 
depending on the desired direction of motion. 
The first four axes can also be moved by 
the arrow keys (X and Y), 
PAGE UP and PAGE DOWN keys (Z), 
and the [ and ] keys (A).

If 'Continuous' is selected, the motion will continue 
as long as the button or key is pressed. 
If another value is selected, 
the machine will move exactly the displayed distance 
each time the button is clicked or the key is pressed. 
By default, the available values are '0.1000, 0.0100, 0.0010, 0.0001'

See the <<sec:display-section,DISPLAY Section>> for more information on setting
the increments.

.Homing

If your machine has home switches and a homing sequence defined for
all axes the button will read 'Home All'. The 'Home All' button or the
Ctrl-HOME key will home all axes using the homing sequence. Pressing
the HOME key will home the current axis, even if a homing sequence is
defined.

If your machine has home switches and no homing sequence is defined or
not all axes have a homing sequence the button will read 'Home' and
will home the selected axis only. Each axis must be selected and homed
separately.

If your machine does not have home switches defined in the
configuration the 'Home' button will set the current selected axis
current position to be the absolute position 0 for that axis and will
set the 'is-homed' bit for that axis.

See the <<cha:homing-configuration,Homing Configuration Chapter>> for more
information.

.Touch Off

By pressing 'Touch Off' or the END key, the 'G54 offset' for the
current axis is changed so that the current axis value will be the
specified value. Expressions may be entered using the rules for
rs274ngc programs, except that variables may not be referred to. The
resulting value is shown as a number.

.Touch Off

image::images/touchoff.png[align="center", alt="Touch Off"]

See also the 'Tool touch off to workpiece' and 'Tool touch off to fixture' 
options in the Machine menu.

.Override Limits

By pressing Override Limits, the machine will temporarily be allowed
to jog off of a physical limit switch. This check box is only available
when a limit switch is tripped.  The override is reset after one jog.  If
the axis is configured with separate positive and negative limit switches,
LinuxCNC will allow the jog only in the correct direction.  _Override Limits will
not allow a jog past a soft limit.  The only way to disable a soft limit 
on an axis is to Unhome it._

.The Spindle group

The buttons on the first row select the direction for the spindle to
rotate: Counterclockwise, Stopped, Clockwise. Counterclockwise will
only show up if the pin 'motion.spindle-reverse' is in the HAL file (it
can be 'net trick-axis motion.spindle-reverse' ). The buttons on the
next row increase or decrease the rotation
speed. The checkbox on the third row allows the spindle brake to be
engaged or released. Depending on your machine configuration, not all
the items in this group may appear. Pressing the spindle start button
sets the 'S' speed to 1.

.The Coolant group

The two buttons allow the 'Mist' and 'Flood' coolants to be turned on
and off. Depending on your machine configuration, not all the items in
this group may appear.

=== MDI

MDI allows G-code commands to be entered manually.
When the machine is not turned on, or when a program is
running, the MDI controls are unavailable.

.The MDI tab

image::images/axis-mdi.png[align="center", alt="MDI tab"]

* 'History' - This shows MDI commands that have been typed earlier in this session.

* 'MDI Command' - This allows you to enter a g-code command to be executed. Execute the
    command by pressing Enter or by clicking 'Go'.

* 'Active G-Codes' - This shows the 'modal codes' that are active in the interpreter. For
    instance, 'G54' indicates that the 'G54 offset' is applied to all
    coordinates that are entered. When in Auto the Active G-Codes represent
    the codes after any read ahead by the interpreter.

=== Feed Override

By moving this slider, the programmed feed rate can be modified. For
instance, if a program requests 'F60' and the slider is set to 120%,
then the resulting feed rate will be 72.

=== Spindle Speed Override

By moving this slider, the programmed spindle speed can be
modified. For instance, if a program requests S8000 and the slider is
set to 80%, then the resulting spindle speed will be 6400. This item
only appears when the HAL pin 'motion.spindle-speed-out' is connected.

=== Jog Speed

By moving this slider, the speed of jogs can be modified. For
instance, if the slider is set to 1 in/min, then a .01 inch jog will
complete in about .6 seconds, or 1/100 of a minute. Near the left side
(slow jogs) the values are spaced closely together, while near the
right side (fast jogs) they are spaced much further apart, allowing a
wide range of jog speeds with fine control when it is most important.

On machines with a rotary axis, a second jog speed slider is shown.
This slider sets the jog rate for the rotary axes (A, B and C).

=== Max Velocity

By moving this slider, the maximum velocity can be set. This caps the
maximum velocity for all programmed moves except spindle-synchronized
moves.

== Keyboard Controls

Almost all actions in AXIS can be accomplished with the keyboard. A
full list of keyboard shortcuts can be found in the AXIS Quick
Reference, which can be displayed by choosing Help > Quick Reference.
Many of the shortcuts are unavailable when in MDI mode.

.Feed Override Keys

The Feed Override keys behave differently when in Manual Mode. The
keys '12345678 will select an axis if it is programed. If you have 3
axis then ' will select axis 0, 1 will select axis 1, and 2 will select
axis 2. The remainder of the number keys will still set the Feed
Override. When running a program '1234567890 will set the Feed Override
to 0% - 100%.

The most frequently used keyboard shortcuts are shown in the following Table 

.Most Common Keyboard Shortcuts

[width="80%", options="header", cols="^,<,^"]
|====================================================================
|Keystroke        | Action Taken                              | Mode
|F1               | Toggle Emergency Stop                     | Any
|F2               | Turn machine on/off                       | Any
|`, 1 .. 9, 0     | Set feed override from 0% to 100%         | Varies
|X, `             | Activate first axis                       | Manual
|Y, 1             | Activate second axis                      | Manual
|Z, 2             | Activate third axis                       | Manual
|A, 3             | Activate fourth axis                      | Manual
|I                | Select jog increment                      | Manual
|C                | Continuous jog                            | Manual
|Control-Home     | Perform homing sequence                   | Manual
|End              | Touch off: Set G54 offset for active axis | Manual
|Left, Right      | Jog first axis                            | Manual
|Up, Down         | Jog second axis                           | Manual
|Pg Up, Pg Dn     | Jog third axis                            | Manual
|[, ]             | Jog fourth axis                           | Manual
|O                | Open File                                 | Manual
|Control-R        | Reload File                               | Manual
|R                | Run file                                  | Manual
|P                | Pause execution                           | Auto
|S                | Resume Execution                          | Auto
|ESC              | Stop execution                            | Auto
|Control-K        | Clear backplot                            | Auto/Manual
|V                | Cycle among preset views                  | Auto/Manual
|Shift-Left,Right | Rapid X Axis                              | Manual
|Shift-Up,Down    | Rapid Y Axis                              | Manual
|Shift-PgUp, PgDn | Rapid Z Axis                              | Manual
|@                | toggle Actual/Commanded                   | Any
|#                | toggle Relative/Machine                   | Any
|====================================================================

== Show LinuxCNC Status (linuxcnctop)

AXIS includes a program called 'linuxcnctop' which shows some of the
details of LinuxCNC's state. You can run this program by invoking Machine >
Show LinuxCNC Status

.LinuxCNC Status Window

image::images/axis-emc-status.png[align="center", alt="LinuxCNC Status Window"]

The name of each item is shown in the left column. The current value
is shown in the right column. If the value has recently changed, it is
shown on a red background.

== MDI interface

AXIS includes a program called `mdi` which allows text-mode entry of
MDI commands to a running LinuxCNC session. You can run this program by
opening a terminal and typing

    mdi

Once it is running, it displays the prompt 'MDI>'. When a blank line
is entered, the machine's current position is shown. 
When a command is entered, it is sent to LinuxCNC to be executed.

This is a sample session of mdi.

----
$ mdi
MDI>
(0.0, 0.0, 0.0, 0.0, 0.0, 0.0) 
MDI> G1 F5 X1 
MDI>  
(0.5928500000000374, 0.0, 0.0, 0.0, 0.0, 0.0) 
MDI>  
(1.0000000000000639, 0.0, 0.0, 0.0, 0.0, 0.0)
----

== axis-remote

AXIS includes a program called 'axis-remote' which can send certain
commands to a running AXIS. The available commands are shown by running
'axis-remote --help' and include checking whether AXIS is running
('--ping'), loading a file by name, reloading the currently loaded
file ('--reload'), and making AXIS exit ('--quit').

[[sec:manual-tool-change]](((Axis, Manual Tool Change)))

== Manual Tool Change

LinuxCNC includes a userspace HAL component called 'hal_manualtoolchange',
which shows a window prompt telling you what tool is expected when a
'M6' command is issued. After the OK button is pressed, execution of
the program will continue.

The hal_manualtoolchange component includes a hal pin for a button that
can be connected to a physical button to complete the tool change and
remove the window prompt (hal_manualtoolchange.change_button).

The HAL configuration file 'configs/sim/axis_manualtoolchange.hal'
shows the HAL commands necessary to use this component.

hal_manualtoolchange can be used even when AXIS is not used as the GUI. 
This component is most useful if you have presettable tools and
you use the tool table.

[NOTE]
Important Note: Rapids will not show on the preview after 
a T<n> is issued until the next feed move after the M6. 
This can be very confusing to most users. 
To turn this feature off for the current tool change 
program a G1 with no move after the T<n>.

.The Manual Toolchange Window

image::images/manual-tool-change.png[align="center", alt="The Manual Toolchange Window"]

== Python modules 

AXIS includes several Python modules which may be useful to others. For more
information on one of these modules, use 'pydoc <module name>' or read the
source code. These modules include:

 - 'emc' provides access to the LinuxCNC command, status, and error channels
 - 'gcode' provides access to the rs274ngc interpreter
 - 'rs274' provides additional tools for working with rs274ngc files
 - 'hal' allows the creation of userspace HAL components written in Python
 - '_togl' provides an OpenGL widget that can be used in Tkinter applications
 - 'minigl' provides access to the subset of OpenGL used by AXIS

To use these modules in your own scripts, you must ensure that the
directory where they reside is on Python's module path. When running an
installed version of LinuxCNC, this should happen automatically. When
running 'in-place', this can be done by using
'scripts/rip-environment'.

== Using AXIS in Lathe Mode

By including the line 'LATHE = 1' 
in the [DISPLAY] section of the ini file, AXIS selects lathe mode. The
'Y' axis is not shown in coordinate readouts, the view is changed to
show the Z axis extending to the right and the X axis extending towards
the bottom of the screen, and several controls (such as those for
preset views) are removed.  The coordinate readouts for X are replaced
with diameter and radius.

Pressing 'V' zooms out to show the entire file, if one is loaded.

When in lathe mode, the shape of the loaded tool (if any) is shown.

.Lathe Tool Shape

image::images/axis-lathe-tool.png[align="center", alt="Lathe Tool Shape"]

== Using AXIS in Foam Cutting mode

By including the line 'FOAM = 1'
in the [DISPLAY] section of the ini file, AXIS selects foam-cutting mode.
In the program preview, XY motions are displayed in one plane, and UV motions
in another.  In the live plot, lines are drawn between corresponding points on
the XY plane and the UV plane.  The special comments (XY_Z_POS) and (UV_Z_POS)
set the Z coordinates of these planes, which default to 0 and 1.5 machine units.

.Foam cutting mode

image::images/axis-foam.png[align="center", alt="Foam cutting mode"]


== Advanced Configuration

When AXIS is started it creates the HAL pins for the GUI then it executes
the HAL file named in '[HAL]POSTGUI_HALFILE' in the ini file. Only one post
GUI file may be used. Place all HAL commands that connect to the GUI HAL pins
in the post gui HAL file.

For more information on ini file settings that can change how AXIS
works see the <<sec:display-section,Display Section>> of the INI 
Configuration Chapter.

=== Program Filters

AXIS has the ability to send loaded files through a 'filter program'.
This filter can do any desired task: Something as simple as making sure
the file ends with 'M2', or something as complicated as generating
G-Code from an image.

The '[FILTER]'  section of the ini file controls how filters work. 
First, for each type of file, write a 'PROGRAM_EXTENSION' line. 
Then, specify the program to execute for each type of file. 
This program is given the name of the input file as its first argument,
and must write rs274ngc code to standard output. This output is what
will be displayed in the text area, previewed in the display area, and
executed by LinuxCNC when 'Run'. The following lines add support for the
'image-to-gcode' converter included with LinuxCNC:

----
[FILTER]
PROGRAM_EXTENSION = .png,.gif Greyscale Depth Image
png = image-to-gcode
gif = image-to-gcode
----

It is also possible to specify an interpreter:

----
PROGRAM_EXTENSION = .py Python Script
py = python
----

In this way, any Python script can be opened, and its output is
treated as g-code. One such example script is available at
'nc_files/holecircle.py'. This script creates g-code for drilling a
series of holes along the circumference of a circle.

.Circular Holes

image::images/holes.png[align="center", alt="Circular Holes"]

If the environment variable AXIS_PROGRESS_BAR is set, then lines
written to stderr of the form

----
FILTER_PROGRESS=%d
----

will set the AXIS progress bar to the given percentage. This feature
should be used by any filter that runs for a long time.

=== The X Resource Database

The colors of most elements of the AXIS user interface can be
customized through the X Resource Database. The sample file
'axis_light_background' changes the colors of the backplot window to a
'dark lines on white 
background' scheme, and also serves as a reference for the configurable
items in the display area. The sample file 'axis_big_dro' changes the
position readout to a larger size font. To use these files:

----
xrdb -merge /usr/share/doc/emc2/axis_light_background

xrdb -merge /usr/share/doc/emc2/axis_big_dro
----
For information about the other items which can be configured in Tk
applications, see the Tk man pages.

Because modern desktop environments automatically make some settings
in the X Resource Database that adversely affect AXIS, by default these
settings are ignored. To make the X Resource Database items override
AXIS defaults, include the following line in your X Resources:

// These asterisks are not for bold, 
----
    *Axis*optionLevel: widgetDefault
----
// in this case, we want the asterisks to actually appear. 

this causes the built-in options to be created at the option level
'widgetDefault', so that X Resources (which are level 'userDefault')
can override them.

=== ~/.axisrc

If it exists, the contents of `~/.axisrc`  are executed as Python
source code just before the AXIS GUI is
displayed. The details of what may be written in the `~/.axisrc` are subject
to change during the development cycle.

The following adds Control-Q as a keyboard shortcut for Quit.

----
root_window.bind("<Control-q>", "destroy .")
help2.append(("Control-Q", "Quit"))
----

The following stops the "Do you really want to quit" dialog.

----
root_window.tk.call("wm","protocol",".","WM_DELETE_WINDOW","destroy .") 
----

=== USER_COMMAND_FILE

A configuration-specific python file may be specified with an ini file
setting '[DISLAY]USER_COMMAND_FILE=filename.py'.  Like a `~/.axisrc` file,
this file is sourced just before the AXIS GUI is displayed.  This file
is specific to an ini file configuration not the user's home directory.
When this file is specified, an existing `~/.axisrc` file is ignored.

=== user_live_update()

The axis gui includes a no-op (placeholder) function named
'user_live_update()' that is executed at the conclusion of the update()
function of its LivePlotter class.  This function may be implemented
within a `~/.axisrc` python script or a '[DISPLAY]USER_COMMAND_FILE'
python script to make custom, periodic actions.  The details of what may
be accomplished in this function are dependent on the axis gui
implementation and subject to change during the development cycle.

=== External Editor

The menu options File > Edit... and File > Edit Tool Table... become
available after defining the editor in the ini section [DISPLAY].
Useful values include EDITOR=gedit and EDITOR=gnome-terminal -e vim.
For more information, see the <<sec:display-section,Display Section>>
of the INI Configuration Chapter.

=== Virtual Control Panel

AXIS can display a custom virtual control panel in the right-hand
pane. You can program buttons, indicators, data displays and more. For
more information, see the <<cha:pyvcp,PyVCP Chapter>> and the 
<<cha:glade-vcp,GladeVCP Chapter>>.

[[axis:preview-control]]

=== Preview Control

Special comments can be inserted into the G Code file to control how
the preview of AXIS behaves. In the case where you want to limit the
drawing of the preview use these special comments. Anything between the
(AXIS,hide) and (AXIS,show) will not be drawn during the preview. The
(AXIS,hide) and (AXIS,show) must be used in pairs with the (AXIS,hide)
being first. Anything after a (AXIS,stop) will not be drawn during the
preview.

These comments are useful to unclutter the preview display (for
instance while debugging a larger g-code file, one can disable the
preview on certain parts that are already working OK).

 - (AXIS,hide) Stops the preview (must be first)
 - (AXIS,show) Resumes the preview (must follow a hide)
 - (AXIS,stop) Stops the preview from here to the end of the file.
 - (AXIS,notify,the_text) Displays the_text as an info display
This display can be useful in the Axis preview when (debug,message)
comments are not displayed.

=== Axisui Pins

To improve the interaction of AXIS with physical jog wheels, the axis
currently selected in the GUI is also reported on a pin with a name
like 'axisui.jog.x'. One of these pins is 'TRUE' at one time, and the rest are
'FALSE'. These are meant to control motion's jog-enable pins.

.Axisui Pins

Axis has Hal pins to indicate which jog radio button is selected in the
'Manual Control' tab.

----
Type  Dir    Name
bit   OUT    axisui.jog.x
bit   OUT    axisui.jog.y
bit   OUT    axisui.jog.z
bit   OUT    axisui.jog.a
bit   OUT    axisui.jog.b
bit   OUT    axisui.jog.c
bit   OUT    axisui.jog.u
bit   OUT    axisui.jog.v
bit   OUT    axisui.jog.w
----

Axis has a Hal pin to indicate the jog increment selected on the 'Manual Tab'.
----
Type  Dir    Name
float OUT               axisui.jog.increment
----

Axis has Hal input pins to clear the pop up notifications for errors and
information.

----
Type  Dir    Name
bit   IN     axisui.notifications-clear
bit   IN     axisui.notifications-clear-error
bit   IN     axisui.notifications-clear-info
----

Axis has a Hal input pin that disables/enables the 'Pause/Resume' funtion.
----
Type  Dir    Name
bit   IN     axisui.resume-inhibit
----<|MERGE_RESOLUTION|>--- conflicted
+++ resolved
@@ -365,13 +365,8 @@
 displayed number is in the machine coordinate system. If it is
 'Relative Actual', then the displayed number is in the offset coordinate
 system. When the coordinates displayed are relative and an offset has been set,
-<<<<<<< HEAD
 the display will include a cyan <<sec.machine-corrdinate-system,'machine origin'>>
-image:images/axis-machineorigin.png[] marker.
-=======
-the display will include a cyan 'machine origin'
 image:images/axis-machineorigin.png[alt="cyan machine origin"] marker.
->>>>>>> f1e0cd58
 
 If the position is 'Commanded', then the exact coordinate given in a G code
 command is displayed. If it is 'Actual', then it is the position the machine
