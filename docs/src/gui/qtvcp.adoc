:lang: en
:toc:

[[cha:qtvcp]]
= QtVCP

// Custom lang highlight
// must come after the doc title, to work around a bug in asciidoc 8.6.6
:ini: {basebackend@docbook:'':ini}
:hal: {basebackend@docbook:'':hal}
:ngc: {basebackend@docbook:'':ngc}
:css: {basebackend@docbook:'':css}

QtVCP is an *infrastructure to build custom CNC screens or control panels for LinuxCNC*.

It displays a _`.ui` file built with Qt Designer_ screen editor
and combines this with _Python programming_ to create a GUI screen for running a CNC machine.

QtVCP is completely _customizable_: you can add different buttons and status LEDs etc.,
or add Python code for even finer grain customization.

== Showcase

Few examples of QtVCP built screens and virtual control panels:

.QtDragon - 3/4-Axis Sample
image::images/silverdragon.png["QtDragon Router",align="center"]

.QtDefault - 3-Axis Sample
image::images/qt_cnc.png["Qtscreen Mill",align="center"]

.QtAxis - Self Adjusting Axis Sample
image::images/qtaxis.png["Qtscreen QtAxis",align="center"]

.Blender - 4-Axis Sample
image::images/blender.png["Qtscreen Blender",align="center"]

.X1mill - 4-Axis Sample
image::images/x1mill.png["Qtscreen x1mill",align="center"]

.cam_align - Camera Alignment VCP
image::images/qtvcp-cam-align.png["Qtscreen x1mill",align="center"]

.test_panel - Test Panel VCP
image::images/test_panel.png["Test Panel",align="center"]

[[sec:qtvcp-overview]]
== Overview(((QtVCP Overview)))

_Two files are used, individually or in combination_, to
add customizations:

* A *UI file* that is a _XML_ file made with _Qt Designer_ graphical editor.
* A *handler file* which is a _Python_ code text file.

Normally QtVCP uses the stock UI and handler file, but you can specify QtVCP to use 'local' UI and handler files. +
A *'local' file* is one that is in the _configuration folder_ that defines the rest of the machine's requirements.

One is not restricted to adding a custom panel on the right or a custom tab as QtVCP leverages _Qt Designer_ (the editor)
and _PyQt5_ (the widget toolkit).

QtVCP has some added *special LinuxCNC widgets and actions*. +
There are special widgets to bridge third party widgets to HAL pins. +
It's possible to create widget responses by connecting signals to Python code in the handler file.

=== QtVCP Widgets

QtVCP uses the *PyQt5 toolkit's widgets* for LinuxCNC integration.

*Widget* is the _general name for user interface objects_ such as buttons and labels in PyQt5.

You are free to use any available *default widgets* in the Qt Designer editor.

There are also *special widgets* made for LinuxCNC that make integration easier. +
These are split in three heading on the left side of the editor:

//TODO Add links to sections of QtVCP Widgets chapter
* One is for _HAL only widgets_;
* One is for _CNC control widgets_;
* One is for _Dialog widgets_.

You are free to mix them in any way on your panel.

A very important widget for CNC control is the *`ScreenOptions` widget*:
It does not add anything visually to the screen but, allows important details to be selected rather then be coded in the handler file.

=== INI Settings

If you are using QtVCP to make a CNC motion control screen (rather then a HAL based panel), in the INI file, in the `[DISPLAY]` section, add a line with the following pattern:

[source,{ini}]
----
DISPLAY = qtvcp <options> <screen_name>
----

[NOTE]
All `<options>` must appear before `<screen_name>`.

.Options

* `-d` Debugging on.
* `-i` Enable info output.
* `-v` Enable verbose debug output.
* `-q` Enable only error debug output.
* `-a` Set window always on top.
* `-c NAME` HAL component name. Default is to use the UI file name.
* `-g GEOMETRY` Set geometry WIDTHxHEIGHT+XOFFSET+YOFFSET. Values are in pixel units,
  XOFFSET/YOFFSET is referenced from top left of screen.
  Use -g WIDTHxHEIGHT for just setting size or -g +XOFFSET+YOFFSET for just position.
  Example: `-g 200x400+0+100`
* `-H FILE` Execute hal statements from FILE with halcmd after the component is set up and ready.
* `-m` Maximize window.
* `-f` Fullscreen the window.
* `-t THEME` Default is system theme
* `-x XID` Embed into a X11 window that doesn't support embedding.
* `--push_xid` Send QtVCP's X11 window id number to standard output; for embedding.
* `-u USERMOD` File path of a substitute handler file.
* `-o USEROPTS` Pass a string to QtVCP's handler file under `self.w.USEROPTIONS_` list variable. Can be multiple -o.

.<screen_name>
`<screen_name>` is the _base name of the .ui and _handler.py files_.
If `<screen_name>` is missing, the default screen will be loaded.

QtVCP assumes the UI file and the handler file use the *same base name*.
QtVCP will first search the LinuxCNC configuration directory that was launched for the files, then in the system skin folder holding standard screens.

.Cycle Times

[source,{ini}]
----
[DISPLAY]
CYCLE_TIME = 100
GRAPHICS_CYCLE_TIME = 100
HALPIN_CYCLE = 100
----

Adjusts the response rate of the GUI updates in milliseconds.
Defaults to 100, useable range 50 - 200.

The widgets, graphics and HAL pin update can be set separately.

If the update time is not set right the screen can become unresponsive or very jerky.

=== Qt Designer UI File

A Qt Designer file is a text file organized in the _XML_ standard that describes the *layout and widgets* of the screen.

_PyQt5_ uses this file to build the display and react to those widgets.

The Qt Designer editor makes it relatively easy to build and edit this file.

=== Handler Files

A handler file is a file containing _Python_ code, which *adds to QtVCP default routines*.

A handler file allows one to _modify defaults_, or _add logic_ to a QtVCP screen without having to modify QtVCP's core code.
In this way you can have *custom behaviors*.

If present a handler file will be loaded.
*Only one file* is allowed.

=== Libraries Modules

QtVCP, as built, does little more than display the screen and react to widgets.
For more *prebuilt behaviors* there are available libraries (found in `lib/python/qtvcp/lib` in RIP LinuxCNC install).

*Libraries* are prebuilt _Python modules_ that *add features* to QtVCP.
In this way you can select what features you want - yet don't have to build common ones yourself.

Such libraries include:

* `audio_player`
* `aux_program_loader`
* `keybindings`
* `message`
* `preferences`
* `notify`
* `virtual_keyboard`
* `machine_log`

=== Themes

Themes are a way to modify the *look and feel* of the widgets on the screen.

For instance the _color_ or _size_ of buttons and sliders can be changed using themes.

The _Windows theme_ is default for screens. +
The _System theme_ is default for panels.

To see available themes, they can be loaded by running the following command in a terminal:

----
qtvcp -d -t <theme_name>
----

QtVCP can also be customized with _Qt stylesheets (QSS)_ using CSS.

=== Local Files

If present, local UI/QSS/Python files in the configuration folder will be loaded instead of the stock UI files.

Local UI/QSS/Python files allow you to use your customized designs rather than the default screens.

QtVCP will look for a folder named <screen_name> (in the launched configuration folder that holds the INI file).

In that folder, QtVCP will load any of the available following files:

* `<screen_name>.ui`,
* `<screen_name>_handler.py`, and
* `<screen_name>.qss`.

[[cha:qtvcp:modifying-screens]]
=== Modifying Stock Screens

There are _three ways_ to customize a screen/panel.

==== Minor StyleSheet Changes
Stylesheets can be used to *set Qt properties*.
If a widget uses properties then they usually can be modified by stylesheets.

.Example of a widget with accompanying style sheet settings.
[source,{css}]
----
State_LED #name_of_led{
  qproperty-color: red;
  qproperty-diameter: 20;
  qproperty-flashRate: 150;
  }
----

==== Minor Python Code Changes
Another Python file can be used to *add commands* to the screen, after the handler file is parsed.
This can be useful for minor changes while still honouring standard handler updates from linuxcnc repositoies.

In the _INI file_ under the `[DISPLAY]` heading add *`USER_COMMAND_FILE = _PATH_`* +

_PATH_ can be any valid path.
<<<<<<< HEAD
It can use `~` for home directory or `WORKINGDIRECTORY` or `CONFIGDIRECTORY` to represent QtVCP's idea of those directories, e.g.:
=======
It can use `~` for home directory or `WORKINGFOLDER` or `CONFIGFOLDER` to represent QtVCP's idea of those directories:
>>>>>>> 255e2be0

[source,{ini}]
----
[DISPLAY]
USER_COMMAND_FILE = CONFIGFOLDER/<screen_name_added_commands>
----

If no entry is found in the _INI_, QtVCP will look in the *default path*.
The default path is in the configuration directory as a hidden file using the screen basename and rc, e.g., *`CONFIGURATION DIRECTORY/.<screen_name>rc`*.

This file will be read and executed as Python code in the *handler file context*.

*Only local functions and local attributes* can be referenced. +
Global libraries defined in the screen's handler file can be referenced but must be preceded with 'self.' +
These are usually seen as all capital words with no preceding self. +
'self' references the window class +
'self.w' typically references the widgets

What can be used can vary by screen and development cycle.

.A simple example
Reference the main window to change the title (Won't show if using INI entries for title change)

[source,python]
----
self.w.setWindowTitle('My Title Test')
----

.An advanced instance patching example
This could work with the Qtdragon screen's handler file. +
Here we show how to add new functions and override existing ones.

[source,python]
----
# needed to instance patch
# reference: https://ruivieira.dev/python-monkey-patching-for-readability.html
import types

# import the handlerfile to get reference to it's libraries
# use <screenname>_handler
import qtdragon_handler as hdlr

# This is actually an unbounded function with 'obj' as a parameter.
# You call this function without the usual preceding 'self.'
# This is because will will not be patching it into the original handler class instance
# It will only be called from code in this file
def test_function(obj):
    print(dir(obj))

# This is a new function we will added to the existing handler class instance.
# Notice it calls the unbounded function with 'self' as an parameter
# 'self' is the only global reference available. It references the window instance
def on_keycall_F10(self,event,state,shift,cntrl):
    if state:
        print ('F10')
        test_function(self)

# This will be used to override an existing function in the existing handler class instance
# note we also call a copy of the original function too
# this shows how to extend an existing function to do extra functions
def on_keycall_F11(self,event,state,shift,cntrl):
    if state:
        self.on_keycall_F11_super(event,state,shift,cntrl)
        print ('Hello')

# We are referencing the KEYBIND library that was instantiated in the 
# original handler class instance by adding 'hdlr.' to it (from the imp).
# This function tells KEYBIND to call 'on_keycall_F10' when F10 is pressed
hdlr.KEYBIND.add_call('Key_F10','on_keycall_F10')

# Here we are instance patching the original handler file to add a new
# function that calls our new function (of the same name)
# defined in this file
self.on_keycall_F10 = types.MethodType(on_keycall_F10, self)

# Here we are defining a copy of the original 'on_keycall_F11' function
# so we can call it later. we can use any valid, unused function name.
# We need to do this before overriding the original function.
self.on_keycall_F11_super = self.on_keycall_F11

# Here we are instance patching the original handler file to override
# an existing function to point to our new function (of the same name) 
# defined in this file
self.on_keycall_F11 = types.MethodType(on_keycall_F11, self)

----

==== Full Creative Control with custom handler/ui files
If you wish to *modify a stock screen* with full control, _copy its UI
and handler file to your configuration folder_.

There is a QtVCP panel to help with this:

* Open a terminal and run the following command:
+
----
qtvcp copy_dialog
----

* Select the screen and destination folder in the dialog
* If you wish to *name your screen* differently than the builtin screen's default name, change the _basename_ in the edit box.
* There should be a folder in the config folder; for screens: named '<CONFIG FOLDER>/qtvcp/screens/' for panels:  named '<CONFIG FOLDER>/qtvcp/panels/' add the folders if they are missing and copy your folder/files in it.
* Validate to copy all the files
* Delete the files you don't wish to modify so that the original files will be used.

[[sec:qtvcp:vcp-panels]]
== VCP Panels

QtVCP can be used to create control panels that interface with *HAL*.

=== Builtin Panels

There are several *builtin HAL panels* available.

In a terminal type `qtvcp <return>` to see a list:

*`test_panel`*:: Collection of useful widgets for testing HAL components, including speech of LED state.
+
.QtVCP HAL Test Builtin Panel
image::images/qtvcp_test_panel.png["QtVCP HAL Test Builtin Panel",align="center"]

*`cam_align`*:: A camera display widget for rotational alignment.
+
.cam_align - Camera Alignment VCP
image::images/qtvcp-cam-align.png["Qtscreen x1mill",align="center"]

*`sim_panel`*::
  A small control panel to simulate MPG jogging controls etc. +
  For simulated configurations.
+
.QtVCP Sim Builtin Panel
image::images/qtvcp_sim_panel.png["QtVCP Sim Builtin Panel",align="center"]

*`vismach_mill_xyz`*:: 3D OpenGL view of a 3-axis milling machine.
+
.QtVismach - 3-Axis Mill Builtin Panel
image::images/qtvismach.png["QtVismach - 3-Axis Mill Builtin Panel",align="center"]

You can load these from the terminal or from a HAL file with this basic command:

[source,{hal}]
----
loadusr qtvcp test_panel
----

But more typically like this:

[source,{hal}]
----
loadusr -Wn test_panel qtvcp test_panel
----
In this way HAL will wait till the HAL pins are made before continuing on.

=== Custom Panels

You can of course *make your own panel and load it*.

If you made a UI file named `my_panel.ui` and a HAL file named `my_panel.hal`, you would then load this from a terminal with:

----
halrun -I -f my_panel.hal
----

.Example HAL file loading a QtVCP panel
[source,{hal}]
----
# load realtime components
loadrt threads
loadrt classicladder_rt

# load non-realtime programs
loadusr classicladder
loadusr -Wn my_panel qtvcp my_panel.ui  # <1>

# add components to thread
addf classicladder.0.refresh thread1


# connect pins
net bit-input1     test_panel.checkbox_1        classicladder.0.in-00
net bit-hide       test_panel.checkbox_4        classicladder.0.hide_gui

net bit-output1    test_panel.led_1             classicladder.0.out-00

net s32-in1        test_panel.doublescale_1-s   classicladder.0.s32in-00

# start thread
start
----

<1> In this case we load `qtvcp` using *`-Wn`* which waits for the panel to finish loading before continuing to run the next HAL command. +
    This is to _ensure that the panel created HAL pins are actually done_ in case they are used in the rest of the file.

== Build A Simple Clean-sheet Custom Screen

.QtVCP Ugly custom screen
image::images/qtvcp_tester.png["QtVCP Ugly custom screen",align="center"]

=== Overview

To build a panel or screen:

* Use Qt Designer to build a design you like and save it to your configuration folder with a name of your choice, ending with `.ui`
* Modify the configuration INI file to load QtVCP using your new `.ui` file.
* Then connect any required HAL pins in a HAL file.

=== Get Qt Designer To Include LinuxCNC Widgets

//TODO Create a Qt Designer install section, or chapter (maybe in docs/src/code)
//TODO Convert https://github.com/LinuxCNC/linuxcnc/blob/master/lib/python/qtvcp/designer/README.txt to AsciiDoc and include it directly in install section/chapter
//TODO Upgrade install to document use of https://github.com/LinuxCNC/linuxcnc/blob/master/lib/python/qtvcp/designer/install_script

.Install Qt Designer
First you must have the *Qt Designer installed*. +
The following commands should add it to your system, or use your package manager to do the same:

----
sudo apt-get install qttools5-dev-tools qttools5-dev libpython3-dev
----

////
FIXME Do we need to keep this ?
Luego necesita agregar la biblioteca de carga del módulo python.
QtVCP usa Qt5 con python2. Esta combinación normalmente no está
disponible desde repositorios. Puede compilarlo usted mismo, o hay
versiones precompiladas disponible para sistemas comunes.
En 'lib/python/qtvcp/designer' hay carpetas basadas en arquitecturas de
sistema y luego la versión Qt.
Debe elegir la carpeta de arquitectura de la CPU y luego elegir la
serie; 5.5, 5.7 o 5.9 de Qt.
Actualmente el estiramiento de Debian usa 5.7, Mint 12 usa 5.5, Mint 19
usa 5.9.
En caso de duda, verifique la versión de Qt5 en el sistema.

Debe descomprimir el archivo y luego copiar esa versión adecuada de 'libpyqt5_py2.so' a esta carpeta '/usr/lib/x86_64-linux-gnu/qt5/plugins/designer'.

(x86_64-linux-gnu podría llamarse algo ligeramente diferente en diferentes sistemas)

Necesitará privilegios de superusuario para copiar el archivo en la carpeta.
////

.Add `qtvcp_plugin.py` link to the Qt Designer Search Path
Then you must add a link to the `qtvcp_plugin.py` in one of the folders that Qt Designer will search into.

In a _RIP_ version of LinuxCNC `qtvcp_plugin.py` will be:

  '~/LINUXCNC_PROJECT_NAME/lib/python/qtvcp/plugins/qtvcp_plugin.py'

For a _Package installed_ version it should be:

  'usr/lib/python2.7/qtvcp/plugins/qtvcp_plugin.py' or
  'usr/lib/python2.7/dist-packages/qtvcp/plugins/qtvcp_plugin.py'

Make a symbolic link to the above file and move it to one of the places Qt Designer searches in.

Qt Designer searches in these two place for links (pick one):

  '/usr/lib/x86_64-linux-gnu/qt5/plugins/designer/python' or
  '~/.designer/plugins/python'

You may need to create the `plugins/python` folder.

.Start Qt Designer:

* For a _RIP install_: +
  Open a terminal, set the environment for LinuxCNC <1>, then load Qt Designer <2> with :
+
----
. scripts/rip-environment   <1>
designer -qt=5              <2>
----

* For a _package install_: +
  Open a terminal and type:
+
----
designer -qt=5
----

If all goes right, Qt Designer will launch and you will see the selectable LinuxCNC widgets on the left hand side.

=== Build The Screen `.ui` File

.Create `MainWindow` Widget
When Qt Designer is first started there is a _'New Form' dialog_ displayed. +
Pick _'Main Window'_ and press the _'Create'_ button. +
A _`MainWindow` widget_ is displayed.

We are going to make this window a specific non resizeable size:
 
.Set `MainWindow` Minimum and Maximum Size
* Grab the corner of the window and resize to an appropriate size, say 1000x600. +
* Right click on the window and click set _minimum size_.
* Do it again and set _maximum size_.

Our sample widget will now not be resizable.

.Add the `ScreenOptions` Widget
Drag and drop the `ScreenOptions` widget anywhere onto the main window.

This widget doesn't add anything visually but sets up some *common options*.

It's recommended to always _add this widget before any other_.

Right click on the main window, not the `ScreenOptions` widget, and set the _layout_ as vertical to make the `ScreenOptions` fullsized.

.Add Panel Content
On the right hand side there is a panel with tabs for a _Property editor_ and an _Object inspector_.

On the Object inspector click on the _ScreenOptions_. +
Then switch to the Property Editor and, under the _ScreenOptions_ heading, toggle *`filedialog_option`*.
//TODO Explain what this FileDialo_option does

Drag and drop a *`GCodeGraphics`* _widget_ and a *`GcodeEditor`* _widget_. +
Place and resize them as you see fit leaving some room for buttons.

.Add Action Buttons
Add 7 action buttons on to the main window.

If you double click the button, you can add text. +
Edit the button labels for 'Estop', 'Machine On', 'Home', 'Load', 'Run', 'Pause' and 'stop'.

Action buttons _default to no action_ so we must change the properties for defined functions. You can edit the properties:

* directly in the _property editor_ on the right side of Qt Designer, or
* conveniently, left double clicking on the button to launch a _properties dialog_ that allows selecting actions while only displaying relevant data to the action.

We will describe the convenient way first:

* Right click the 'Machine On' button and select _Set Actions_.
* When the dialog displays, use the combobox to navigate to `MACHINE CONTROLS - Machine On`.
* In this case there is no option for this action so select 'OK'. +

Now the button will turn the machine on when pressed.

And now the direct way with Qt Designer's property editor:

* Select the 'Machine On' button.
* Go to the Property Editor on the right side of Qt Designer.
* Scroll down until you find the _ActionButton_ heading.
* Click  the `machine_on` action checkbox you will see in the list of properties and values.

The button will now control machine on/off.

Do the same for all the other button with the addition of:

* With the 'Home' button we must also change the `joint_number` property to `-1`. +
  This tells the controller to _home all the axes_ rather then a specific axis.
* With the 'Pause' button:
** Under the `Indicated_PushButton` heading check the `indicator_option`.
** Under the `QAbstactButton` heading check `checkable`.

.Qt Designer: Selecting Pause Button's Properties
image::images/designer_button_property.png["Qt Designer: Selecting Pause Button's Properties",align="center"]

.Save The `.ui` File
We then need to save this design as `tester.ui` in the `sim/qtvcp` folder.

We are saving it as _tester_ as that is a file name that QtVCP recognizes and will use a built in handler file to display it.

=== Handler file

A handler file is *required*.

It allows customizations to be written in Python.

For instance, _keyboard controls_ are usually written in the handler file.

In this example, the built in file `tester_handler.py` is automatically used:
It does the minimum required to display the `tester.ui` defined screen and do basic keyboard jogging.

=== INI Configuration

.[DISPLAY] Section

If you are using QtVCP to make a CNC control screen, under the _INI file_ `[DISPLAY]` heading, set:

[source,{ini}]
----
DISPLAY = qtvcp <screen_name>
----

`<screen_name>` is the _base name_ of the `.ui` and `_handler.py` files.

In our example there is already a sim configuration called tester, that we will use to display our test screen.

.[HAL] Section

If your screen used _widgets with HAL pins_, then you must *connect them in a HAL file*.

QtVCP looks in the _INI file_, under the `[HAL]` heading for the entries below:

*`POSTGUI_HALFILE=<filename>`*::
  Typically `<filename>` would be `+<screen_name>_postgui.hal+`, but can be any legal filename. +
  You can have _multiple `POSTGUI_HALFILE` lines_ in the INI: each will be run one after the other in the order they appear. +
  These commands are _executed after the screen is built_, guaranteeing the widget HAL pins are available.

*`POSTGUI_HALCMD=<command>`*::
  `<command>` would be _any valid HAL command_. +
  You can have _multiple `POSTGUI_HALCMD` lines_ in the INI: each will be run one after the other in the order they appear. +
  To guaranty the widget HAL pins are available, these commands are executed:
  * _after the screen is built_,
  * _after all the POSTGUI_HALFILEs are run_.

In our example there are no HAL pins to connect.

== Handler File In Detail

Handler files are used to _create custom controls using Python_.

=== Overview

Here is a sample handler file.

It's broken up in sections for ease of discussion.

//TODO Move this to a sample_handler.py include
[source,python]
----
############################
# **** IMPORT SECTION **** #
############################
import sys
import os
import linuxcnc

from PyQt5 import QtCore, QtWidgets

from qtvcp.widgets.mdi_line import MDILine as MDI_WIDGET
from qtvcp.widgets.gcode_editor import GcodeEditor as GCODE
from qtvcp.lib.keybindings import Keylookup
from qtvcp.core import Status, Action

# Set up logging
from qtvcp import logger
LOG = logger.getLogger(__name__)

# Set the log level for this module
#LOG.setLevel(logger.INFO) # One of DEBUG, INFO, WARNING, ERROR, CRITICAL

###########################################
# **** INSTANTIATE LIBRARIES SECTION **** #
###########################################

KEYBIND = Keylookup()
STATUS = Status()
ACTION = Action()
###################################
# **** HANDLER CLASS SECTION **** #
###################################

class HandlerClass:

    ########################
    # **** INITIALIZE **** #
    ########################
    # widgets allows access to  widgets from the QtVCP files
    # at this point the widgets and hal pins are not instantiated
    def __init__(self, halcomp,widgets,paths):
        self.hal = halcomp
        self.w = widgets
        self.PATHS = paths

    ##########################################
    # SPECIAL FUNCTIONS SECTION              #
    ##########################################

    # at this point:
    # the widgets are instantiated.
    # the HAL pins are built but HAL is not set ready
    # This is where you make HAL pins or initialize state of widgets etc
    def initialized__(self):
        pass

    def processed_key_event__(self,receiver,event,is_pressed,key,code,shift,cntrl):
        # when typing in MDI, we don't want keybinding to call functions
        # so we catch and process the events directly.
        # We do want ESC, F1 and F2 to call keybinding functions though
        if code not in(QtCore.Qt.Key_Escape,QtCore.Qt.Key_F1 ,QtCore.Qt.Key_F2,
                    QtCore.Qt.Key_F3,QtCore.Qt.Key_F5,QtCore.Qt.Key_F5):

            # search for the top widget of whatever widget received the event
            # then check if it is one we want the keypress events to go to
            flag = False
            receiver2 = receiver
            while receiver2 is not None and not flag:
                if isinstance(receiver2, QtWidgets.QDialog):
                    flag = True
                    break
                if isinstance(receiver2, MDI_WIDGET):
                    flag = True
                    break
                if isinstance(receiver2, GCODE):
                    flag = True
                    break
                receiver2 = receiver2.parent()

            if flag:
                if isinstance(receiver2, GCODE):
                    # if in manual do our keybindings - otherwise
                    # send events to G-code widget
                    if STATUS.is_man_mode() == False:
                        if is_pressed:
                            receiver.keyPressEvent(event)
                            event.accept()
                        return True
                elif is_pressed:
                    receiver.keyPressEvent(event)
                    event.accept()
                    return True
                else:
                    event.accept()
                    return True

        if event.isAutoRepeat():return True

        # ok if we got here then try keybindings
        try:
            return KEYBIND.call(self,event,is_pressed,shift,cntrl)
        except NameError as e:
            LOG.debug('Exception in KEYBINDING: {}'.format (e))
        except Exception as e:
            LOG.debug('Exception in KEYBINDING:', exc_info=e)
            print('Error in, or no function for: %s in handler file for-%s'%(KEYBIND.convert(event),key))
            return False

    ########################
    # CALLBACKS FROM STATUS #
    ########################

    #######################
    # CALLBACKS FROM FORM #
    #######################

    #####################
    # GENERAL FUNCTIONS #
    #####################

    # keyboard jogging from key binding calls
    # double the rate if fast is true 
    def kb_jog(self, state, joint, direction, fast = False, linear = True):
        if not STATUS.is_man_mode() or not STATUS.machine_is_on():
            return
        if linear:
            distance = STATUS.get_jog_increment()
            rate = STATUS.get_jograte()/60
        else:
            distance = STATUS.get_jog_increment_angular()
            rate = STATUS.get_jograte_angular()/60
        if state:
            if fast:
                rate = rate * 2
            ACTION.JOG(joint, direction, rate, distance)
        else:
            ACTION.JOG(joint, 0, 0, 0)

    #####################
    # KEY BINDING CALLS #
    #####################

    # Machine control
    def on_keycall_ESTOP(self,event,state,shift,cntrl):
        if state:
            ACTION.SET_ESTOP_STATE(STATUS.estop_is_clear())
    def on_keycall_POWER(self,event,state,shift,cntrl):
        if state:
            ACTION.SET_MACHINE_STATE(not STATUS.machine_is_on())
    def on_keycall_HOME(self,event,state,shift,cntrl):
        if state:
            if STATUS.is_all_homed():
                ACTION.SET_MACHINE_UNHOMED(-1)
            else:
                ACTION.SET_MACHINE_HOMING(-1)
    def on_keycall_ABORT(self,event,state,shift,cntrl):
        if state:
            if STATUS.stat.interp_state == linuxcnc.INTERP_IDLE:
                self.w.close()
            else:
                self.cmnd.abort()

    # Linear Jogging
    def on_keycall_XPOS(self,event,state,shift,cntrl):
        self.kb_jog(state, 0, 1, shift)

    def on_keycall_XNEG(self,event,state,shift,cntrl):
        self.kb_jog(state, 0, -1, shift)

    def on_keycall_YPOS(self,event,state,shift,cntrl):
        self.kb_jog(state, 1, 1, shift)

    def on_keycall_YNEG(self,event,state,shift,cntrl):
        self.kb_jog(state, 1, -1, shift)

    def on_keycall_ZPOS(self,event,state,shift,cntrl):
        self.kb_jog(state, 2, 1, shift)

    def on_keycall_ZNEG(self,event,state,shift,cntrl):
        self.kb_jog(state, 2, -1, shift)

    def on_keycall_APOS(self,event,state,shift,cntrl):
        pass
        #self.kb_jog(state, 3, 1, shift, False)

    def on_keycall_ANEG(self,event,state,shift,cntrl):
        pass
        #self.kb_jog(state, 3, -1, shift, linear=False)

    ###########################
    # **** closing event **** #
    ###########################

    ##############################
    # required class boiler code #
    ##############################

    def __getitem__(self, item):
        return getattr(self, item)
    def __setitem__(self, item, value):
        return setattr(self, item, value)

################################
# required handler boiler code #
################################

def get_handlers(halcomp,widgets,paths):
     return [HandlerClass(halcomp,widgets,paths)]
----

=== IMPORT Section

This section is for *importing required library modules* for your screen.

It would be typical to import QtVCP's _keybinding_, _Status_ and _Action_ libraries.

=== INSTANTIATE LIBRARIES Section

By instantiating the libraries here we *create global reference*.

You can note this by the commands that don't have `self.` in front of them.

By convention we _capitalize the names of globally referenced libraries_.

=== HANDLER CLASS Section

The *custom code* is placed _in a class so QtVCP can utilize it_.

This is the definitions of the handler class.

=== INITIALIZE Section

Like all Python libraries the *`+__init__+` function* is called when the library is _first instantiated_.

This is where you would set up _defaults_, as well as _reference variables_ and _global variables_.

The widget references are not available at this point.

The variables `halcomp`, `widgets` and `paths` give access to QtVCP's HAL component, widgets, and path info respectively.

=== SPECIAL FUNCTIONS Section

There are several _special functions_ that QtVCP looks for in the handler file.
If QtVCP finds these it will call them, if not it will silently ignore them.

*`initialized__(self):`*::
  This function is _called after the widgets and HAL pins are built_. +
  You can manipulate the widgets and HAL pins or add more HAL pins here. +
  Typically there can be
  * preferences checked and set,
  * styles applied to widgets,
  * status of LinuxCNC connected to functions.
  * keybindings would be added.
*`class_patch__(self):`*::
  _Class patching_, also known as _monkey patching_, allows to *override function calls in an imported module*. +
  Class patching must be done _before the module is instantiated_, and it _modifies all instances_ made after that. +
  An example might be patching button calls from the G-code editor to call functions in the handler file instead. +

*`processed_key_event__(self,receiver,event,is_pressed,key,code,shift,cntrl):`*::
  This function is called to facilitate _keyboard jogging_ etc. +
  By using the _`keybinding` library_ this can be used to easily add functions bound to keypresses.

*`keypress_event__(self,receiver, event):`*::
  This function gives *raw key press events*. +
  It takes _precedence over_ the `processed_key_event`.
*`keyrelease_event__(receiver, event):`*::
  This function gives *raw key release events*. +
  It takes _precedence over_ the `processed_key_event`.
*`before_loop__(self):`*::
  This function is _called just before the Qt event loop is entered_.
  At that point, all widgets/libraries/initialization code has completed and the screen is already displayed.
*`system_shutdown_request__(self):`*::
  If present, this function *overrides the normal function called for total system shutdown*. +
  It could be used to do _pre-shutdown housekeeping_. +
  +
  The Linux _system will not shutdown if using this function_, you will have to do that yourself. +
  QtVCP/LinuxCNC will terminate without a prompt once this function returns.

*`closing_cleanup__(self):`*::
  This function is _called just before the screen closes_.
  It can be used to do cleanup before closing.

//TODO Are there/what are relations b/w system_shutdown_request__() and clocing_cleanup__()

=== STATUS CALLBACKS Section

By convention this is where you would put functions that are *callbacks from STATUS definitions*.

=== CALLBACKS FROM FORM Section

By convention this is where you would put functions that are *callbacks from the widgets connected to the MainWindow* in the Qt Designer editor.

=== GENERAL FUNCTIONS Section

By convention this is where you put your *general functions*.

=== KEY BINDING Section

If you are _using the `keybinding` library_ this is where you place your *custom key call routines*.

The function signature is:

[source,python]
----
def on_keycall_KEY(self,event,state,shift,cntrl):
    if state:
        self.do_something_function()
----

`KEY` being the code (from the keybindings library) for the desired key.

=== CLOSING EVENT Section

Putting the *`closeEvent` function here will catch closing events*.

This _replaces any predefined `closeEvent`_ function from QtVCP.

[source,python]
----
def closeEvent(self, event):
    self.do_something()
    event.accept()
----

NOTE: It is usually better to use the special `closing_cleanup__` function.

== Connecting Widgets to Python Code

It is possible to connect widgets to Python code using *signals and slots*.

In this way you can:

* _Give new functions to LinuxCNC widgets_, or
* _Utilize standard Qt widgets to control LinuxCNC_.

=== Overview

*In the Qt Designer editor*:

* You _create user function slots_
* You _connect the slots to widgets using signals_.

*In the handler file*:

* You _create the slot's functions_ defined in Qt Designer.

[[sub:qtvcp:designer-slots]]
=== Using Qt Designer to add Slots

When you have loaded your screen into Qt Designer, add a plain `PushButton` to the screen. +
You could change the name of the button to something interesting like 'test_button'.

There are two ways to edit connections - This is the graphical way.

* There is a button in the top tool bar of Qt Designer for editing signals.
  After pushing it, if you click-and-hold on the button it will show an arrow (looks like a ground signal from electrical schematic).
* Slide this arrow to a part of the main window that does not have widgets on it.
* A 'Configure Connections' dialog will pop up.
** The list on the left are the available signals from the widget.
** The list on the right are the available slots on the main window and you can add to it.
* Pick the signal `clicked()` - this makes the slots side available.
* Click 'Edit' on the slots list.
* A 'Slots/Signals of MainWindow' dialog will pop up.
* On the slots list at the top there is a '+' icon - click it.
* You can now edit a new slot name.
* Erase the default name `slot()` and change it to `test_button()`.
* Press the 'OK' button.
* You'll be back to the 'Configure Connections' dialog.
* Now you can select your new slot in the slot list.
* Then press 'OK' and save the file.

.Qt Designer Signal/Slot Selection
image::images/designer_slots.png["Qt Designer Signal/Slot Selection",align="center"]

=== Python Handler Changes

Now you must *add the function to the handler file*.

The function signature is *`def slot_name(self):`*.

For our example, we will add some code to print the widget name:

[source,python]
----
def test_button(self):
    name = self.w.sender().text()
    print(name)
----

Add this code under the section named:

[source,python]
----
#######################
# callbacks from form #
#######################
----

In fact it doesn't matter where in the handler class you put the commands but by convention this is where to put it.

Save the handler file.

Now when you load your screen and press the button it should print the name of the button in the terminal.

== More Information

<<cha:qtvcp:panels,QtVCP Builtin Virtual Control Panels>>

<<cha:qtvcp:widgets,QtVCP Widgets>>

<<cha:qtvcp:libraries,QtVCP Libraries>>

<<cha:qtvcp:vismach,Qt Vismach>>

<<cha:qtvcp:code,QtVCP Handler File Code Snippets>>

<<cha:qtvcp:devel,QtVCP Development>>

<<cha:qtvcp:custom-widgets,QtVCP Custom Qt Designer Widgets>>


// vim: set syntax=asciidoc:<|MERGE_RESOLUTION|>--- conflicted
+++ resolved
@@ -235,11 +235,7 @@
 In the _INI file_ under the `[DISPLAY]` heading add *`USER_COMMAND_FILE = _PATH_`* +
 
 _PATH_ can be any valid path.
-<<<<<<< HEAD
-It can use `~` for home directory or `WORKINGDIRECTORY` or `CONFIGDIRECTORY` to represent QtVCP's idea of those directories, e.g.:
-=======
-It can use `~` for home directory or `WORKINGFOLDER` or `CONFIGFOLDER` to represent QtVCP's idea of those directories:
->>>>>>> 255e2be0
+It can use `~` for home directory or `WORKINGFOLDER` or `CONFIGFOLDER` to represent QtVCP's idea of those directories, e.g.:
 
 [source,{ini}]
 ----
