:lang: en
:toc:

[[cha:qtvcp]]
= QtVCP

// Custom lang highlight
// must come after the doc title, to work around a bug in asciidoc 8.6.6
:ini: {basebackend@docbook:'':ini}
:hal: {basebackend@docbook:'':hal}
:ngc: {basebackend@docbook:'':ngc}
:css: {basebackend@docbook:'':css}

QtVCP is an *infrastructure to build custom CNC screens or control panels for LinuxCNC*.

It displays a _`.ui` file built with Qt Designer_ screen editor
and combines this with _Python programming_ to create a GUI screen for running a CNC machine.

<<<<<<< HEAD
QtVCP is completely _customizable_: you can add different buttons and status LEDs etc.,
or add python code for even finer grain customization.
=======
QtVCP is completely _customizable_: you can add different buttons and
status LEDs etc. or add Python code for even finer grain customization.
>>>>>>> f34122ea

== Showcase

Few examples of QtVCP built screens and virtual control panels:

.QtDragon - 3/4-Axis Sample
image::images/silverdragon.png["QtDragon Router",align="center"]

.QtDefault - 3-Axis Sample
image::images/qt_cnc.png["Qtscreen Mill",align="center"]

.QtAxis - Self Adjusting Axis Sample
image::images/qtaxis.png["Qtscreen QtAxis",align="center"]

.Blender - 4-Axis Sample
image::images/blender.png["Qtscreen Blender",align="center"]

.X1mill - 4-Axis Sample
image::images/x1mill.png["Qtscreen x1mill",align="center"]

.cam_align - Camera Alignment VCP
image::images/qtvcp-cam-align.png["Qtscreen x1mill",align="center"]

.test_panel - Test Panel VCP
image::images/test_panel.png["Test Panel",align="center"]

[[sec:qtvcp-overview]]
== Overview(((QtVCP Overview)))

_Two files are used, individually or in combination_, to
add customizations:

* A *UI file* that is a _XML_ file made with _Qt Designer_ graphical editor.
* A *handler file* which is a _Python_ code text file.

Normally QtVCP uses the stock UI and handler file, but you can specify QtVCP to use 'local' UI and handler files. +
A *'local' file* is one that is in the _configuration folder_ that defines the rest of the machine's requirements.

One is not restricted to adding a custom panel on the right or a custom tab as QtVCP leverages _Qt Designer_ (the editor)
and _PyQt5_ (the widget toolkit).

QtVCP has some added *special LinuxCNC widgets and actions*. +
There are special widgets to bridge third party widgets to HAL pins. +
It's possible to create widget responses by connecting signals to Python code in the handler file.

=== QtVCP Widgets

QtVCP uses the *PyQt5 toolkit's widgets* for LinuxCNC integration.

*Widget* is the _general name for user interface objects_ such as buttons and labels in PyQt5.

You are free to use any available *default widgets* in the Qt Designer
editor.

There are also *special widgets* made for LinuxCNC that make integration
easier. +
These are split in three heading on the left side of the editor:

//TODO Add links to sections of QtVCP Widgets chapter
* One is for _HAL only widgets_;
* One is for _CNC control widgets_;
* One is for _Dialog widgets_.

You are free to mix them in any way on your panel.

A very important widget for CNC control is the *`ScreenOptions` widget*:
it does not add anything visually to the screen but, allows important
details to be selected rather then be coded in the handler file.

=== INI Settings

If you are using QtVCP to make a CNC motion control screen (rather then a HAL based panel), in the INI file,
in the `[DISPLAY]` section, add a line with the following pattern:

[source,{ini}]
----
DISPLAY = qtvcp <options> <screen_name>
----

[NOTE]
All `<options>` must appear before `<screen_name>`.

.Options

* `-d` Debugging on.
* `-i` Enable info output.
* `-v` Enable verbose debug output.
* `-q` Enable only error debug output.
* `-a` Set window always on top.
* `-c NAME` HAL component name. Default is to use the UI file name.
* `-g GEOMETRY` Set geometry WIDTHxHEIGHT+XOFFSET+YOFFSET. Values are in pixel units,
  XOFFSET/YOFFSET is referenced from top left of screen.
  Use -g WIDTHxHEIGHT for just setting size or -g +XOFFSET+YOFFSET for just position.
  Example: `-g 200x400+0+100`
* `-H FILE` Execute hal statements from FILE with halcmd after the component is set up and ready.
* `-m` Maximize window.
* `-f` Fullscreen the window.
* `-t THEME` Default is system theme
* `-x XID` Embed into a X11 window that doesn't support embedding.
* `--push_xid` Send QtVCP's X11 window id number to standard output; for embedding.
* `-u USERMOD` File path of a substitute handler file.
* `-o USEROPTS` Pass a string to QtVCP's handler file under `self.w.USEROPTIONS_` list variable. Can be multiple -o.

.<screen_name>
`<screen_name>` is the _base name of the .ui and _handler.py files_.
If `<screen_name>` is missing, the default screen will be loaded.

QtVCP assumes the UI file and the handler file use the *same base name*.

QtVCP will first search the LinuxCNC configuration directory that was launched for the files, then in the system skin folder holding standard screens.

.Cycle Times

[source,{ini}]
----
[DISPLAY]
CYCLE_TIME = 100
GRAPHICS_CYCLE_TIME = 100
HALPIN_CYCLE = 100
----

Adjusts the response rate of the GUI updates in milliseconds. +
Defaults to 100, useable range 50 - 200.

The widgets, graphics and HAL pin update can be set separately.

If the update time is not set right the screen can become unresponsive or very jerky.

=== Qt Designer UI File

A Qt Designer file is a text file organized in the _XML_ standard that describes the *layout and widgets* of the screen.

_PyQt5_ uses this file to build the display and react to those widgets.

The Qt Designer editor makes it relatively easy to build and edit this file.

=== Handler Files

A handler file is a file containing _Python_ code, which *adds to QtVCP default routines*.

A handler file allows one to _modify defaults_, or _add logic_ to a QtVCP screen without having to modify QtVCP's core code.
In this way you can have *custom behaviors*.

If present a handler file will be loaded. +
*Only one file* is allowed.

=== Libraries Modules

QtVCP, as built, does little more than display the screen and react to widgets.
For more *prebuilt behaviors* there are available libraries (found in `lib/python/qtvcp/lib` in RIP LinuxCNC install).

*Libraries* are prebuilt _Python modules_ that *add features* to QtVCP.
In this way you can select what features you want - yet don't have to build common ones yourself. +
Such libraries include:

* `audio_player`
* `aux_program_loader`
* `keybindings`
* `message`
* `preferences`
* `notify`
* `virtual_keyboard`
* `machine_log`

=== Themes

Themes are a way to modify the *look and feel* of the widgets on the screen.

For instance the _color_ or _size_ of buttons and sliders can be changed using themes.

The _Windows theme_ is default for screens. +
The _System theme_ is default for panels.

To see available themes, they can be loaded by running the following command in a terminal:

----
qtvcp -d -t <theme_name>
----

QtVCP can also be customized with _Qt stylesheets (QSS)_ using CSS.

=== Local Files

If present, local UI/QSS/Python files in the configuration folder will be loaded instead of the stock UI files.

Local UI/QSS/Python files allow you to use your customized designs rather than the default screens.

QtVCP will look for a folder named <screen_name> (in the launched configuration folder that holds the INI file).

In that folder, QtVCP will load any of the available following files:

* `<screen_name>.ui`,
* `<screen_name>_handler.py`, and
* `<screen_name>.qss`.

[[cha:qtvcp:modifying-screens]]
=== Modifying Stock Screens

There are _three ways_ to customize a screen/panel.

.Minor StyleSheet Changes
Stylesheets can be used to *set Qt properties*. +
If a widget uses properties they usually can be modified by stylesheets.

.Example of a widget with accompanying style sheet settings.
[source,{css}]
----
State_LED #name_of_led{
  qproperty-color: red;
  qproperty-diameter: 20;
  qproperty-flashRate: 150;
  }
----

.Minor Python Code Changes
Another Python file can be used to *add commands* to the screen, after the handler file is parsed.

In the _INI file_ under the `[DISPLAY]` heading add *`USER_COMMAND_FILE = _PATH_`* +

_PATH_ can be any valid path.
It can use `~` for home directory or `WORKINGDIRECTORY` or `CONFIGDIRECTORY` to represent QtVCP's idea of those directories, e.g.:

[source,{ini}]
----
[DISPLAY]
USER_COMMAND_FILE = CONFIGDIRECTORY/<screen_name_added_commands>
----

If no entry is found in the _INI_, QtVCP will look in the *default path*.
The default path is in the configuration directory as a hidden file using the screen basename and rc, e.g., *`CONFIGDIRECTORY/.<screen_name>rc`*.

This file will be read and executed as Python code in the *handler file context*.

*Only local functions and local attributes* can be referenced.
Global libraries can not be referenced. (usually seen as all capital words with no preceding self.)

What can be used can vary by screen and development cycle.

For a valid example:

[source,python]
----
self.w.setWindowTitle('My Title Test')
----

.Full Creative Control
If you wish to *modify a stock screen* with full control,
_copy it's UI and handler file to your configuration folder_.

There is a QtVCP panel to help with this:

* Open a terminal and run the following command:
+
----
qtvcp copy_dialog
----

* Select the screen and destination folder in the dialog
* If you wish to *name your screen* differently than the builtin screen's default name, change the _basename_ in the edit box.
* Validate to copy all the files
* Delete the files you don't wish to modifyso that the original files will be used.

[[sec:qtvcp:vcp-panels]]
== VCP Panels

QtVCP can be used to create control panels that interface with *HAL*.

=== Builtin Panels

There are several *builtin HAL panels* available.

In a terminal type `qtvcp <return>` to see a list:

*`test_panel`*::
  Collection of useful widgets for testing HAL components, including speech of LED state.
+
.QtVCP HAL Test Builtin Panel
image::images/qtvcp_test_panel.png["QtVCP HAL Test Builtin Panel",align="center"]

*`cam_align`*::
  A camera display widget for rotational alignment.
+
.cam_align - Camera Alignment VCP
image::images/qtvcp-cam-align.png["Qtscreen x1mill",align="center"]

*`sim_panel`*::
  A small control panel to simulate MPG jogging controls etc. +
  For simulated configurations.
+
.QtVCP Sim Builtin Panel
image::images/qtvcp_sim_panel.png["QtVCP Sim Builtin Panel",align="center"]

*`vismach_mill_xyz`*::
  3D openGL view of a 3-Axis milling machine.
+
.QtVismach - 3-Axis Mill Builtin Panel
image::images/qtvismach.png["QtVismach - 3-Axis Mill Builtin Panel",align="center"]

You can load these from the terminal or from a HAL file with this basic command:

[source,{hal}]
----
loadusr qtvcp test_panel
----

But more typically like this:
[source,{hal}]
----
loadusr -Wn test_panel qtvcp test_panel
----
In this way HAL will wait till the HAL pins are made before continuing on.

=== Custom Panels

You can of course *make your own panel and load it*.

If you made a UI file named `my_panel.ui` and a HAL file named `my_panel.hal`, you would then load this from a terminal with:

----
halrun -I -f my_panel.hal
----

.Example HAL file loading a QtVCP panel
[source,{hal}]
----
# load realtime components
loadrt threads
loadrt classicladder_rt

# load non-realtime programs
loadusr classicladder
loadusr -Wn my_panel qtvcp my_panel.ui  # <1>

# add components to thread
addf classicladder.0.refresh thread1


# connect pins
net bit-input1     test_panel.checkbox_1        classicladder.0.in-00
net bit-hide       test_panel.checkbox_4        classicladder.0.hide_gui

net bit-output1    test_panel.led_1             classicladder.0.out-00

net s32-in1        test_panel.doublescale_1-s   classicladder.0.s32in-00

# start thread
start
----

<1> In this case we load `qtvcp` using *`-Wn`* which waits for the panel to finish loading before continuing to run the next HAL command. +
    This is to _ensure that the panel created HAL pins are actually done_ in case they are used in the rest of the file.

== Build A Simple Clean-sheet Custom Screen

.QtVCP Ugly custom screen
image::images/qtvcp_tester.png["QtVCP Ugly custom screen",align="center"]

=== Overview

To build a panel or screen:

* Use Qt Designer to build a design you like and save it to your configuration folder with a name of your choice, ending with `.ui`
* Modify the configuration INI file to load QtVCP using your new `.ui` file.
* Then connect any required HAL pins in a HAL file.

=== Get Qt Designer To Include LinuxCNC Widgets

//TODO Create a Qt Designer install section, or chapter (maybe in docs/src/code)
//TODO Convert https://github.com/LinuxCNC/linuxcnc/blob/master/lib/python/qtvcp/designer/README.txt to AsciiDoc and include it directly in install section/chapter
//TODO Upgrade install to document use of https://github.com/LinuxCNC/linuxcnc/blob/master/lib/python/qtvcp/designer/install_script

.Install Qt Designer
First you must have the *Qt Designer installed*. +
The following commands should add it to your system, or use your package manager to do the same:

----
sudo apt-get install qttools5-dev-tools qttools5-dev libpython3-dev
----

////
FIXME Do we need to keep this ?
Luego necesita agregar la biblioteca de carga del módulo python.
QtVCP usa Qt5 con python2. Esta combinación normalmente no está
disponible desde repositorios. Puede compilarlo usted mismo, o hay
versiones precompiladas disponible para sistemas comunes.
En 'lib/python/qtvcp/designer' hay carpetas basadas en arquitecturas de
sistema y luego la versión Qt.
Debe elegir la carpeta de arquitectura de la CPU y luego elegir la
serie; 5.5, 5.7 o 5.9 de Qt.
Actualmente el estiramiento de Debian usa 5.7, Mint 12 usa 5.5, Mint 19
usa 5.9.
En caso de duda, verifique la versión de Qt5 en el sistema.

Debe descomprimir el archivo y luego copiar esa versión adecuada de 'libpyqt5_py2.so' a esta carpeta '/usr/lib/x86_64-linux-gnu/qt5/plugins/designer'.

(x86_64-linux-gnu podría llamarse algo ligeramente diferente en diferentes sistemas)

Necesitará privilegios de superusuario para copiar el archivo en la carpeta.
////

.Add `qtvcp_plugin.py` link to the Qt Designer Search Path
Then you must add a link to the `qtvcp_plugin.py` in one of the folders
that Qt Designer will search into.

In a _RIP_ version of LinuxCNC `qtvcp_plugin.py` will be:

  '~/LINUXCNC_PROJECT_NAME/lib/python/qtvcp/plugins/qtvcp_plugin.py'

For a _Package installed_ version it should be:

  'usr/lib/python2.7/qtvcp/plugins/qtvcp_plugin.py' or
  'usr/lib/python2.7/dist-packages/qtvcp/plugins/qtvcp_plugin.py'

Make a symbolic link to the above file and move it to one of the places Qt Designer searches in.

Qt Designer searches in these two place for links (pick one):

  '/usr/lib/x86_64-linux-gnu/qt5/plugins/designer/python' or
  '~/.designer/plugins/python'

You may need to create the `plugins/python` folder.

.Start Qt Designer:

* For a _RIP install_: +
  Open a terminal, set the environment for LinuxCNC <1>, then load Qt Designer <2> with :
+
----
. scripts/rip-environment   <1>
designer -qt=5              <2>
----

* For a _package install_: +
  Open a terminal and type:
+
----
designer -qt=5
----

If all goes right, Qt Designer will launch and you will see the selectable LinuxCNC widgets on the left hand side.

=== Build The Screen `.ui` File

.Create `MainWindow` Widget
When Qt Designer is first started there is a _'New Form' dialog_ displayed. +
Pick _'Main Window'_ and press the _'Create'_ button. +
A _`MainWindow` widget_ is displayed.

We are going to make this window a specific non resizeable size:
 
.Set `MainWindow` Minimum and Maximum Size
* Grab the corner of the window and resize to an appropriate size, say 1000x600. +
* Right click on the window and click set _minimum size_.
* Do it again and set _maximum size_.

Our sample widget will now not be resizable.

.Add the `ScreenOptions` Widget
Drag and drop the `ScreenOptions` widget anywhere onto the main window.

This widget doesn't add anything visually but sets up some *common options*.

It's recommended to always _add this widget before any other_.

Right click on the main window, not the `ScreenOptions` widget, and set the _layout_ as vertical to make the `ScreenOptions` fullsized.

.Add Panel Content
On the right hand side there is a panel with tabs for a _Property editor_ and an _Object inspector_.

On the Object inspector click on the _ScreenOptions_. +
Then switch to the Property Editor and, under the _ScreenOptions_ heading, toggle *`filedialog_option`*.
//TODO Explain what this FileDialo_option does

Drag and drop a *`GCodeGraphics`* _widget_ and a *`GcodeEditor`* _widget_. +
Place and resize them as you see fit leaving some room for buttons.

.Add Action Buttons
Add 7 action buttons on to the main window.

If you double click the button, you can add text. +
Edit the button labels for 'Estop', 'Machine On', 'Home', 'Load', 'Run', 'Pause' and 'stop'.

Action buttons _default to no action_ so we must change the properties for defined functions. You can edit the properties:

* directly in the _property editor_ on the right side of Qt Designer, or
* conveniently, left double clicking on the button to launch a _properties dialog_ that allows selecting actions while only displaying relevant data to the action.

We will describe the convenient way first:

* Right click the 'Machine On' button and select _Set Actions_.
* When the dialog displays, use the combobox to navigate to `MACHINE CONTROLS - Machine On`.
* In this case there is no option for this action so select 'OK'. +

Now the button will turn the machine on when pressed.

And now the direct way with Qt Designer's property editor:

* Select the 'Machine On' button.
* Go to the Property Editor on the right side of Qt Designer.
* Scroll down until you find the _ActionButton_ heading.
* Click  the `machine_on` action checkbox you will see in the list of properties and values.

The button will now control machine on/off.

Do the same for all the other button with the addition of:

* With the 'Home' button we must also change the `joint_number` property to `-1`. +
  This tells the controller to _home all the axes_ rather then a specific axis.
* With the 'Pause' button:
** Under the `Indicated_PushButton` heading check the `indicator_option`.
** Under the `QAbstactButton` heading check `checkable`.

.Qt Designer: Selecting Pause Button's Properties
image::images/designer_button_property.png["Qt Designer: Selecting Pause Button's Properties",align="center"]

.Save The `.ui` File
We then need to save this design as `tester.ui` in the `sim/qtvcp` folder.

We are saving it as _tester_ as that is a file name that QtVCP recognizes and will use a built in handler file to display it.

=== Handler file

A handler file is *required*.

It allows customizations to be written in Python.

For instance, _keyboard controls_ are usually written in the handler file.

In this example, the built in file `tester_handler.py` is automatically used:
It does the minimum required to display the `tester.ui` defined screen and do basic keyboard jogging.

=== INI Configuration

.[DISPLAY] Section

If you are using QtVCP to make a CNC control screen, under the _INI file_ `[DISPLAY]` heading, set:

[source,{ini}]
----
DISPLAY = qtvcp <screen_name>
----

`<screen_name>` is the _base name_ of the `.ui` and `_handler.py` files.

In our example there is already a sim configuration called tester, that we will use to display our test screen.

.[HAL] Section

If your screen used _widgets with HAL pins_, then you must *connect them in a HAL file*.

QtVCP looks in the _INI file_, under the `[HAL]` heading for the entries below:

*`POSTGUI_HALFILE=<filename>`*::
  Typically `<filename>` would be `+<screen_name>_postgui.hal+`, but can be any legal filename. +
  You can have _multiple `POSTGUI_HALFILE` lines_ in the INI: each will be run one after the other in the order they appear. +
  These commands are _executed after the screen is built_, guaranteeing the widget HAL pins are available.

*`POSTGUI_HALCMD=<command>`*::
  `<command>` would be _any valid HAL command_. +
  You can have _multiple `POSTGUI_HALCMD` lines_ in the INI: each will be run one after the other in the order they appear. +
  To guaranty the widget HAL pins are available, these commands are executed:
  * _after the screen is built_,
  * _after all the POSTGUI_HALFILEs are run_.

In our example there are no HAL pins to connect.

== Handler File In Detail

Handler files are used to _create custom controls using Python_.

=== Overview

Here is a sample handler file.

It's broken up in sections for ease of discussion.

//TODO Move this to a sample_handler.py include
[source,python]
----
############################
# **** IMPORT SECTION **** #
############################
import sys
import os
import linuxcnc

from PyQt5 import QtCore, QtWidgets

from qtvcp.widgets.mdi_line import MDILine as MDI_WIDGET
from qtvcp.widgets.gcode_editor import GcodeEditor as GCODE
from qtvcp.lib.keybindings import Keylookup
from qtvcp.core import Status, Action

# Set up logging
from qtvcp import logger
LOG = logger.getLogger(__name__)

# Set the log level for this module
#LOG.setLevel(logger.INFO) # One of DEBUG, INFO, WARNING, ERROR, CRITICAL

###########################################
# **** INSTANTIATE LIBRARIES SECTION **** #
###########################################

KEYBIND = Keylookup()
STATUS = Status()
ACTION = Action()
###################################
# **** HANDLER CLASS SECTION **** #
###################################

class HandlerClass:

    ########################
    # **** INITIALIZE **** #
    ########################
    # widgets allows access to  widgets from the QtVCP files
    # at this point the widgets and hal pins are not instantiated
    def __init__(self, halcomp,widgets,paths):
        self.hal = halcomp
        self.w = widgets
        self.PATHS = paths

    ##########################################
    # SPECIAL FUNCTIONS SECTION              #
    ##########################################

    # at this point:
    # the widgets are instantiated.
    # the HAL pins are built but HAL is not set ready
    # This is where you make HAL pins or initialize state of widgets etc
    def initialized__(self):
        pass

    def processed_key_event__(self,receiver,event,is_pressed,key,code,shift,cntrl):
        # when typing in MDI, we don't want keybinding to call functions
        # so we catch and process the events directly.
        # We do want ESC, F1 and F2 to call keybinding functions though
        if code not in(QtCore.Qt.Key_Escape,QtCore.Qt.Key_F1 ,QtCore.Qt.Key_F2,
                    QtCore.Qt.Key_F3,QtCore.Qt.Key_F5,QtCore.Qt.Key_F5):

            # search for the top widget of whatever widget received the event
            # then check if it's one we want the keypress events to go to
            flag = False
            receiver2 = receiver
            while receiver2 is not None and not flag:
                if isinstance(receiver2, QtWidgets.QDialog):
                    flag = True
                    break
                if isinstance(receiver2, MDI_WIDGET):
                    flag = True
                    break
                if isinstance(receiver2, GCODE):
                    flag = True
                    break
                receiver2 = receiver2.parent()

            if flag:
                if isinstance(receiver2, GCODE):
                    # if in manual do our keybindings - otherwise
                    # send events to G-code widget
                    if STATUS.is_man_mode() == False:
                        if is_pressed:
                            receiver.keyPressEvent(event)
                            event.accept()
                        return True
                elif is_pressed:
                    receiver.keyPressEvent(event)
                    event.accept()
                    return True
                else:
                    event.accept()
                    return True

        if event.isAutoRepeat():return True

        # ok if we got here then try keybindings
        try:
            return KEYBIND.call(self,event,is_pressed,shift,cntrl)
        except NameError as e:
            LOG.debug('Exception in KEYBINDING: {}'.format (e))
        except Exception as e:
            LOG.debug('Exception in KEYBINDING:', exc_info=e)
            print('Error in, or no function for: %s in handler file for-%s'%(KEYBIND.convert(event),key))
            return False

    ########################
    # CALLBACKS FROM STATUS #
    ########################

    #######################
    # CALLBACKS FROM FORM #
    #######################

    #####################
    # GENERAL FUNCTIONS #
    #####################

    # keyboard jogging from key binding calls
    # double the rate if fast is true 
    def kb_jog(self, state, joint, direction, fast = False, linear = True):
        if not STATUS.is_man_mode() or not STATUS.machine_is_on():
            return
        if linear:
            distance = STATUS.get_jog_increment()
            rate = STATUS.get_jograte()/60
        else:
            distance = STATUS.get_jog_increment_angular()
            rate = STATUS.get_jograte_angular()/60
        if state:
            if fast:
                rate = rate * 2
            ACTION.JOG(joint, direction, rate, distance)
        else:
            ACTION.JOG(joint, 0, 0, 0)

    #####################
    # KEY BINDING CALLS #
    #####################

    # Machine control
    def on_keycall_ESTOP(self,event,state,shift,cntrl):
        if state:
            ACTION.SET_ESTOP_STATE(STATUS.estop_is_clear())
    def on_keycall_POWER(self,event,state,shift,cntrl):
        if state:
            ACTION.SET_MACHINE_STATE(not STATUS.machine_is_on())
    def on_keycall_HOME(self,event,state,shift,cntrl):
        if state:
            if STATUS.is_all_homed():
                ACTION.SET_MACHINE_UNHOMED(-1)
            else:
                ACTION.SET_MACHINE_HOMING(-1)
    def on_keycall_ABORT(self,event,state,shift,cntrl):
        if state:
            if STATUS.stat.interp_state == linuxcnc.INTERP_IDLE:
                self.w.close()
            else:
                self.cmnd.abort()

    # Linear Jogging
    def on_keycall_XPOS(self,event,state,shift,cntrl):
        self.kb_jog(state, 0, 1, shift)

    def on_keycall_XNEG(self,event,state,shift,cntrl):
        self.kb_jog(state, 0, -1, shift)

    def on_keycall_YPOS(self,event,state,shift,cntrl):
        self.kb_jog(state, 1, 1, shift)

    def on_keycall_YNEG(self,event,state,shift,cntrl):
        self.kb_jog(state, 1, -1, shift)

    def on_keycall_ZPOS(self,event,state,shift,cntrl):
        self.kb_jog(state, 2, 1, shift)

    def on_keycall_ZNEG(self,event,state,shift,cntrl):
        self.kb_jog(state, 2, -1, shift)

    def on_keycall_APOS(self,event,state,shift,cntrl):
        pass
        #self.kb_jog(state, 3, 1, shift, False)

    def on_keycall_ANEG(self,event,state,shift,cntrl):
        pass
        #self.kb_jog(state, 3, -1, shift, linear=False)

    ###########################
    # **** closing event **** #
    ###########################

    ##############################
    # required class boiler code #
    ##############################

    def __getitem__(self, item):
        return getattr(self, item)
    def __setitem__(self, item, value):
        return setattr(self, item, value)

################################
# required handler boiler code #
################################

def get_handlers(halcomp,widgets,paths):
     return [HandlerClass(halcomp,widgets,paths)]
----

=== IMPORT Section

This section is for *importing required library modules* for your screen.

It would be typical to import QtVCP's _keybinding_, _Status_ and _Action_ libraries.

=== INSTANTIATE LIBRARIES Section

By instantiating the libraries here we *create global reference*.

You can note this by the commands that don't have `self.` in front of them.

By convention we _capitalize the names of globally referenced libraries_.

=== HANDLER CLASS Section

The *custom code* is placed _in a class so QtVCP can utilize it_.

This is the definitions of the handler class.

=== INITIALIZE Section

Like all Python libraries the *`+__init__+` function* is called when the library is _first instantiated_.

This is where you would set up _defaults_, as well as _reference variables_ and _global variables_.

The widget references are not available at this point.

The variables `halcomp`, `widgets` and `paths` give access to QtVCP's HAL component, widgets, and path info respectively.

=== SPECIAL FUNCTIONS Section

There are several _special functions_ that QtVCP looks for in the handler file.
If QtVCP finds these it will call them, if not it will silently ignore them.

*`initialized__(self):`*::
  This function is _called after the widgets and HAL pins are built_. +
  You can manipulate the widgets and HAL pins or add more HAL pins here. +
  Typically there can be
  * preferences checked and set,
  * styles applied to widgets,
  * status of LinuxCNC connected to functions.
  * keybindings would be added.
*`class_patch__(self):`*::
  _Class patching_, also known as _monkey patching_, allows to *override function calls in an imported module*. +
  Class patching must be done _before the module is instantiated_, and it _modifies all instances_ made after that. +
  An example might be patching button calls from the G-code editor to call functions in the handler file instead. +

*`processed_key_event__(self,receiver,event,is_pressed,key,code,shift,cntrl):`*::
  This function is called to facilitate _keyboard jogging_ etc. +
  By using the _`keybinding` library_ this can be used to easily add functions bound to keypresses.

*`keypress_event__(self,receiver, event):`*::
  This function gives *raw key press events*. +
  It takes _precedence over_ the `processed_key_event`.
*`keyrelease_event__(receiver, event):`*::
  This function gives *raw key release events*. +
  It takes _precedence over_ the `processed_key_event`.
*`before_loop__(self):`*::
  This function is _called just before the Qt event loop is entered_.
  At that point, all widgets/libraries/initialization code has completed and the screen is already displayed.
*`system_shutdown_request__(self):`*::
  If present, this function *overrides the normal function called for total system shutdown*. +
  It could be used to do _pre-shutdown housekeeping_. +
  +
  The Linux _system will not shutdown if using this function_, you will have to do that yourself. +
  QtVCP/LinuxCNC will terminate without a prompt once this function returns.

*`closing_cleanup__(self):`*::
  This function is _called just before the screen closes_.
  It can be used to do cleanup before closing.

//TODO Are there/what are relations b/w system_shutdown_request__() and clocing_cleanup__()

=== STATUS CALLBACKS Section

By convention this is where you would put functions that are *callbacks from STATUS definitions*.

=== CALLBACKS FROM FORM Section

By convention this is where you would put functions that are *callbacks from the widgets connected to the MainWindow* in the Qt Designer editor.

=== GENERAL FUNCTIONS Section

By convention this is where you put your *general functions*.

=== KEY BINDING Section

If you are _using the `keybinding` library_ this is where you place your *custom key call routines*.

The function signature is:

[source,python]
----
def on_keycall_KEY(self,event,state,shift,cntrl):
    if state:
        self.do_something_function()
----

`KEY` being the code (from the keybindings library) for the desired key.

=== CLOSING EVENT Section

Putting the *`closeEvent` function here will catch closing events*.

This _replaces any predefined `closeEvent`_ function from QtVCP.

[source,python]
----
def closeEvent(self, event):
    self.do_something()
    event.accept()
----

NOTE: It is usually better to use the special `closing_cleanup__` function.

== Connecting Widgets to Python Code

It is possible to connect widgets to Python code using *signals and slots*.

In this way you can:

* _Give new functions to LinuxCNC widgets_, or
* _Utilize standard Qt widgets to control LinuxCNC_.

=== Overview

*In the Qt Designer editor*:

* You _create user function slots_
* You _connect the slots to widgets using signals_.

*In the handler file*:

* You _create the slot's functions_ defined in Qt Designer.

[[sub:qtvcp:designer-slots]]
=== Using Qt Designer to add Slots

When you have loaded your screen into Qt Designer, add a plain `PushButton` to the screen. +
You could change the name of the button to something interesting like 'test_button'.

There are two ways to edit connections - This is the graphical way.

* There is a button in the top tool bar of Qt Designer for editing signals.
  After pushing it, if you click-and-hold on the button it will show an arrow (looks like a ground signal from electrical schematic).
* Slide this arrow to a part of the main window that does not have widgets on it.
* A 'Configure Connections' dialog will pop up.
** The list on the left are the available signals from the widget.
** The list on the right are the available slots on the main window and you can add to it.
* Pick the signal `clicked()` - this makes the slots side available.
* Click 'Edit' on the slots list.
* A 'Slots/Signals of MainWindow' dialog will pop up.
* On the slots list at the top there is a '+' icon - click it.
* You can now edit a new slot name.
* Erase the default name `slot()` and change it to `test_button()`.
* Press the 'OK' button.
* You'll be back to the 'Configure Connections' dialog.
* Now you can select your new slot in the slot list.
* Then press 'OK' and save the file.

.Qt Designer Signal/Slot Selection
image::images/designer_slots.png["Qt Designer Signal/Slot Selection",align="center"]

=== Python Handler Changes

Now you must *add the function to the handler file*.

The function signature is *`def slot_name(self):`*.

For our example, we will add some code to print the widget name:

[source,python]
----
def test_button(self):
    name = self.w.sender().text()
    print(name)
----

Add this code under the section named:

[source,python]
----
#######################
# callbacks from form #
#######################
----

In fact it doesn't matter where in the handler class you put the commands but by convention this is where to put it.

Save the handler file.

Now when you load your screen and press the button it should print the name of the button in the terminal.

== More Information

<<cha:qtvcp:panels,QtVCP Builtin Virtual Control Panels>>

<<cha:qtvcp:widgets,QtVCP Widgets>>

<<cha:qtvcp:libraries,QtVCP Libraries>>

<<cha:qtvcp:vismach,Qt Vismach>>

<<cha:qtvcp:code,QtVCP Handler File Code Snippets>>

<<cha:qtvcp:devel,QtVCP Development>>

<<cha:qtvcp:custom-widgets,QtVCP Custom Qt Designer Widgets>>


// vim: set syntax=asciidoc:<|MERGE_RESOLUTION|>--- conflicted
+++ resolved
@@ -16,13 +16,8 @@
 It displays a _`.ui` file built with Qt Designer_ screen editor
 and combines this with _Python programming_ to create a GUI screen for running a CNC machine.
 
-<<<<<<< HEAD
 QtVCP is completely _customizable_: you can add different buttons and status LEDs etc.,
-or add python code for even finer grain customization.
-=======
-QtVCP is completely _customizable_: you can add different buttons and
-status LEDs etc. or add Python code for even finer grain customization.
->>>>>>> f34122ea
+or add Python code for even finer grain customization.
 
 == Showcase
 
