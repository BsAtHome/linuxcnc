--- conflicted
+++ resolved
@@ -424,13 +424,8 @@
 
 The program will create a time-stamped backup of the original preferences file and the existing materials file (if it exists).
 
-<<<<<<< HEAD
 It will read the existing <machine_name>_config.cfg, <machine_name>_run.cfg, <machine_name>_wizards.cfg, and plasmac_stats.var files and write them to an existing _<machine_name>_.prefs file.
 It will also copy the <machine_name>_material.cfg file to the existing QtPlasmaC configuration.
-=======
-It will read the existing __<machine_name>___config.cfg, __<machine_name>___run.cfg, __<machine_name>___wizards.cfg, and plasmac_stats.var files and write them to an existing _<machine_name>_.prefs file.
-It will also copy the __<machine_name>___material.cfg file to the existing QtPlasmaC configuration.
->>>>>>> f43ceec5
 
 To run the cfg2prefs conversion program, use the following instructions:
 
@@ -517,13 +512,8 @@
 
 There are two different methods available to provide this minimum current if it is required:
 
-<<<<<<< HEAD
-. A 0.1&#8239;μF film capacitor placed across the contacts.
-. A 1200&#8239;Ω 1&#8239;W resistor across the load (see calculations below).
-=======
 . A 0.1 μF film capacitor placed across the contacts.
 . A 1200 Ω 1 W resistor across the load (see <<plasma:calculations,calculations>> below).
->>>>>>> f43ceec5
 
 Schematics are shown at <<plasma:contact-load-schematics,contact load schematics>>.
 
@@ -563,15 +553,9 @@
 
 === Desktop Launcher
 
-<<<<<<< HEAD
-If a link to the launch the configuration was not created when creating the config, the user could create a desktop launcher to the config by right clicking on the desktop and selecting "Create Launcher" or similar.
-This will bring up a dialog box to create a launcher.
-Give the icon a nice short name, enter anything for the command and click OK.
-=======
 If a link to the launch the configuration was not created when creating the config,
 the user could create a desktop launcher to the config by right clicking on the desktop and selecting Create Launcher or similar.
 This will bring up a dialog box to create a launcher. Give the icon a nice short name, enter anything for the command and click OK.
->>>>>>> f43ceec5
 
 After the launcher appears on the desktop, right click on it and then edit it with the user's editor of choice.
 Edit the file so it looks similar to:
@@ -2161,17 +2145,10 @@
 QtPlasmaC Hole Sensing is disabled by default. It can be enabled/disabled by using the following G-code parameters to select the desired hole sensing mode:
 
 * *#<holes> = 0* - Causes QtPlasmaC to disable hole sensing if it was previously enabled.
-<<<<<<< HEAD
-* *#<holes> = 1* - Causes QtPlasmaC to reduce the speed of holes less than 32&#8239;mm (1.26") to 60% of *CutFeedRate*.
-* *#<holes> = 2* - Causes QtPlasmaC to <<qt_overcut,Over cut>> the hole in addition to the velocity changes in setting 1.
-* *#<holes> = 3* - Causes QtPlasmaC to reduce the speed of holes less than 32&#8239;mm (1.26") and arcs less than 16&#8239;mm (0.63") to 60% of *CutFeedRate*.
-* *#<holes> = 4* - Causes QtPlasmaC to <<qt_overcut,Over cut>> the hole in addition to the velocity change in setting 3.
-=======
 * *#<holes> = 1* - Causes QtPlasmaC to reduce the speed of holes less than 32 mm (1.26") to 60% of *CutFeedRate*.
 * *#<holes> = 2* - Causes QtPlasmaC to <<plasma:overcut,Over cut>> the hole in addition to the velocity changes in setting 1.
 * *#<holes> = 3* - Causes QtPlasmaC to reduce the speed of holes less than 32 mm (1.26") and arcs less than 16 mm (0.63") to 60% of *CutFeedRate*.
 * *#<holes> = 4* - Causes QtPlasmaC to <<plasma:overcut,Over cut>> the hole in addition to the velocity change in setting 3.
->>>>>>> f43ceec5
 
 The default hole size for QtPlasmaC hole sensing is 32&#8239;mm (1.26"). It is possible to change this value with the following command in a G-code file:
 
@@ -4098,11 +4075,7 @@
 (o=<option>, nu=<__nn__>, na=<__ll__>, ph=<__nn__>, pd=<__nn__>, ch=<__nn__>, fr=<__nn__>) +
 optional parameters: +
 (kw=<__nn__>, th=<__nn__>, ca=<__nn__>, cv=<__nn__>, pe=<__nn__>, gp=<__nn__>, cm=<__nn__>, jh=<__nn__>, jd=<__nn__>)
-<<<<<<< HEAD
-|<<qt_magic-comments,Keep Z Motion>> |#<keep-z-motion> = 1
-=======
 |<<plasma:magic-comments,Keep Z Motion>> |#<keep-z-motion> = 1
->>>>>>> f43ceec5
 |===
 
 === QtPlasmaC G-code Examples
