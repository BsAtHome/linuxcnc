:lang: en
:toc:

[[cha:qtplasmac]]
= QtPlasmaC

// Custom lang highlight
// must come after the doc title, to work around a bug in asciidoc 8.6.6
:ini: {basebackend@docbook:'':ini}
:hal: {basebackend@docbook:'':hal}
:ngc: {basebackend@docbook:'':ngc}

== Preamble

Except where noted, this guide assumes the user is using the latest version of QtPlasmaC.
Version history can be seen by visiting this https://htmlpreview.github.io/?https://github.com/LinuxCNC/linuxcnc/blob/master/share/qtvcp/screens/qtplasmac/versions.html[link] which will show the latest available version.
The installed QtPlasmaC version is displayed in the title bar.
See <<plasma:update,Update QtPlasmaC>> for information on updating QtPlasmaC.

== License

QtPlasmaC and all of its related software are released under GPLv2.

== Introduction

QtPlasmaC is a GUI for plasma cutting which utilises the https://linuxcnc.org/docs/devel/html/man/man9/plasmac.9.html[plasmac component] for controlling a plasma table from LinuxCNC v2.9 or later using the Debian Buster or similar distribution.

The QtPlasmaC GUI supports up to five axes and uses the QtVCP infrastructure provided with LinuxCNC.

The standard theme is based on a design by user "pinder" on the LinuxCNC Forum and the colors are able to be changed by the user.

The QtPlasmaC GUI will run on any hardware that is supported by LinuxCNC v2.9 or later provided there are enough hardware I/O pins to fulfill the requirements of a plasma configuration.

There are three available formats:

[[plasma:formats]]
* 16:9 with a minimum resolution of 1366 x 768
* 9:16 with a minimum resolution of 768 x 1366
* 4:3 with a minimum resolution of 1024 x 768

Screenshot examples of QtPlasmaC are below:

.*16:9*
image::images/qtplasmac_16x9.png[width=800,align="center"]

.*9:16*
image::images/qtplasmac_9x16.png[width=450,align="center"]

.*4:3*
image::images/qtplasmac_4x3.png[width=600,align="center"]

== Installing LinuxCNC

The preferred method for installing LinuxCNC is via an ISO image as described below.

[NOTE]
It is possible to install and run LinuxCNC on a variety of Linux distributions however that is beyond the scope of this User Guide. If the user wishes to install a Linux distribution other than those recommended, they will first need to install their preferred Linux distribution and then install LinuxCNC v2.9 or later along with any required dependencies.

=== If The User Does Not Have Linux Installed

Installation instructions are available from link:../getting-started/getting-linuxcnc.html[here].

Following these instructions will yield a machine with the current stable branch (v2.8) of LinuxCNC on Debian Buster.

=== Package Installation (Buildbot) If The User Has Linux with LinuxCNC v2.8

A package installation (Buildbot) uses prebuilt packages from the LinuxCNC Buildbot, instructions for upgrading from 2.8 to 2.9 or later are available at: http://buildbot.linuxcnc.org

Following these instructions by using the below stanzas will upgrade the machine to the last LinuxCNC Buildbot build of LinuxCNC v2.9. This may not always be the latest version though, as from time to time the LinuxCNC Buildbot may stop due to errors.

----
deb     http://buildbot.linuxcnc.org/ buster 2.9-rtpreempt
deb-src http://buildbot.linuxcnc.org/ buster 2.9-rtpreempt
----

=== Run In Place Installation If The User Has Linux with LinuxCNC v2.8

A run in place installation runs LinuxCNC from a locally compiled version usually located at ~/linuxcnc-dev, instructions for building a run in place installation are available from link:../code/building-linuxcnc.html[here].

Following these instructions will install the latest master branch (v2.10) of LinuxCNC.

== Creating A QtPlasmaC Configuration

Prior to creating a QtPlasmaC configuration, it is important that the user has a firm understanding of the operating modes available, as well as the I/O's that are required for successful plasma operation.

[[plasma:modes]]
=== Modes

QtPlasmaC requires the selection of one of following three operating modes:

//[grid=none,frame=ends]
[cols="4,16",options="header"]
|===
|Mode |Description
|0 |Uses an external arc voltage input to calculate both Arc Voltage (for Torch Height Control) and Arc OK.
|1 |Uses an external arc voltage input to calculate Arc Voltage (for Torch Height Control). +
Uses an external Arc OK input for Arc OK.
|2 |Uses an external Arc OK input for Arc OK. +
Use external up/down signals for Torch Height Control.
|===

[IMPORTANT]
If the plasma power source has an Arc OK (Transfer) output then it is recommended
to use that for Arc OK rather than the soft (calculated) Arc OK provided by mode 0.
It may also be possible to use a <<plasma:reed-arc-ok,reed relay>> as an alternative
method to establish an Arc OK signal when the power source does not provide one.

[NOTE]
For fine tuning of Mode 0 Ark OK see <<mode0-arcok,Tuning Mode 0 Arc OK>> in the
Advanced Topics section of the manual.

=== Available I/Os

[NOTE]
This section only touches on the hardware I/O's required for QtPlasmaC.
Base machine requirements such as limit switches, home switches, etc. are in addition to these.

[width="100%",cols="4,2,14",options="header"]
|===
|Name |Modes |Description
|Arc Voltage |0, 1 |Analog input; *optional.* +
HAL pin name `plasmac.arc-voltage-in` +
Connected to the velocity output of an encoder equipped breakout board.
This signal is used to read the arc voltage to determine the necessary corrections to maintain the torch distance from the work piece during cutting.
|Arc OK |1, 2 |Digital input; *optional.* +
HAL pin name `plasmac.arc-ok-in` +
Connected from the Arc OK output of the plasma power source to an input on the breakout board.
This signal is used to determine if the cutting arc has been established and it is ok for the machine to move (sometimes called arc transfer).
|Float Switch |0, 1, 2 |Digital input; *optional, see info below table:* +
HAL pin name `plasmac.float-switch` +
Connected from a breakout board input to a switch on the floating head.
This signal is used to mechanically probe the work piece with the torch and set Z zero at the top of the work piece. +
If used and no ohmic probe is configured, this is the probing method. +
If used and an ohmic probe is configured, this is the fallback probing method.
|Ohmic Probe |0, 1, 2 |Digital input; *optional, see info below table:* +
HAL pin name `plasmac.ohmic-probe` +
Connected from to the ohmic probe's output to a breakout board input.
This signal is used to probe electronically by completing a circuit using the work piece and the torch consumables and set Z zero at the top of the work piece. +
If used, this is the primary probing method.
If an ohmic probe fails to locate the work piece, and there is no float switch is present, probing will continue until the torch breaks away or the minimum Z limit is reached.
|Ohmic Probe Enable |0, 1, 2 |Digital output; *optional, see info below table:* +
HAL pin name `plasmac.ohmic-enable` +
Connected from a breakout board output to an input to control the ohmic probe's power.
|Breakaway Switch |0, 1, 2 |Digital input; *optional, see info below table:* +
HAL pin name `plasmac.breakaway` +
Connected from a breakout board input to a torch breakaway detection switch. +
This signal senses if the torch has broken away from its cradle.
|Torch On |0, 1, 2 |Digital output; *required.* +
HAL pin name  `plasmac.torch-on` +
Connected from a breakout board output to the torch-on input of the plasma power supply.
This signal is used to control the plasma power supply and start the arc.
|Move Up |2 |Digital input; *optional.* +
HAL pin name `plasmac.move-up` +
Connected from the up output of the external THC control to a break out board input.
This signal is used to control the Z axis in an upward motion and make necessary corrections to maintain the torch distance from the work piece during cutting.
|Move Down |2 |Digital input; *optional.* +
HAL pin name `plasmac.move-down` +
Connected from the down output of the external THC control to a break out board input.
This signal is used to control the Z axis in a downward motion and make necessary corrections to maintain the torch distance from the work piece during cutting.
|Scribe Arming |0, 1, 2 |Digital output; *optional.* +
HAL pin name `plasmac.scribe-arm` +
Connected from a breakout board output to the scribe arming circuit.
This signal is used to place the scribe into position on the work piece .
|Scribe On |0, 1, 2 |Digital output; *optional.* +
HAL pin name `plasmac.scribe-on` +
Connected from a breakout board output to the scribe-on circuit.
This signal is used to turn the scribing device on.
|Laser On |0, 1, 2 |Digital output; *optional.* +
HAL pin name `qtplasmac.laser_on` +
This signal is used to turn the alignment laser on.
|===

Only one of either *Float Switch* or *Ohmic Probe* is required. If both are used then *Float Switch* will be a fallback if *Ohmic Probe* is not sensed.

If *Ohmic Probe* is used then *Ohmic Probe Enable* is required to be checked on the QtPlasmaC GUI.

*Breakaway Switch* is not mandatory because the *Float Switch* is treated the same as a breakaway when not probing.
If they are two separate switches, and there are not enough inputs on the breakout board, they could be combined and connected as a *Float Switch*.

[NOTE]
The minimum I/O requirement for a QtPlasmaC configuration to function are:
*Arc Voltage* input OR *Arc OK* input, *Float Switch* input, and *Torch On* output.
To reiterate, in this case QtPlasmaC will treat the float switch as a breakaway switch when it is not probing.

[[plasma:z-settings]]
=== Recommended Settings:

Refer to the <<plasma:initial-setup,Heights Diagram>> diagram for a visual representation of the terms below.

* *[AXIS_Z] MIN_LIMIT* should be just below top of the slats with allowances for float_switch_travel and over travel tolerance.
  For example, if the user's float switch takes 4 mm (0.157") to activate then set the Z minimum to 5 mm (0.2")
  plus an allowance for overrun (either calculated using the equation below or allow 5 mm (0.2") below the lowest slat).
* *[AXIS_Z] MAX_LIMIT* should be the highest the user wants the Z axis to travel (it must not be lower than Z HOME_OFFSET).
* *[AXIS_Z] HOME* should be set to be approximately 5 mm-10 mm (0.2"-0.4") below the maximum limit.
* *Floating Head* - it is recommended that a floating head be used and that it has enough movement to allow for overrun during probing.
  Overrun can be calculated using the following formula:

----
o = 0.5 * a * (v / a)^2
----

where: o = overrun, a = acceleration in units/s^2^ and v = velocity in units/s.

Metric example:  given a Z axis MAX_ACCELERATION of 600 mm/s^2^ and MAX_VELOCITY of 60 mm/s, the overrun would be 3 mm.

Imperial example: given a Z axis MAX_ACCELERATION of 24 in/s^2^ and MAX_VELOCITY of 2.4 in/s, the overrun would be 0.12 in.

On machines that will utilize an ohmic probe as the primary method of probing,
it is highly recommended to install a switch on the floating head as a backup means of stopping Z motion in the event of ohmic probe failure due to dirty surfaces.

[[configuring]]
=== Configuring

LinuxCNC provides two configuration wizards which can be used to build a machine configuration.
The choice of these wizards is dependent on the hardware used to control the machine.

If the user wishes to use a Run In Place installation then prior to running one of the following commands they will need to run the following command from a terminal:
----
source ~/linuxcnc-dev/scripts/rip-environment
----

If using a Package installation then no additional action is required.

If using a parallel port, use the <<cha:stepconf-wizard,StepConf wizard>> by running the `stepconf` command in a terminal window or launching it using the *Application -> CNC -> StepConf Wizard* desktop menu entry.

If using a Mesa Electronics board, use the <<cha:pncconf-wizard,PnCconf wizard>> by running the `pncconf` command in a terminal window or launching it using the *Application -> CNC -> PnCConf Wizard* desktop menu entry.

If using a Pico Systems board,
https://forum.linuxcnc.org/27-driver-boards/14977-pico-systems-faq[this LinuxCNC forum thread] may be helpful.

The machine specific settings are not described here, refer to the documentation for the particular configuration wizard that is being used.

There are LinuxCNC forum sections available for these wizards:

https://forum.linuxcnc.org/16-stepconf-wizard()[StepConf Wizard]

https://forum.linuxcnc.org/39-pncconf[PnCconf Wizard]

Fill in the required entries to suit the machine wiring/breakout board configuration.

QtPlasmaC adds two pages to the LinuxCNC configuration wizards for QtPlasmaC specific parameters,
the two pages are QtPlasmaC options and <<plasma:custom-user-buttons,User Buttons>>.
Complete each of the wizards QtPlasmaC page to suit the machine that is being configured and the user button requirements.

Note that PnCconf options allow user selection of Feed Override, Linear Velocity, and Jog Increments,
whereas in StepConf these are automatically calculated and set.

.PnCConf QtPlasmaC Options
image::images/qtplasmac_pncconf_screen.png[width=600,align="center"]

.StepConf QtPlasmaC Options
image::images/qtplasmac_stepconf_options.png[width=600,align="center"]

.QtPlasmaC User Buttons
image::images/qtplasmac_pncconf_buttons.png[width=600,align="center"]

.QtPlasmaC THCAD
image::images/qtplasmac_pncconf_thcad.png[width=600,align="center"]

The THCAD screen will only appear if a Plasma Encoder is selected in the card screen.
The the <<plasma:mesa-thcad,dedicated section on Mesa THCAD>> for more information.

When the configuration is complete, the wizard will save a copy of the configuration that may be loaded and edited at a later time, a working QtPlasmaC configuration will be created in the following directory: ~/linuxcnc/configs/_<machine_name>_.

The way the newly created QtPlasmaC configuration can be run from the command line slightly differs depending the way LinuxCNC was installed:

For a package installation (Buildbot):
----
linuxcnc ~/linuxcnc/configs/_<machine_name>_/_<machine_name>_.ini
----

For a run in place installation: +
----
~/linuxcnc-dev/scripts/linuxcnc ~/linuxcnc/configs/_<machine_name>_/_<machine_name>_.ini
----

After running the above command LinuxCNC should be running with the QtPlasmaC GUI visible.

IMPORTANT: BEFORE PROCEEDING, THE USER SHOULD BE ABLE TO HOME THE MACHINE, ZERO EACH AXIS, JOG ALL AXES TO SOFT LIMITS WITHOUT CRASHING, AND RUN TEST G-CODE PROGRAMS WITHOUT ANY ERRORS.

ONLY WHEN this criteria is met should the user proceed with the QtPlasmaC initial setup.

[NOTE]
It is possible to create a sim configuration using StepConf but it is not possible to have tandem joints in the sim configuration.

[[qt-dependency]]
=== Qt Dependency Errors

If any Qt dependency errors are encountered while attempting to run the QtPlasmaC configuration,
the user may need to run the QtVCP installation script to resolve these issues.

For a package installation (Buildbot) enter the following command in a terminal window:
----
/usr/lib/python3/dist-packages/qtvcp/designer/install_script
----

For a run in place installation enter the following command in a terminal window:
----
~/linuxcnc-dev/lib/python/qtvcp/designer/install_script
----

[[plasma:initial-setup]]
=== Initial Setup

The following heights diagram will help the user visualize the different heights involved in plasma cutting and how they are measured:

image::images/qtplasmac_heights_diagram.png[width=800,align="center"]

Click on the <<plasma:parameters-tab,Parameters Tab>> to view the *CONFIGURATION* section which shows the user settable parameters.
It is necessary to ensure every one of these settings is tailored to the machine.

To set the Z axis DRO relative to the Z axis MINIMUM_LIMIT, the user should perform the following steps.
It is important to understand that in QtPlasmaC, touching off the Z axis DRO has no effect on the Z axis position while running a G-code program.
These steps simply allow the user to more easily set the probe height as after performing the steps, the displayed Z axis DRO value will be relative to Z axis MINIMUM_LIMIT.

[NOTE]
The user should be familiar with the recommended <<plasma:z-settings,Z Axis Settings>>.

. Home the Z axis.
. Ensure there is nothing below the torch then jog the Z axis down until it stops at the Z axis MINIMUM_LIMIT then click the 0 next to the Z axis DRO to *Touch Off* with the Z axis selected to set the Z axis at zero offset. This step only serves to allow the user to more easily visualize and adjust *Probe Height* this value is measured from the Z axis MINIMUM_LIMIT up.
. Home the Z axis again.

[[plasma:probe-test]]
.Probe Test
If the machine is equipped with a float switch then the user will need to set the offset in the *CONFIGURATION* section of the *PARAMETERS* tab. This will be done by running a "Probe Test" cycle.

. Check that the Probe Speed and the Probe Height in the *CONFIGURATION* section of the *PARAMETERS* tab are correct. QtPlasmaC can probe at the full Z axis velocity so long as the machine has enough movement in the float switch to absorb any overrun. If the machine is suitable, the user could set the Probe Height to a value near the Z axis minimum and do all probing at full speed.
. If the machine is not already homed and in the home position, home the machine.
. Place some material on the slats under the torch.
. Press the *PROBE TEST* button.
. The Z axis will probe down, find the material then move up to the specified *Pierce Height* as set by the currently selected material. The torch will wait in this position for the time set in the _<machine_name>_.prefs file. The default probe test hold time is 10 seconds, this value may be edited in the _<machine_name>_.prefs file. After this the torch will return to the starting height.
. Measure the distance between the material and the tip of the torch while the torch is waiting at *Pierce Height*.
. If the measurement is greater than the *Pierce Height* of the currently selected material, then reduce the "Float Travel" in the *CONFIGURATION* section of the *PARAMETERS* tab by the difference between the measured value and the specified value. If the measurement is less than *Pierce Height* of the currently selected material, then increase the "Float Travel" in the *CONFIGURATION* section of the *PARAMETERS* tab by the difference between the specified value and the measured value.
. After the adjustments to the "Float Travel" have been made, repeat the process from #4 above until the measured distance between the material and the torch tip matches the *Pierce Height* of the currently selected material.
. If the table has a laser or camera for sheet alignment, a scribe, or uses offset probing then the required offsets need to be applied by following the procedure described in <<peripheral-offsets,Peripheral Offsets>>.
. CONGRATULATIONS! The user should now have a working QtPlasmaC Configuration.

[NOTE]
If the amount of time between the torch contacting the material and when the torch moves up and comes to rest at the Pierce Height seems excessive, see <<plasma:probing,the probing section>> for a possible solution.

[IMPORTANT]
IF USING A *Mesa Electronics THCAD* THEN THE *Voltage Scale* VALUE WAS OBTAINED MATHEMATICALLY.
IF THE USER INTENDS TO USE CUT VOLTAGES FROM A MANUFACTURE'S CUT CHART THEN IT WOULD BE ADVISABLE TO DO MEASUREMENTS OF ACTUAL VOLTAGES AND FINE TUNE THE *Voltage Scale* AND *Voltage Offset*.

[WARNING]
PLASMA CUTTING VOLTAGES CAN BE LETHAL, IF THE USER IS NOT EXPERIENCED IN DOING THESE MEASUREMENTS GET SOME QUALIFIED HELP.

[[plasma:modify-config]]
== Migrating to QtPlasmac From PlasmaC (AXIS or GMOCCAPY)

There are two methods available to get from a working PlasmaC configuration to a new QtPlasmaC configuration.
These methods assume the user is on LinuxCNC v2.9 or later, QtVCP is installed, and all dependency requirements are satisfied.

If there are Qt dependency errors, the user should run the <<qt-dependency,QtVCP install script>>.

=== Quick Method

A quick method to move to QtPlasmaC from PlasmaC (loaded on top of either AXIS or GMOCCAPY) is to use the plasmac2qt conversion program,
which will attempt to create a new QtPlasmaC configuration from an existing PlasmaC INI file.
This program will convert the user's parameters, settings, and materials from the previous PlasmaC configuration
and create a new QtPlasmaC configuration directory in the ~/linuxcnc/configs directory.

This methods will keep the original PlasmaC config as a backup with _plasmac and a time stamp appended to the directory name.

To run the plasmac2qt conversion program, use the following instructions:

For a package installation (Buildbot) enter the following line in a terminal window:

----
qtplasmac-plasmac2qt
----

For a run in place installation enter the following lines in terminal window:

----
source ~/linuxcnc-dev/scripts/rip-environment
qtplasmac-plasmac2qt
----

The following screen will be displayed:

image::images/qtplasmac_plasmac2qt.png[width=500,align="center"]


.*Mandatory Settings*
[cols="4,10,6",options="header"]
//[grid=none,frame=ends]
|===
|Field |Description |Examples
|INI FILE IN EXISTING PLASMAC CONFIG |This is the INI file of the PlasmaC config that requires migrating. |_<machine_name>_.ini
|MONITOR ASPECT RATIO |This is the <<plasma:formats, aspect ratio format>> for the GUI. |16:9
|ESTOP |Selects the required E-stop type based on the following criteria: +
0 - Estop is an indicator only. +
1 - Estop indicator is hidden. +
2 - Estop is a button. |ESTOP:1
|===

.*Optional Setting* - This setting is not required unless the machine has a <<plasma:laser,laser>> for sheet alignment. Leave this blank if it is not used/required.

Leave this blank if it is not used/required.

[width="100%",cols="4,10,6",options="header"]
//[grid=none,frame=ends]
|===
|Field |Description |Examples
|Laser On HAL Pin |Power on a laser crosshair for sheet alignment. |*Parallel Port Example:* parport.0.pin-16-out +
*Mesa 7i96 Example:* hm2_7i96.0.ssr.00.out-00
|===

After filling in the appropriate entries, press *CONVERT*.

[NOTE]
This method will not change any existing debounce components to the new dbounce component.
If the user wishes to change to the new dbounce component then the New Base Config method should be used for migration.

=== New Base Config Method

This method to move to QtPlasmaC from PlasmaC (loaded on top of either AXIS or GMOCCAPY) is to use a <<configuring,configuration wizard>> to create a new configuration.
This method then allows changing of the base machine configuration at a later date via the configuration wizard,
provided that the base INI and base HAL files have not been edited.

This method requires that the user take note of all HAL pins used in the existing config so they can be entered into the configuration wizard.
Any custom HAL commands will also need to be noted and added manually to either the custom.hal file or the custom_postgui.hal file,
which will be created by the configuration wizard.

After using the wizard, the user can then run a conversion program (cfg2prefs) to convert the parameters,
settings, and materials from the previous PlasmaC configuration to the new QtPlasmaC configuration.
This tool should be used immediately after the user has created a new QtPlasmaC configuration.

Prior to running this conversion program,
it is mandatory that the user have both an existing PlasmaC configuration and a new QtPlasmaC configuration.
This program *will overwrite* the existing QtPlasmaC preferences and materials files,
and should be used with caution if it is not being run on a new QtPlasmaC configuration.

The program will create a time-stamped backup of the original preferences file and the existing materials file (if it exists).

It will read the existing <machine_name>_config.cfg, <machine_name>_run.cfg, <machine_name>_wizards.cfg, and plasmac_stats.var files and write them to an existing _<machine_name>_.prefs file.
It will also copy the <machine_name>_material.cfg file to the existing QtPlasmaC configuration.

To run the cfg2prefs conversion program, use the following instructions:

For a package installation (Buildbot) enter the following line in a terminal window:
----
qtplasmac-cfg2prefs
----

For a run in place installation enter the following lines in terminal window:
----
source ~/linuxcnc-dev/scripts/rip-environment
qtplasmac-cfg2prefs
----


.`qtplasmac-cfg2prefs`
image::images/qtplasmac_cfg2prefs.png[width=500,align="center"]

Select the INI file of the old PlasmaC configuration, select the INI file of the new QtPlasmaC configuration, then press *CONVERT*.

== Other QtPlasmaC Setup Considerations

[[plasma:lowpass]]
=== Lowpass Filter

The plasmac HAL component has a built in lowpass filter that if used is applied to the *plasmac.arc-voltage-in* input pin to filter any noise that could cause erroneous voltage readings.
The lowpass filter should only be used after using Halscope to determine the required frequency and whether the amplitude of the noise is large enough to cause any issues.
For most plasma machines lowpass is not required and should not be used unless it is required.

The HAL pin assigned to this filter is *plasmac.lowpass-frequency* and is set to 0 (disabled) by default.
To apply a lowpass filter to the arc-voltage, the user would edit the following entry in the custom.hal file in the machine's configuration directory to add the appropriate cutoff frequency as measured in Hertz (Hz).

For example:

[source,{hal}]
----
setp plasmac.lowpass-frequency 100
----

The above example would give a cutoff frequency of 100Hz.

=== Contact Bounce

Contact bounce from mechanical relays, switches, or external interference may cause some inconsistent behavior of the following switches:

* Float Switch
* Ohmic Probe
* Breakaway Switch
* Arc OK (for modes 1 & 2)

Due to the fact that the software is capable of sampling rates faster than the contact bounce period,
it is possible that the software may see contact bounce as several changes in input states occurring in a very small time period,
and incorrectly interpret this as a very quick on-off of the input.
One method of mitigating contact bounce is to "debounce" the input.
To summarize debounce, it requires the input state to be stable at the opposite state of the output state for consecutive delay periods before changing the state of the output.

Debounce delay periods can be changed by editing the appropriate debounce value in the custom.hal file in the _<machine_name>_ config directory.

Each increment of delay adds one servo thread cycle to the debounce time.
For example: given a servo thread period of 1000000 (measured in nano seconds), a debounce delay of 5 would equate to 5000000&#8239;ns, or 5&#8239;ms.

For the Float and Ohmic switches this equates to a 0.001&#8239;mm (0.00004") increase in the probed height result.

It is recommended to keep the debounce values as low as possible while still achieving consistent results.
Using link:../hal/tutorial.html#sec:tutorial-halscope[Halscope] to plot the inputs is a good way to establish the correct value.

For QtPlasmaC installations, debounce is achieved by using the HAL link:../man/man9/dbounce.9.html[dbounce component] which is a later alternative to the original debounce component.
This new version allows for the loading and naming of individual debounce instances and is compatible with Twopass HAL file processing.

All four signals above have an individual debounce component so the debounce periods can be catered individually to each input.
Any changes made to these values in the custom.hal file will not be overwritten by later updates of QtPlasmaC.

The default delay for all four inputs is five servo thread periods.
In most cases this value will work quite well. If any of the inputs do not use mechanical switches,
it may be possible to either reduce or remove the delay for those inputs.

If debounce is required for other equipment like home or limit switches etc. then more dbounce components may added in any of the HAL files without any regard to the signals listed here.

[[plasma:qt-contact-load]]
=== Contact Load

Mechanical relays and switches usually require a minimum current passing through the contacts for reliable operation.
This current varies with the material that the contacts in the device are made from.

Depending on the specified minimum contact current and the current drawn by the input device there may be a need to provide a method to increase the current through the contacts.

Most relays using gold contacts will not require any additional current for reliable operation.

There are two different methods available to provide this minimum current if it is required:

. A 0.1 μF film capacitor placed across the contacts.
. A 1200 Ω 1 W resistor across the load (see <<plasma:calculations,calculations>> below).

Schematics are shown at <<plasma:contact-load-schematics,contact load schematics>>.

More information on contact switching load can be seen on page VI of the finder https://cdn.findernet.com/app/uploads/TecEN.pdf[General Technical Information] document.

[[plasma:calculations]]
.*Calculations:*
If using a Mesa card, the input resistance of a 7I96 is 4700 Ω (symbol R)(always consult the product manual associated with the revision being used as these values sometimes vary between revisions), giving a contact current of 5.1 mA (symbol I) assuming a supply voltage (symbol U) of 24 V (I = U/R)footnote:[In the US, the letter V is commonly used as a symbol (Voltage) and as a unit (Volt).].

As an example, the typical relay used in a Hypertherm Powermax 65 plasma cutter (link:https://www.te.com/commerce/DocumentDelivery/DDEController?Action=showdoc&DocId=Data+Sheet%7F1308242_T77%7F1011%7Fpdf%7FEnglish%7FENG_DS_1308242_T77_1011.pdf%7F1-1393194-0[TE T77S1D10-24]) requires a minimum contact load of 100&#8239;mA @ 5&#8239;VDC which will dissipate 0.5&#8239;W (P = I * V).
If using a 24&#8239;VDC power supply this would then equate to a minimum current of 20.8&#8239;mA.
Because there is less current drawn by the Mesa input than is required by the relay there needs to be an increase in the current.

The resistance can be calculated using R = U~s~ / (I~m~ - I~i~) where:

- R = calculated resistance
- U~s~ = supply voltage
- I~m~ = minimum current required
- I~i~ = input current

Using a 7I96 with an input current of 5.1&#8239;mA gives a calculated value of 1529&#8239;Ω ( = 24&#8239;V / (.0208 - .0051)&#8239;A).
This could then be rounded down to a commonly available 1500&#8239;Ω resistor, giving a small safety margin.

The power dissipation can by calculated using P = U~s~^2^ / R~s~ where:

- P = power
- U~s~ = supply voltage
- R~s~ = selected resistance

This gives a value of 0.38&#8239;W.
This could then be rounded up to 1&#8239;W, giving a good safety margin.
The final selection would be a 1500&#8239;Ω 1&#8239;W resistor.

=== Desktop Launcher

If a link to the launch the configuration was not created when creating the config,
the user could create a desktop launcher to the config by right clicking on the desktop and selecting Create Launcher or similar.
This will bring up a dialog box to create a launcher. Give the icon a nice short name, enter anything for the command and click OK.

After the launcher appears on the desktop, right click on it and then edit it with the user's editor of choice.
Edit the file so it looks similar to:

----
[Desktop Entry]
Comment=
Terminal=false
Name=LinuxCNC
Exec=sh -c "linuxcnc $HOME/linuxcnc/configs/<machine_name>/<machine_name>.ini"
Type=Application
Icon=/usr/share/pixmaps/linuxcncicon.png
----

If the user would like a terminal window to open behind the GUI window then change the Terminal line to:

----
Terminal=true
----

Displaying a terminal can be handy for error and information messages.

=== QtPlasmaC Files

After a successful QtPlasmaC installation, the following files are created in the configuration directory:

[cols="1,3",options="header"]
//[grid=none,frame=ends]
|===
|Filename               |Function
|_<machine_name>_.ini   |Configuration file for the machine.
|_<machine_name>_.hal   |HAL for the machine.
|_<machine_name>_.prefs |configuration file for QtPlasmaC specific parameters and preferences.
|custom.hal             |HAL file for user customization.
|custom_postgui.hal     |HAL file for user customization which is run after the GUI has initialized.
|shutdown.hal           |HAL file which is run during the shutdown sequence.
|tool.tbl               |Tool table used to store offset information for additional tools (scribe, etc.) used by the QtPlasmaC configuration.
|qtplasmac              |Link to the directory containing common qtplasmac support files.
|backup                 |Directory for backups of config files.
|===

[NOTE]
_<machine_name>_ is whatever name the user entered into the "Machine Name" field of the configuration wizard program.

[NOTE]
Custom commands are allowed in custom.hal and the custom_postgui.hal files as they are not overwritten during updates.

After running a new configuration for the first time the following files will be created in the configuration directory:

[width="100%",cols="1,2",options="header"]
|===
|Filename                    |Function
|<machine_name>_material.cfg |File for storing the material settings from the MATERIAL section of the <<plasma:parameters-tab,PARAMETERS Tab>>.
|qtvcp.prefs                 |File containing the QtVCP preferences.
|qtplasmac.qss               |File storing the stylesheet for the currently loaded session of QtPlasmaC.
|===

[NOTE]
The configuration files (_<machine_name>_.ini and _<machine_name>_.hal) that are created by configuration wizard are notated to explain the requirements to aid in manual manipulation of these configurations. They may be edited with any text editor.

[NOTE]
The _<machine_name>_.prefs file is plain text and may be edited with any text editor.

=== INI File

QtPlasmaC has some specific _<machine_name>_.ini file variables as follows:

.*[FILTER]* Section

These variables are mandatory.

[source,{ini}]
----
PROGRAM_EXTENSION = .ngc,.nc,.tap G-code File (*.ngc, *.nc, *.tap)
ngc               = qtplasmac_gcode
nc                = qtplasmac_gcode
tap               = qtplasmac_gcode
----

[[plasma:rs274]]
*[RS274NGC]* Section

These variables are mandatory.

[source,{ini}]
----
RS274NGC_STARTUP_CODE = G21 G40 G49 G80 G90 G92.1 G94 G97 M52P1
SUBROUTINE_PATH       = ./:../../nc_files
USER_M_PATH           = ./:../../nc_files
----

NOTE: for a imperial config replace G21 above with G20.

NOTE: both the above paths show the minimum requirements.

[IMPORTANT]
SEE <<plasma:path-tolerance,PATH TOLERANCE>> FOR RS274NGC_STARTUP_CODE INFORMATION RELATED TO G64.

*[HAL]* Section

These variables are mandatory.

[source,{ini}]
----
HALUI           = halui (required)
HALFILE         = _<machine_name>_.hal (the machine HAL file)
HALFILE         = plasmac.tcl (the standard QtPlasmaC HAL file )
HALFILE         = custom.hal (Users custom HAL commands)
POSTGUI_HALFILE = postgui_call_list.hal (required)
SHUTDOWN        = shutdown.hal (shutdown HAL commands)
----

[NOTE]
The user could place custom HAL commands in the custom.hal file as this file is not overwritten by QtPlasmaC updates.

[[plasma:ini-display]]
*[DISPLAY]* Section

This variable  is mandatory.

[source,{ini}]
----
DISPLAY = qtvcp qtplasmac      (use 16:9 resolution)
        = qtvcp qtplasmac_9x16 (use 9:16 resolution)
        = qtvcp qtplasmac_4x3  (use 4:3 resolution)
----

There are multiple QtVCP options that are described here:
link:../gui/qtvcp.html#_ini_settings[QtVCP INI Settings]

For example the following would start a 16:9 resolution QtPlasmaC screen in full screen mode:

[source,{ini}]
----
DISPLAY = qtvcp -f qtplasmac
----

*[TRAJ]* Section

This variable is mandatory.

[source,{ini}]
----
SPINDLES = 3
----

*[AXIS_X]* Section

These variables are mandatory.

[source,{ini}]
----
MAX_VELOCITY     = double the value in the corresponding joint
MAX_ACCELERATION = double the value in the corresponding joint
OFFSET_AV_RATIO  = 0.5
----

*[AXIS_Y]* Section

These variables are mandatory.

[source,{ini}]
----
MAX_VELOCITY     = double the value in the corresponding joint
MAX_ACCELERATION = double the value in the corresponding joint
OFFSET_AV_RATIO  = 0.5
----

*[AXIS_Z]* Section

These variables are mandatory.

[source,{ini}]
----
MIN_LIMIT        = just below the top of the table's slats
MAX_VELOCITY     = double the value in the corresponding joint
MAX_ACCELERATION = double the value in the corresponding joint
OFFSET_AV_RATIO  = 0.5
----

[NOTE]
QtPlasmaC uses the LinuxCNC External Offsets feature for all Z axis motion, and for moving the X and/or Y axis for a consumable change while paused.
For more information on this feature, please read <<cha:external-offsets,External Axis Offsets>> in the LinuxCNC documentation.

== QtPlasmaC GUI Overview

The following sections will give a general overview of the QtPlasmaC layout.

=== Exiting QtPlasmaC

Exiting or shutting down QtPlasmaC is done by either:

. Click the window shutdown button on the window title bar
. Long press the *POWER* button on the MAIN Tab.

A shutdown warning can be displayed on every shutdown by checking the *Exit Warning* checkbox on the <<plasma:settings-tab,SETTINGS Tab>>.

[[plasma:main-tab]]
=== MAIN Tab

Screenshot example of the QtPlasmaC <<plasma:main-tab,MAIN Tab>> in *16:9* aspect ratio:

image::images/qtplasmac_16x9.png[width=800,align="center"]

Some functions/features are only used for particular modes and are not displayed if they are not required by the chosen QtPlasmaC mode.

.Features of the *PREVIEW WINDOW*
[cols="4,16",options="header"]
//[frame=ends,grid=none]
|===
|Name     |Description
|Material |The top header is clickable in this area to reveal a drop down menu. It is used to manually select the current material cut parameters. If there are no materials in the material file then only the default material will be displayed.
|VEL:     |This displays the actual cut feed rate the table is moving at.
|FR:      |If "View Material" is selected on the <<plasma:settings-tab,SETTINGS Tab>>, this displays the currently selected material's Feed Rate.
|PH:      |If "View Material" is selected on the <<plasma:settings-tab,SETTINGS Tab>>, this displays the currently selected material's Pierce Height.
|PD:      |If "View Material" is selected on the <<plasma:settings-tab,SETTINGS Tab>>, this displays the currently selected material's Pierce Delay.
|CH:      |If "View Material" is selected on the <<plasma:settings-tab,SETTINGS Tab>>, this displays the currently selected material's Cut Height.
|CA:      |If "View Material" is selected on the <<plasma:settings-tab,SETTINGS Tab>>, and RS485 communications are enabled, this displays the currently selected material's Cut Amperage.
|T        |This button changes the <<sub:qt-preview-views,preview>> to a top down full table view.
|P        |This button changes the <<sub:qt-preview-views,preview>> to an isometric view.
|Z        |This button changes the <<sub:qt-preview-views,preview>> to a top down view.
|→        |This button pans the <<sub:qt-preview-views,preview>> right.
|←        |This button pans the <<sub:qt-preview-views,preview>> left.
|↑        |This button pans the <<sub:qt-preview-views,preview>> up.
|↓        |This button pans the <<sub:qt-preview-views,preview>> down.
|+        |This button zooms the <<sub:qt-preview-views,preview>>.
|-        |This button zooms the <<sub:qt-preview-views,preview>>.
|C        |This button clears the live plot.
|===


.*MACHINE* representation
[cols="4,16",options="header"]
//[grid=none,frame=ends]
|===
|Name |Description
|ESTOP |If ESTOP_TYPE = 0 in the _<machine_name>_.prefs file, this button becomes an indicator of the hardware E-stop's status only. +
If ESTOP_TYPE = 1 in the _<machine_name>_.prefs file, this button will not be visible. +
If ESTOP_TYPE = 2 in the _<machine_name>_.prefs file, this button will act as a GUI E-stop. +
If ESTOP_TYPE is omitted from the _<machine_name>_.prefs file, this button will default to being an indicator of the hardware E-stop's status only.
|POWER |This button turns the GUI on and allows QtPlasmaC/LinuxCNC to control the hardware. +
Pressing and holding the *POWER* button for longer than two seconds will bring up a dialog to exit the QtPlasmaC application.
|CYCLE START |This button starts the cycle for any loaded G-code file.
|CYCLE PAUSE |This button pauses the cycle for any loaded G-code file. +
If a cycle is paused, this button will display *CYCLE RESUME* and flash. +
Pressing *CYCLE RESUME* will resume the cycle.
|CYCLE STOP |This button stops any actively running or paused cycle. +
This includes: +
- G-code Programs +
- Torch pulse if the pulse was started during *CYCLE PAUSE* (this will cancel the paused G-code program execution as well) +
- Probe Test +
- Framing +
- Manual Cut
|FEED |This slider overrides the feed rate for all feed moves. +
Any value other than 100% will cause the label to flash. +
Clicking the label will return the slider to 100%.
|RAPID |This slider overrides the rapid rate for all rapid moves. +
Any value other than 100% will cause the label to flash. +
Clicking the label will return the slider to 100%.
|JOG |This slider sets the jog rate. +
Clicking the label will return the slider to the default linear velocity as set in the _<machine_name>_.ini file.
|===

.*BUTTONS*

The Button Panel contains buttons useful for the operation of the machine.

The *EDIT* and *MDI* buttons are permanent, all other buttons are user programmable in the _<machine_name>_.prefs file.

See <<plasma:custom-user-buttons,custom user buttons>> for detailed information on custom user buttons.

[width="100%",cols="4,16",options="header"]
|===
|Name |Description
|EDIT |This button opens a G-code editor for the currently loaded program.
|MDI |This button places QtPlasmaC into Manual Data Input (MDI) mode which will display the MDI HISTORY and an entry box over top of the G-code window. +
Once pressed, this button will display "MDI CLOSE". +
Pressing *MDI CLOSE* will close the MDI. +
Please see the <<plasma:mdi,MDI>> section for additional MDI information.
|OHMIC TEST |This button will enable the Ohmic Probe Enable output signal and if the Ohmic Probe input is sensed, the LED indicator in the SENSOR Panel will light. +
The main purpose of this is to allow a quick test for a shorted torch tip.
|PROBE TEST |This button will initiate a <<plasma:probe-test,Probe Test>>.
|SINGLE CUT |This button will show the dialog box to start an automatic <<plasma:single-cut,Single Cut>>.
|NORMAL CUT |This button will toggle between <<plasma:cut-types,Cut Types>> (NORMAL CUT and PIERCE ONLY).
|TORCH PULSE |This button will initiate a <<plasma:button-torch,Torch Pulse>>.
|===

The *EDIT* and *MDI* buttons are permanent, all other buttons are user programmable in the _<machine_name>_.prefs file.

See <<plasma:custom-user-buttons,custom user buttons>> for detailed information on custom user buttons.

.*ARC*
[cols="6,2,14",options="header"]
//[grid=none,frame=ends]
|===
|Name        |Modes  |Description
|Arc Voltage |0, 1   |Displays the actual arc voltage.
|OK          |0, 1, 2 |Indicates the status of the Arc OK signal.
|+           |0, 1   |Each press of this button will raise the target voltage by the THC Threshold voltage (The distance changed will be Height Per Volt * THC Threshold voltage).
|-           |0, 1   |Each press of this button will lower the target voltage by the THC Threshold voltage (The distance changed will be Height Per Volt * THC Threshold voltage).
|OVERRIDE    |0, 1   |Clicking this label will return any voltage override to 0.00.
|===

[[plasma:control-panel]]
.*CONTROL*

[cols="6,2,14",options="header"]
//[frame=ends,grid=none]
|===
|Name |Modes |Description
|TORCH ON |0, 1, 2 |Indicates the status of the Torch On output signal.
|TORCH ON ENABLE |0, 1, 2 |This box toggles between Enabling and Disabling the torch. +
This box defaults to unfilled (disabled) when QtPlasmaC is first run. +
This box must be filled to change it to "Torch Enabled" before material cutting can commence. +
If this box is not filled, then running a loaded program will cause the machine to run the cycle without firing the torch. This is sometimes referred to as a "dry run".
|VELOCITY ANTI DIVE |0, 1, 2 |Indicates that the THC is locked at the current height due to the cut velocity falling below the Velocity Anti Dive (VAD) Threshold percentage set on the <<plasma:parameters-tab,PARAMETERS Tab>>.
|VELOCITY ANTI DIVE ENABLE |0, 1, 2 |This box toggles between Enabling and Disabling VELOCITY ANTI DIVE.
|VOID ANTI DIVE |0, 1 |Indicates that the THC is locked due to a void being sensed.
|VOID ANTI DIVE ENABLE |0, 1 |This box toggles between Enabling and Disabling VOID ANTI DIVE.
|MESH MODE |0, 1, 2 |This box will enable or disable <<plasma:mesh-mode,Mesh Mode>> for the cutting of expanded metal. This check box may be enabled or disabled at any time during normal cutting. +
Mesh mode: +
- Will require an Arc OK signal to start machine motion. +
- Will disable the THC. +
- Will not stop machine motion if the Arc OK signal is lost. +
- Will automatically select CPA mode if PowerMax communications are being used. +
For more information see <<plasma:mesh-mode,Mesh Mode (expanded metal)>>.
|AUTO VOLTS |0, 1 |This box will enable or disable <<plasma:thc,Auto Volts>>.
|IGNORE OK |0, 1, 2 |This box will determine if QtPlasmaC ignores the Arc OK signal.
This check box may be enabled or disabled at any time during normal cutting.
Additionally this mode may be enabled or disabled via proper M codes in a running program. +
Ignore Arc OK mode: +
- Will not require an Arc OK signal be received before starting machine motion after the "Torch On" signal is given. +
- Will disable the THC. +
- Will not stop machine motion if the Arc OK signal is lost. +
For more information see <<plasma:ignore-ok,Ignore Arc Ok>>.
|OHMIC PROBE |0, 1, 2 |This box enables or disables the ohmic probe input. +
If the Ohmic Probe input is disabled, the Ohmic Probe LED will still show the status of the probe input, but the Ohmic Probe results will be ignored.
|RS485  |0, 1, 2 |This box will enable or disable the communications to a PowerMax.
This button is only visible if a PM_PORT is configured in the `[POWERMAX]` section of the _<machine_name>_.prefs file.
|Status |0, 1, 2 |When PowerMax communications are enabled, this will display one of the following: +
*CONNECTING*, *CONNECTED*, *COMMS ERROR*, or a *Fault Code*. +
For more information, see the <<plasma:pm_comms,PowerMax Communications>> section.
|===

.SENSOR

[width="100%",cols="4,16",options="header"]
|===
|Name  |Description
|FLOAT |Indicates that the float switch is activated.
|OHMIC |Indicates that the probe has sensed the material.
|BREAK |Indicates that the torch breakaway sensor is activated.
|===

.THC

[width="100%",cols="4,16",options="header"]
|===
|Name    |Description
|ENABLE  |This box determines whether the THC will be enabled or disabled during a cut.
|ENABLED |This LED indicates whether the THC is enabled or disabled.
|ACTIVE  |This LED indicates that the THC is actively controlling the Z axis.
|UP      |This LED indicates that the THC is commanding the Z axis to raise.
|DOWN    |This LED indicates that the THC is commanding the Z axis to lower.
|===

.*JOGGING*.

[NOTE]
During Paused Motion, this section will become <<plasma:cut-recovery,CUT RECOVERY>>

[width="100%",cols="4,16",options="header"]
|===
|Name       |Description
|CONTINUOUS |This drop down button will change the jog increment. Options are determined by the values in the *[DISPLAY]* section of the _<machine_name>_.ini file and begin with the label "INCREMENTS =".
|FAST       |This button will toggle between FAST which is the default linear velocity in the _<machine_name>_.ini file or SLOW which is 10% of the default value.
|Y+         |This button moves the Y axis in the positive direction.
|Y-         |This button moves the Y axis in the negative direction.
|X+         |This button moves the X axis in the positive direction.
|X-         |This button moves the X axis in the negative direction.
|Z+         |This button moves the Z axis in the positive direction.
|Z-         |This button moves the Z axis in the negative direction.
|===

.CUT RECOVERY

[NOTE]
During Paused Motion, this section will be shown on top of the JOGGING panel.
The following section will cover each button encountered in this panel.
Please see <<plasma:cut-recovery,CUT RECOVERY>> for a detailed description of the cut recovery functionality.

[width="100%",cols="4,16",options="header"]
|===
|Name |Description
|PAUSED MOTION FEED SLIDER |In the event of a paused program, this interface allows X/Y motion to follow the programmed path in the reverse or forward direction. +
This slider's range is from 1%-100% of the Cut Feed Rate for the currently selected material.
|FEED |This displays the paused motion feed rate.
|REV |In the event of a paused program, this button will move the machine in reverse along the programmed path until it reaches the last M3 command that was either executed or that QtPlasmaC was attempting to execute before the program became paused.
|FWD |In the event of a paused program, this button will move the machine forward along the programmed path indefinitely until the program's end, skipping over M3 commands.
|CANCEL MOVE |This button will cancel any Cut Recovery movement that was made, and return the torch to the position the Cut Recovery movement was initiated. +
Note that if FWD or REV were used to move the torch, CANCEL will not return to the position of the torch when the pause occurred.
|MOVE x.xxx |This displays the amount of travel that will be incurred with each press of an arrow key, in the direction the arrow key was pressed. +
This value displayed below MOVE represents the Kerf Width of the currently selected material.
|DIRECTIONAL ARROWS |These buttons will move the torch in the direction indicated by a distance of one Kerf Width (of the currently selected material) per press.
|===

.*G-CODE WINDOW*

[width="100%",cols="4,16",options="header"]
|===
|Name   |Description
|CLEAR  |This button will clear the currently opened program. +
The torch (T0) will be selected if it was not the active tool.
|OPEN   |This button will open a FILE OPEN panel over the PREVIEW WINDOW.
|RELOAD |This button will reload the currently loaded G-code File.
|===

.*DRO*

[cols="4,16",options="header"]
//[frame=ends,grid=none]
|===
|Name |Description
|HOME ALL |This button will home all of the axes in the order set by HOME_SEQUENCE in the _<machine_name>_.ini file.
|WCS G54 |This drop down button will change the current work offset.
|CAMERA |This button will display a CAMVIEW panel on top of the PREVIEW WINDOW and will allow the user to set an origin with or without rotation. See the <<plasma:camera,CAMERA section>> for detailed instructions.
|LASER |This button will allow the user to use a laser to set an origin with or without rotation. See the <<plasma:laser,LASER section>> for detailed instructions.
|X0 Y0 |This button will set the current position to X0 Y0.
|HOME [AXIS] |This button will home the corresponding axis.
|0 [AXIS] |This drop down button will display the following options: +
*Zero* - zeros the axis. +
*Set* - launches a dialog box to manually input the axis' coordinate. +
*Divide By 2* - divides the currently displayed coordinate in the DRO by two. +
*Set To Last* - sets the axis to the previously set coordinate.
|===

[[sub:qt-preview-views]]
=== Preview Views

The QtPlasmaC preview screen has the ability to be switched between different views and displays, as well as zooming in and out, and panning horizontally and vertically.

When QtPlasmaC is first started, the Z (top down) view will be selected as the default view for a loaded G-code file, but the full table view will be displayed.

When a G-code file is loaded, the display will change to the selected view.

Whenever there is no G-code file loaded, the full table will automatically be displayed irrespective of which view is currently selected (the highlighted button representing the currently selected view will not change).

If a full table is displayed due to no G-code file being loaded and the user wishes to change the view orientation, then pressing either Z or P will change the display to the newly selected view. If the user then wishes to display the full table while maintaining the currently selected view as the default view for a loaded G-code file, then pressing CLEAR will achieve this and allow the selected view orientation to prevail the next time a G-code file is loaded.

[[plasma:conversational-tab]]
=== CONVERSATIONAL Tab

Screenshot example of the QtPlasmaC <<plasma:conversational-tab,CONVERSATIONAL Tab>> in *16:9* aspect ratio:

image::images/qtplasmac_conversational.png[width=800,align="center"]

The <<plasma:conversational-tab,CONVERSATIONAL Tab>> enables the user to quickly program various simple shapes for quick cutting without the need for CAM software.

See <<plasma:shape-library,Conversational Shape Library>> for detailed information on the Conversational feature.

It is possible to disable this tab so the conversational feature cannot be used by an operator. This may be achieved either by wiring the pin to a physical key-switch or similar or it may also be set in a HAL file using the following command:

[source,{hal}]
----
setp qtplasmac.conv_disable 1
----

[[plasma:parameters-tab]]
=== PARAMETERS Tab

Screenshot example of the QtPlasmaC <<plasma:parameters-tab,PARAMETERS Tab>> in *16:9* aspect ratio:

image::images/qtplasmac_parameters.png[width=800,align="center"]

Some functions/features are only used for particular modes and are not displayed if they are not required by the chosen QtPlasmaC mode.

This tab is used to display configuration parameters that are modified infrequently.

It is possible to disable this tab so machine settings cannot be modified by unauthorized personnel. This may be achieved either by wiring the pin to a physical key-switch or similar or it may also be set in a HAL file using the following command:

[source,{hal}]
----
setp qtplasmac.param_disable 1
----

.*CONFIGURATION - ARC*
[cols="4,2,14",options="header"]
//[grid=none,frame=ends]
|===
|Name |Modes |Description
|Start Fail Timer |0, 1, 2 |This sets the amount of time (in seconds) QtPlasmaC will wait between commanding a "Torch On" and receiving an Arc OK signal before timing out and displaying an error message.
|Max Starts |0, 1, 2 |This sets the number of times QtPlasmaC will attempt to start the arc.
|Retry Delay |0, 1, 2 |This sets the time (in seconds) between an arc failure and another arc start attempt.
|Voltage Scale |0, 1 |This sets the arc voltage input scale and is used to display the correct arc voltage. +
For initial setup, see <<plasma:calibration-values,Calibration Values>>.
|Voltage Offset |0, 1 |This sets the arc voltage offset and is used to display zero volts when there is zero arc voltage input. +
For initial setup, see <<plasma:calibration-values,Calibration Values>>.
|Height Per Volt |0, 1, 2 |This sets the distance the torch would need to move to change the arc voltage by one volt. +
Used for manual height manipulation only.
|OK High Volts |0 |This sets the voltage threshold below which Arc OK signal is valid.
|OK Low Volts |0 |This sets the voltage threshold above which the Arc OK signal is valid.
|===

[NOTE]
When setting the OK Low Volts and OK High Volts in Mode 0, the cut voltage of a stable arc must be greater than the OK Low Volts value but lower than the OK High Volts value for QtPlasmaC to receive a valid Arc OK signal.
To further clarify, to have a valid Arc OK, the arc voltage must fall between the two limits.

.*CONFIGURATION - PROBING*
[cols="4,16",options="header"]
//[frame=ends,grid=none]
|===
|Name         |Description
|Float Travel |This sets the amount of travel the float switch moves before completing the float switch circuit. This distance can be measured by using the Probe Test button, and the method described in <<plasma:initial-setup,Initial Setup>>.
|Probe Speed  |This sets the speed at which the torch will probe to find the material after it moves to the Probe Height.
|Probe Height |This sets the height above the Z axis minimum limit that Probe Speed begins. Refer to the <<plasma:initial-setup,Heights Diagram>> diagram for a visual representation.
|Ohmic Offset |This sets the distance above the material the torch will should go after a successful ohmic probe. It is mainly used to compensate for high probing speeds.
|Ohmic Retries |This sets the number of times QtPlasmaC will retry a failed ohmic probe before falling back to the float switch for material detection.
|Skip IHS     |This sets the distance threshold used to determine if an Initial Height Sense (probe) can be skipped for the current cut, see <<plasma:ihs-skip,IHS Skip>>.
|===

[NOTE]
If the amount of time between the torch contacting the material and when the torch moves up and comes to rest at the Pierce Height seems excessive, see <<plasma:probing,the probing section>> for a possible solution.

.*CONFIGURATION - SAFETY*
[cols="4,16",options="header"]
//[frame=ends,grid=none]
|===
|Name |Description
|Safe Height |This sets the height above the material that the torch will retract to before executing rapid moves. +
If set to Zero then Z axis maximum height will be used for the safe height.
Refer to the <<plasma:initial-setup,Heights Diagram>> diagram for a visual representation.
|===

[[plasma:scribe-config]]
.*CONFIGURATION - SCRIBING*
[cols="4,16",options="header"]
//[frame=ends,grid=none]
|===
|Name      |Description
|Arm Delay |This sets the delay (in seconds) from the time the scribe command is received to the activation of the scribe.
This allows the scribe to reach surface of the material before activating the scribe.
|On Delay  |This sets the delay (in seconds) to allow the scribe mechanism to start before beginning motion.
|===

.*CONFIGURATION - SPOTTING*
[cols="4,16",options="header"]
//[frame=ends,grid=none]
|===
|Name      |Description
|Threshold |This sets the arc voltage at which the delay timer will begin. +
0 V starts the delay when the torch on signal is activated.
|Time On   |This sets the length of time (in milliseconds) the torch is on after threshold voltage is reached.
|===

.*CONFIGURATION - MOTION*
[cols="4,16",options="header"]
//[frame=ends,grid=none]
|===
|Name        |Description
|Max. Speed  |Displays the maximum velocity the Z axis is capable of (this is controlled by the _<machine_name>_.ini file).
|Setup Speed |The Z axis velocity for setup moves (movements to Probe Height, Pierce Height, Cut Height, etc.).
|===

[NOTE]
Setup Speed has no effect on THC speed which is capable of the velocity displayed in the Max. Speed field.

.*CONFIGURATION - THC*

Two methods of THC activation are available and are selected with the *Auto Activation* checkbutton.
Both methods begin their calculations when the current velocity of the torch matches the cut feed rate specified for the selected material:

. Delay Activation (the default) is selected when *Auto Activation* is unchecked. This method uses a time delay set with the *Delay* parameter.
. Auto Activation is selected when *Auto Activation* is checked. This method determines that the arc voltage is stable by using the *Sample Counts* and *Sample Threshold* parameters.

[cols="4,2,14",options="header"]
//[frame=ends,grid=none]
|===
|Name |Modes |Description
|Delay |0, 1, 2 |This sets the delay (in seconds) measured from the time the Arc OK signal is received until Torch Height Controller (THC) activates.
This is only available when Auto THC is not enabled.
|Sample Counts |0, 1 |This sets the number of consecutive arc voltage readings within THC Sample Threshold required to activate the Torch Height Controller (THC).
This is only available when Auto THC is enabled.
|Sample Threshold |0, 1 |This sets the maximum voltage deviation allowed for THC Sample Counts.
This is only available when Auto THC is enabled.
|Threshold |0, 1 |This sets the voltage variation allowed from the target voltage before for THC makes movements to correct the torch height.
|Speed (PID-P) |0, 1, 2 |This sets the Proportional gain for the THC PID loop. This roughly equates to how quickly the THC attempts to correct changes in height.
|VAD Threshold |0, 1, 2 |(Velocity Anti Dive) This sets the percentage of the current cut feed rate the machine can slow to before locking the THC to prevent torch dive.
|Void Slope |0, 1 |(Void Anti Dive) This sets the size of the change in cut voltage per seconds necessary to lock the THC to prevent torch dive (higher values need greater voltage change to lock THC).
|PID-I |0, 1 |This sets the Integral gain for the THC PID loop. Integral gain is associated with the sum of errors in the system over time and is not always needed.
|PID-D |0, 1 |This sets the Derivative gain for the THC PID loop. Derivative gain works to dampen the system and reduce over correction oscillations and is not always needed.
|===

[NOTE]
PID loop tuning is a complicated process and is outside the scope of this User Guide.
There are many sources of information available to assist with understanding and tuning PID loops.
If the THC is not making corrections fast enough, it is recommended to increase the P gain in small increments until the system operates favorably.
Large P gain adjustments can result in over correction and oscillations.

.*SAVE & RELOAD Buttons*
The **SAVE** button will save the currently displayed parameters to the _<machine_name>_.prefs file.

The **RELOAD** button will reload all the parameters from the _<machine_name>_.prefs file.

[[plasma:material]]
.*MATERIAL* - The parameters which are active for the current cut.
[cols="4,16",options="header"]
//[frame=ends, grid=none]
|===
|Name |Description
|Material |The top drop down menu is used to manually select the current material cut parameters. If there are no materials in the material file then only the default material will be displayed.
|Kerf Width |This sets the kerf width for the currently selected material.
Refer to the <<plasma:initial-setup,Heights Diagram>> diagram for a visual representation.
|Pierce Height |This sets the pierce height for the currently selected material.
Refer to the <<plasma:initial-setup,Heights Diagram>> diagram for a visual representation.
|Pierce Delay |This sets the pierce delay (in seconds) for the currently selected material.
|Cut Height |This sets the cut height for the currently selected material.
Refer to the <<plasma:initial-setup,Heights Diagram>> diagram for a visual representation.
|Cut Feed Rate |This sets the cut feed rate for the currently selected material.
|Cut Amps |This sets the cut amperage for the currently selected material. +
This is a visual indicator to the operator only, unless PowerMax communications are being used.
|Cut Volts |This sets the cut voltage for the currently selected material.
|Puddle Height |Expressed as a percentage of Pierce Height, this sets the Puddle Jump height for the currently selected material. +
Typically used for thicker materials, Puddle Jump allows the torch to have an intermediate step between Pierce Height and Cut Height. +
If set, the torch will proceed from Pierce Height to P-Jump Height for a period of time (P-Jump Delay) before proceeding to Cut Height to effectively "jump" over the molten puddle. Refer to the <<plasma:initial-setup,Heights Diagram>> diagram for a visual representation.
|Puddle Delay |This sets the amount of time (in seconds) the torch will stay at the P-Jump Height before proceeding to Cut Height.
|Pause At End |This sets the amount of time (in seconds) the torch will stay on at the end of the cut before proceeding with the M5 command to turn off and raise the torch. For more information see <<plasma:pause-at-end,Pause At End Of Cut>>.
|Gas Pressure |This sets the gas pressure for the currently selected material. +
This setting is only valid if PowerMax communications are being used. +
0 = Use the PowerMax's automatic pressure mode.
|Cut Mode |This sets the cut mode for the currently selected material. +
This setting is only valid if PowerMax communications are being used. +
1 = Normal +
2 = CPA (Constant Pilot Arc) +
3 = Gouge/Mark
|===

NOTE: See the <<plasma:thick-materials,thick materials>> section for more information on puddle jump.

.*SAVE, RELOAD, NEW, & DELETE Buttons*
The **SAVE** button will save the current material set to the __<machine_name>___material.cfg file.

The **RELOAD** button will reload the material set from the __<machine_name>___material.cfg file.

The **NEW** button will allow a new material to be added to the material file. The user will be prompted for a material number and a material name, all other parameters will be read from the currently selected material. Once entered, QtPlasmaC will reload the material file and display the new material. The Cut Parameters for the new material will then need to be adjusted and saved.

The **DELETE** this button is used to delete a material. After pressing it, the user will be prompted for a material number to be deleted, and prompted again to ensure the user is sure. After deletion, the material file will be reloaded and the drop down list will display the default material.

[[plasma:settings-tab]]
=== SETTINGS Tab

Screenshot example of the QtPlasmaC <<plasma:settings-tab,SETTINGS Tab>> in *16:9* aspect ratio:

image::images/qtplasmac_settings.png[width=800,align="center"]

This tab is used to display GUI configuration parameters, button text, and shutdown text that are modified infrequently as well as some utility buttons.

It is possible to disable this tab so machine settings cannot be modified by unauthorized personnel. This may be achieved either by wiring the pin to a physical key-switch or similar or it may also be set in a HAL file using the following command:

[source,{hal}]
----
setp qtplasmac.settings_disable 1
----

.*GUI SETTINGS*

This section shows parameters that effect the GUI appearance and GUI behaviors.

To return any of the color changes to their default values, see the <<plasma:default_styling,Returning To The Default Styling>> section.

.*GUI SETTINGS* Parameters that effect the GUI appearance and GUI behaviors.
[width="100%",cols="4,16",options="header"]
|===
|Name |Description
|Foreground |This button allows the user to change the color of the GUI Foreground.
|Highlight |This button allows the user to change the color of the GUI Highlight.
|LED |This button allows the user to change the color of the GUI LED.
|Background |This button allows the user to change the color of the GUI Background.
|Alt Background |This button allows the user to change the color of the GUI Alternate Background.
|Frames |This button allows the user to change the color of the GUI Frames.
|Estop |This button allows the user to change the color of the GUI Estop.
|Disabled |This button allows the user to change the color of the GUI's Disabled features.
|Preview |This button allows the user to change the color of the GUI Preview Window Background.
|Soft Keyboard |This radio button allows the user to enable or disable the soft touchscreen keyboard. +
If the "onboard" virtual keyboard is installed then the <<custom_kb_layouts,custom layouts>> will be enabled.
|KB Shortcuts |This radio button allows the user to enable or disable <<plasma:keyboard-shortcuts,Keyboard Shortcuts>> within the GUI (such as keyboard jogging). +
In addition to the standard jog keys, a list of the additional shortcuts is available in the <<plasma:keyboard-shortcuts,keyboard shortcuts>> section.
|View Material |This radio button allows the user to enable or disable the addition of a visual reference showing key material cut settings to the Preview Windows of the <<plasma:main-tab,MAIN>> and <<plasma:conversational-tab,CONVERSATIONAL>> tabs. +
Examples are:  Feed Rate, Pierce Height, Pierce Delay, and Cut Height. Cut Amps will be shown if PowerMax communications are enabled.
|Exit Warning |This radio button allows the user to enable or disable whether a warning will always be displayed during shutdown. +
It is possible to add a custom message to the warning by editing the <<plasma:exit-warning,EXIT WARNING MESSAGE>> in the *[GUI_OPTIONS]* section of the _<machine_name>_.prefs file. +
The custom message can be made multi-line by adding a "\" between lines.
|Optional Stop |This radio button allows the user to enable or disable whether or not a running program will pause at an *M1* command.
|Run From Line |This radio button allows the user to enable or disable <<plasma:run-from-line,Run From Line>>. If enabled, the user can click on a line of G-code and have the program start from that line.
|Override Limits |This radio button allows the user to temporarily Override the input from a Limit Switch in the event the limit switch becomes tripped during operation. This button can only be clicked when a limit switch is tripped.
|Override Jog |This radio button will also allow jogging while jogging is inhibited due to a float switch, breakaway switch, or ohmic probe activation. This button can only be clicked when a jog is inhibited.
|Optional Block |This radio button allows the user to enable or disable whether or not lines starting with "/" will be skipped if present in a running program.
|Grid Size |This allows a user to change the size of the grid in the Preview Window on the <<plasma:main-tab,MAIN Tab>>. Grid size of 0.0 will disable the grid.
|Cone Size |This allows a user to change the size of the cone (which represents the current tool) in the Preview Window on the <<plasma:main-tab,MAIN Tab>>.
|Table Zoom |This allows a user to change the default zoom level for the top down full table view in the Preview Window on the <<plasma:main-tab,MAIN Tab>>.
|===

[[plasma:button_entries]]
.*USER BUTTON ENTRIES* USERBUTTON

This section shows the text that appears on the <<plasma:custom-user-buttons,Custom User Buttons>> as well as the code associated with the user button.
User buttons may be changed and the new settings used without restarting LinuxCNC.

The text and/or code may be edited at any time and will be loaded ready for use if the *SAVE* button is clicked.

Deleting the *Name* and *Code* text will cause that user button to be hidden if the *SAVE* button is clicked.

To return all the *Name* and *Code* text to their last saved values press the *RELOAD* button.

[width="100%",cols="1,1",options="header"]
|===
|Name |Code
|The text that is displayed on the button |The code that is run when the button is pressed.
|===

[NOTE]
There are 20 user buttons available but not all may be displayed depending on the window size.

[[plasma:exit-warning]]
.*EXIT WARNING MESSAGE*

This section shows the text that appears on the shutdown dialog if the *Exit Warning* is enabled .

The text may be edited at any time and will be loaded ready for use if the *SAVE* button is clicked.

To return the *EXIT WARNING MESSAGE* text to the last saved value press the *RELOAD* button.


.*UTILITIES*

Some standard LinuxCNC utilities are provided as an aid in the diagnosis of issues that may arise:

- link:../hal/halshow.html#cha:halshow[Halshow]
- link:../hal/tutorial.html#sec:tutorial-halscope[Halscope]
- link:../hal/tutorial.html#sec:tutorial-halmeter[Halmeter]
- link:../getting-started/updating-linuxcnc.html#_calibration_emccalib_tcl[Calibration]
- link:../man/man1/linuxcnctop.1.html[Status]

In addition the following two QtPlasmaC specific utilities are provided:

The  **SET OFFSETS** button is used if the table has a laser or camera for sheet alignment, a scribe, or uses offset probing. The required offsets for these peripherals need to be applied by following the procedure described in <<peripheral-offsets,Peripheral Offsets>>.

[[plasma:backup]]
The **BACKUP CONFIG** button will create a complete machine configuration backup for archiving or to aid in fault diagnosis.
A compressed backup of the machine configuration will be saved in the user's Linux home directory.
The file name will be __<machine_name>___<version>_<date>_<time>.tar.gz, where _<machine_name>_ is the machine name entered in the configuration wizard, _<version>_ is the current QtPlasmaC version the user is on, _<date>_ is the current date (YY-MM-DD), and _<time>_ is the current time (HH-MM-SS).

Prior to the backup being made, the machine log will be saved to a file in the configuration directory named machine_log_<date>_<time>.txt where _<date>_ and _<time>_ are formatted as described above. This file along with up to five previous machine logs will also be included in the backup.

These files are not required by QtPlasmaC and are safe to delete at any time.

[[plasma:statistics-tab]]
=== STATISTICS Tab

The <<plasma:statistics-tab,STATISTICS Tab>> provides statistics to allow for the tracking of consumable wear and job run times.
These statistics are shown for the current job as well as the running total.
Previous job statistics are reset once the next program is run.
The total values may be reset either individually by clicking the corresponding "RESET" button, or they may all be reset together by clicking "RESET ALL".

The *RS485 PMX STATISTICS* panel will be only be displayed if the user has Hypertherm PowerMax communications and a valid RS485 connection to the PowerMax is established.
This panel will show the *ARC ON TIME* for the PowerMax in hh:mm:ss format.

The *MACHINE LOG* is also displayed on the <<plasma:statistics-tab,STATISTICS Tab>>,
this log will display any errors and/or important information that occurs during the current LinuxCNC session.
If the user makes a backup of the configuration from the <<plasma:settings-tab,SETTINGS Tab>> then the machine log is also included in the backup.

image::images/qtplasmac_stats.png[width=800,align="center"]

== Using QtPlasmaC

Once QtPlasmaC is successfully installed, no Z axis motion is required to be part of the G-code cut program.
In fact, if any Z axis references are present in the cut program, the standard QtPlasmaC configuration will remove them during the program loading process.

For reliable use of QtPlasmaC the user should *NOT* use any Z axis offsets other than the coordinate system offsets (G54-G59.3).

QtPlasmaC will automatically add a line of G-code to move the Z axis to the correct height at the beginning of every G-code program.

*Version Information* - QtPlasmaC will display versioning information in the title of the main window.
The information will be displayed as followed "QtPlasmaC v__N__.__XXX__.__YYY__ - powered by QtVCP on LinuxCNC vZ.Z.Z" where _N_ is the version of QtPlasmaC, _XXX_ is the version of the HAL component (PlasmaC.comp), _YYY_ is the GUI version, and __Z__.__Z__.__Z__ is the version of LinuxCNC.

=== Units Systems

All settings and parameters in QtPlasmaC are required to be in the same units as specified in the INI file, being either metric or imperial.

If the user is attempting to run a G-code file that is in the "other" units system then all parameters including the material file parameters are still required to be in the native machines units.
Any further conversions necessary to run the G-code file will be handled automatically by the G-code filter program.

For example:
If a user had a metric machine and wished to run a G-code file that was set up to cut 1/4" thick material using imperial units (inch - G20) then the user with the metric machine would need to ensure that either the material number in the G-code file was set to the corresponding metric material to be cut, or that a new material is created with the correct metric parameters for the metric material to be cut.
If the metric user wanted to cut the G-code file using imperial material, then the new material parameters would need to be converted from imperial units to metric when they are entered.

=== Preamble and Postamble Codes

The following stanzas are the minimum recommended codes to include in the preamble and postamble of any G-code file to be run by QtPlasmaC:

Metric:
[source,{ngc}]
----
G21 G40 G49 G64p0.1 G80 G90 G92.1 G94 G97
----

Imperial:
[source,{ngc}]
----
G20 G40 G49 G64p0.004 G80 G90 G92.1 G94 G97
----

A detailed explanation of each G-code can be found in the docs link:../gcode/g-code.html[here].

Note that throughout this user guide there are several additional recommendations for codes that are prudent to add to both the preamble and postamble depending on the features the user wishes to utilize.

=== Mandatory Codes

Aside from the preamble code, postamble code, and X/Y motion code, the only mandatory G-code syntax for QtPlasmaC to run a G-code program using a torch for cutting is `M3 $0 S1` to begin a cut and `M5 $0` to end a cut.

For backwards compatibility it is permissible to use `M3 S1` in lieu of `M3 $0 S1` to begin a cutting job and `M5` in lieu of `M5 $0` to end a cutting job.
Note, that this applies to cutting jobs only, for scribe and spotting jobs the `$n` tool identifier is mandatory.

=== Coordinates

See <<plasma:z-settings,recommended Z axis>> settings.

Each time LinuxCNC (QtPlasmaC) is started Joint homing is required.
This allows LinuxCNC (QtPlasmaC) to establish the known coordinates of each axis and set the soft limits to the values specified in the _<machine_name>_.ini file in order to prevent the machine from crashing into a hard stop during normal use.

If the machine does not have home switches then the user needs to ensure that all axes are at the home coordinates specified in the _<machine_name>_.ini file before homing.

If the machine has home switches then it will move to the specified home coordinates when the Joints are homed.

Depending on the machine's configuration there will either be a *Home All* button or each axis will need to be homed individually.
Use the appropriate button/buttons to home the machine.

As mentioned in the <<plasma:initial-setup,Initial Setup>> section, it is recommended that the first time QtPlasmaC is used that the user ensure there is nothing below the torch then jog the Z axis down until it stops at the Z axis MINIMUM_LIMIT then click the 0 next to the Z axis DRO to *Touch Off* with the Z axis selected to set the Z axis at zero offset.
This should not need to be done again.

If the user intends to place the material in the exact same place on the table every time, the user could jog the X and Y axes to the machine to the corresponding X0 Y0 position as established by the CAM software and then *Touch Off* both axes with a zero offset.

If the user intends to place the material randomly on the table then the user must *Touch Off* the X and Y axes at the appropriate position before starting the program.

=== Cut Feed Rate

QtPlasmaC is able to read a material file to load all the required cut parameters.
To enable to G-code file to use the cut feed rate setting from the cut parameters use the following code in the G-code file:


[source,{ngc}]
----
F#<_hal[plasmac.cut-feed-rate]>
----

It is possible to use the standard G-code *F* word to set the cut feed rate as follows:

[source,{ngc}]
----
F 1000
----

If the *F* word is used and the *F* word value does not match the cut feed rate of the selected material then a warning dialog will indicate this during loading of the G-code file.

[[plasma:material-handling]]
=== Material File

Material handling uses a material file that was created for the machine configuration when the configuration wizard was ran and allows the user to conveniently store known material settings for easy recall either manually or automatically via G-code.
The resulting <<plasma:material-file, material file>> is named *__<machine_name>___material.cfg*.

QtPlasmaC does not require the use of a material file. Instead, the user could change the cut parameters manually from the MATERIAL section of the <<plasma:parameters-tab,PARAMETERS Tab>>.
It is also not required to use the automatic material changes.
If the user does not wish to use this feature they can simply omit the material change codes from the G-code file.

It is also possible to not use the material file and <<plasma:magic-comments,automatically load materials>> from within the G-code file.

[[plasma:material-file]]
Material numbers in the materials file do not need to be consecutive nor do they need to be in numerical order.

The following variables are mandatory and an error message will appear if any are not found when the material file is loaded.

* PIERCE_HEIGHT
* PIERCE_DELAY
* CUT_HEIGHT
* CUT_SPEED

The following variables are optional. If they are not detected or have no value assigned, they will be assigned a value of 0 and no error message will appear.

* NAME
* KERF_WIDTH
* THC
* PUDDLE_JUMP_HEIGHT
* PUDDLE_JUMP_DELAY
* CUT_AMPS
* CUT_VOLTS
* PAUSE_AT_END
* GAS_PRESSURE
* CUT_MODE

[NOTE]
Material numbers 1000000 and above are reserved for temporary materials.

WARNING: It is the responsibility of the operator to ensure that the variables are included if they are a requirement for the G-code to be run.

The material file uses the following format:

[source,{ini}]
----
[MATERIAL_NUMBER_1]
NAME                = name
KERF_WIDTH          = value
THC                 = value (0 = off, 1 = on)
PIERCE_HEIGHT       = value
PIERCE_DELAY        = value
PUDDLE_JUMP_HEIGHT  = value
PUDDLE_JUMP_DELAY   = value
CUT_HEIGHT          = value
CUT_SPEED           = value
CUT_AMPS            = value (for info only unless PowerMax communications is enabled)
CUT_VOLTS           = value (modes 0 & 1 only, if not using auto voltage sampling)
PAUSE_AT_END        = value
GAS_PRESSURE        = value (only used for PowerMax communications)
CUT_MODE            = value (only used for PowerMax communications)
----

It is possible to add new material, delete material, or edit existing material from the <<plasma:parameters-tab,PARAMETERS tab.>>.
It is also possible to achieve this by using <<plasma:magic-comments,magic comments>> in a G-code file.

The material file may be edited with a text editor while LinuxCNC is running.
After any changes have been saved, press *Reload* in the MATERIAL section of the <<plasma:parameters-tab,PARAMETERS Tab>> to reload the material file.

=== Manual Material Handling

For manual material handling, the user would manually select the material from the materials list in the MATERIAL section of the <<plasma:parameters-tab,PARAMETERS Tab>> before starting the G-code program.
In addition to selecting materials with materials list in the MATERIAL section of the <<plasma:parameters-tab,PARAMETERS Tab>>, the user could use the MDI to change materials with the following command:

[source,{ngc}]
----
M190 Pn
----

The following code is the minimum code necessary to have a successful cut using the manual material selection method:

[source,{ngc}]
----
F#<_hal[plasmac.cut-feed-rate]>
M3 $0 S1
.
.
M5 $0
----

[NOTE]
Manual material handling will restrict the user to only one material for the entire job.

=== Automatic Material Handling

For automatic material handling, the user would add commands to their G-code file which will enable QtPlasmaC to change the material automatically.

The following codes may be used to allow QtPlasmaC to automatically change materials:

* *M190 P__n__* - Changes the currently displayed material to material number _n_.
* *M66 P3 L3 Q1* - Adds a small delay (1 second in this example) to wait for QtPlasmaC to confirm that it successfully changed materials.
* *F#<_hal[plasmac.cut-feed-rate]>* - Sets the cut feed rate to the feed rate shown in the MATERIAL section of the <<plasma:parameters-tab,PARAMETERS Tab>>.

For automatic material handling, the codes MUST be applied in the order shown.
If a G-code program is loaded which contains one or more material change commands then the first material will be displayed in the top header of the PREVIEW WINDOW on the <<plasma:main-tab,MAIN Tab>> as the program is loading.

.Minimum code necessary to have a successful cut using the automatic material selection method:
[source,{ngc}]
----
M190 Pn
M66 P3 L3 Q1
F#<_hal[plasmac.cut-feed-rate]>
M3 $0 S1
.
.
M5 $0
----

[[plasma:magic-comments]]
=== Material Addition Via Magic Comments In G-code

By using "magic comments" in a G-code file it is possible to do the following:

- Add new materials to the __<machine_name>___material.cfg file.
- Edit existing materials in the __<machine_name>___material.cfg file.
- Use one or more temporary materials.

Temporary materials are numbered automatically by QtPlasmaC and the material change will also be done by QtPlasmaC and should not be added to the G-code file by CAM software or otherwise.
The material numbers begin at 1000000 and are incremented for each temporary material.
It is not possible to save a temporary material, however the user could create a new material while a temporary material is displayed and it will use the settings from the temporary material as the defaults.

TIP: It is possible to use temporary materials only and have an empty __<machine_name>___material.cfg file. This negates the need to keep the QtPlasmaC materials file updated with the CAM tool file.

- The entire comment must be in parentheses.
- The beginning of the magic comment must be: *(o=*
- The equals sign must immediately follow each parameter with no space.
- The mandatory parameters must be in the magic comment (for option 0, *na* is optional and *nu* is not used).
- There can be any number and type of magic comments in a G-code file.
- If option 0 is to be used in addition to option 1 and/or option 2 then all option 0 must appear after all option 1 or all option 2 in the G-code file.

The options are:

[width="90%",cols="1,7",options="header"]
|===
|Option |Description
|0 |Creates a temporary default material. +
Material information added with this option will be discarded by a LinuxCNC restart or materials reload.
They may also be overwritten by a new G-code file that has temporary materials.
|1 |Adds a new material if the number specified does not exist.
|2 |Overwrites an existing material if the number specified exists. +
Adds a new material if the number specified does not exist.
|===

Mandatory parameters are:

[width="90%",cols="1,7",options="header"]
|===
|Name |Description
|o |Selects the option to be used.
|nu |Sets the material number (not used for option 0).
|na |Sets the material name (optional for option 0).
|ph |Sets the pierce height.
|pd |Sets the pierce delay.
|ch |Sets the cut height.
|fr |Sets the feed rate.
|===

Optional parameters are:

[width="90%",cols="1,7",options="header"]
|===
|Name |Description
|kw |Sets the kerf width.
|th |Sets the THC status (0=disabled, 1=enabled).
|ca |Sets the cut amps.
|cv |Sets the cut voltage.
|pe |Sets the pause at end delay.
|gp |Sets the gas pressure (PowerMax).
|cm |Sets the cut mode (PowerMax).
|jh |Sets the puddle jump height.
|jd |Sets the puddle jump delay.
|===

A complete example:

[source,{ngc}]
----
(o=0, nu=2, na=5mm Mild Steel 40A, ph=3.1, pd=0.1, ch=0.75, fr=3000, kw=0.5, th=1, ca=45, cv=110, pe=0.1, gp=5, cm=1, jh=0, jd=0)
----

If a temporary material has been specified in a G-code file then the material change line (M190...) and wait for change line (M66...) will be added by the G-code filter and are not required in the G-code file.

=== Material Converter

This application is used to convert existing tool tables into QtPlasmaC material files. It can also create a material file from manual user input to entry fields.

At this stage the only conversions available are for tool tables exported from either SheetCam or Fusion 360.

SheetCam tool tables are complete and the conversion is fully automatic.
The SheetCam tool file must be in the SheetCam .tools format.

Fusion 360 tool tables do not have all of the required fields so the user will be prompted for missing parameters.
The Fusion 360 tool file must be in the JSON format of Fusion 360.

If the user has a format from a different CAM software they would like converted, create a *New Topic* in the https://forum.linuxcnc.org/plasmac[PlasmaC forum] section of the https://forum.linuxcnc.org/[LinuxCNC forum] to request this addition.

Material Converter may be run from a terminal using one of the two following methods.

For a package installation (Buildbot) enter the following command in a terminal window:

----
qtplasmac-materials
----

For a run in place installation enter the following two commands in a terminal window:

----
source ~/linuxcnc-dev/scripts/rip-environment
qtplasmac-materials
----

This will bring up the Material Converter Main dialog box with Manual selected as the default.

Select one of:

* *Manual* - to manually create a new material file.

image::images/qtplasmac_material_main_manual.png[width=350,align="center"]

* *SheetCam* - to convert a SheetCam tool file.

image::images/qtplasmac_material_main_sheetcam.png[width=350,align="center"]

For SheetCam only, select whether the user requires a metric or imperial output file.

* *Fusion 360* - to convert a Fusion 360 tool file.

image::images/qtplasmac_material_main_fusion360.png[width=350,align="center"]

To convert:

. Select the Input File to be converted, press *INPUT* to bring up a file selector or directly enter the file in the entry box.
. Select the Output File to write to, press *OUTPUT* to bring up a file selector or directly enter the file in the entry box.
  This would normally be ~/linuxcnc/configs/__<machine_name>___material.cfg.
  If necessary, the user could select a different file and hand edit the __<machine_name>___material.cfg file.
. Click *CREATE/CONVERT* and the new material file will be created.

For both a Manual creation or a Fusion 360 conversion, a dialog box will show with all available parameters displayed for input.
Any entry marked with pass:[***] is mandatory and all other entries are optional depending on the user's configuration needs.

image::images/qtplasmac_material_manual_dialog.png[width=150,align="center"]

[NOTE]
If the user selects ~/linuxcnc/configs/__<machine_name>___material.cfg and the file already exists, it will be overwritten.

[[plasma:camera]]
=== CAMERA

image::images/qtplasmac_camview.png[width=800,align="center"]

QtPlasmaC has the ability to use a USB camera to set the origin with or without rotation compensation. The CAMERA button will be enabled after the machine is homed.

To use this feature, the user must set the camera's offset from the torch center by following the procedure described in <<peripheral-offsets,Peripheral Offsets>>.

To modify the offsets manually, the user could edit either or both the following axes lines in the *[CAMERA_OFFSET]* section of the _<machine_name>_.prefs file:

[source,{ini}]
----
X axis = n.n
Y axis = n.n
Camera port = 0
----

where _n.n_ is distance from the center line of the torch to the camera's cross hairs.

*To set the origin with zero rotation:*

. Jog until the cross hairs are on top of the desired origin point.
. Press *MARK EDGE*. The *MARK EDGE* button label will change to *SET ORIGIN* and the *GOTO ORIGIN* button will be disabled.
. Press *SET ORIGIN*. The *SET ORIGIN* button label will change to *MARK EDGE* and the *GOTO ORIGIN* button will be enabled.
. The torch will now move to the X0 Y0 position.
. The offset is now successful set.

*To set the origin with rotation:*

. Jog until the cross hairs are at the edge of the material a suitable distance away from the desired origin point.
. Press *MARK EDGE*. The *MARK EDGE* button label will change to *SET ORIGIN* and the *GOTO ORIGIN* button will be disabled.
. Jog until the cross hairs are at the origin point of the material.
. Press *SET ORIGIN*. The *SET ORIGIN* button label will change to *MARK EDGE* and the *GOTO ORIGIN* button will be enabled.
. The torch will now move to the X0 Y0 position.
. The offset is now successfully set.

In the CAMVIEW panel, the mouse can affect the cross hairs and the zoom level as follows:

* Mouse Wheel Scroll - Change cross hair diameter.
* Mouse Wheel Button Double Click - Restores cross hair diameter to default.
* Mouse Left Button Clicked + Wheel Scroll - Changes camera zoom level.
* Mouse Left Button Clicked + Wheel Button Double Click - Restores default camera zoom level.

[[plasma:laser]]
=== LASER

QtPlasmaC has the ability to use a laser to set the origin with or without rotation compensation. The LASER button will be enabled after the machine is homed.

To use this feature, the user must set the laser's offset from the torch center by following the procedure described in <<peripheral-offsets,Peripheral Offsets>>.

To modify the offsets manually, the user could edit either or both the following lines in the *[LASER_OFFSET]* section of the _<machine_name>_.prefs file:

[source,{ini}]
----
X axis = n.n
Y axis = n.n
----

where _n.n_ is distance from the center line of the torch to the laser's cross hairs.

Additionally, the laser can be tied to any available output to turn the laser on and off via a HAL pin with the following name:

[source,{hal}]
----
qtplasmac.laser_on
----

*To set the origin with zero rotation:*

. Click the *LASER* button.
. *LASER* button label will change to *MARK EDGE* and the HAL pin named qtplasmac.laser_on will be turned on.
. Jog until the laser cross hairs are on top of the desired origin point.
. Press *MARK EDGE*. The *MARK EDGE* button label will change to *SET ORIGIN*.
. Press *SET ORIGIN*. The *SET ORIGIN* button label will change to *MARK EDGE* and the HAL pin named qtplasmac.laser_on will be turned off.
. The torch will now move to the X0 Y0 position.
. The offset is now successful set.

*To set the origin with rotation:*

. Click the *LASER* button.
. *LASER* button label will change to *MARK EDGE* and the HAL pin named qtplasmac.laser_on will be turned on.
. Jog until the laser cross hairs are at the edge of the material a suitable distance away from the desired origin point.
. Press *MARK EDGE*. The *MARK EDGE* button label will change to *SET ORIGIN*.
. Jog until the laser cross hairs are at the origin point of the material.
. Press *SET ORIGIN*. The *SET ORIGIN* button label will change to *MARK EDGE* and the HAL pin named qtplasmac.laser_on will be turned off.
. The torch will now move to the X0 Y0 position.
. The offset is now successfully set.

*To turn the laser off and cancel an alignment:*

. Press the *LASER* button and hold for longer than 750 mSec.
. *LASER* button label will change to *LASER* and the HAL pin named qtplasmac.laser_on will be turned off.
. Release the *LASER* button.

If an alignment laser has been set up then it is possible to use the laser during <<plasma:cut-recovery,CUT RECOVERY>> for accurate positioning of the new start coordinates.

[[plasma:path-tolerance]]
=== Path Tolerance

Path tolerance is set with a G64 command and a following P value. The P value corresponds to the amount that the actual cut path followed by the machine may deviate from the programmed cut path.

The default LinuxCNC path tolerance is set for maximum speed which will severely round corners when used with normal plasma cutting speeds.

It is recommended that the path tolerance is set by placing the appropriate G64 command and P value in the header of each G-code file.

The provided G-code filter program will test for the existence of a `G64 P__n__` command prior to the first motion command.
If no G64 command is found it will insert a `G64 P0.1` command which sets the path tolerance to 0.1 mm.
For a imperial config the command will be `G64 P0.004`.

.For Metric:
[source,{ngc}]
----
G64 P0.1
----

.For Imperial:
[source,{ngc}]
----
G64 P0.004
----

[[plasma:paused-motion]]
=== Paused Motion

QtPlasmaC has the ability to allow the repositioning of the X and Y axes along the current cut path while the G-code program is paused.

In order to use this feature, LinuxCNC's Adaptive Feed Control (M52) must be turned on (P1).

To enable *Paused Motion* The preamble of the G-code must contain the following line:

[source,{ngc}]
----
M52 P1
----

To turn off *Paused Motion* at any point, use the following command:

[source,{ngc}]
----
M52 P0
----

[[plasma:pause-at-end]]
=== Pause At End Of Cut

This feature can be used to allow the arc to "catch up" to the torch position to fully finish the cut.
It is usually required for thicker materials and is especially useful when cutting stainless steel.

Using this feature will cause all motion to pause at the end of the cut while the torch is still on.
After the dwell time (in seconds) set by the *Pause At End* parameter in the MATERIAL section of the <<plasma:parameters-tab,PARAMETERS Tab>> has expired, QtPlasmaC will proceed with the M5 command to turn off and raise the torch.

[[plasma:multi-tool]]
=== Multiple Tools

QtPlasmaC has the ability to allow the use of more than one type of plasma tool by utilizing LinuxCNC spindles as a plasma tool when running a G-code program.

Valid plasma tools for use are:

[cols="3,2,10",options="header"]
|===
|Name         |TOOL # |Description
|Plasma Torch |0      |Used for normal Plasma cutting.
|Scribe       |1      |Used for material engraving.
|Plasma Torch |2      |Used for spotting (creating dimples to aid in drilling).
|===

A LinuxCNC spindle number (designated by $_n_) is required to be in the starting command and also the end command to be able to start and stop the correct plasma tool.
Examples:

* `M3 $0 S1` will select and start the plasma cutting tool.
* `M3 $1 S1` will select and start the scribe.
* `M3 $2 S1` will select and start the plasma spotting tool.

* `M5 $0` will stop the plasma cutting tool.
* `M5 $1` will stop the scribe.
* `M5 $2` will stop the plasma spotting tool.

It is permissible to use *M5 $-1* in lieu of the M5 $_n_ codes above to stop all tools.

In order to use a scribe, it is necessary for the user to add the X and Y axis offsets to the LinuxCNC tool table.
Tool 0 is assigned to the Plasma Torch and Tool 1 is assigned to the scribe.
Tools are selected with a *T__n__ M6* command, and then a *G43 H0* command is required to apply the offsets for the selected tool.
It is important to note that the LinuxCNC tool table and tool commands only come into play if the user is using a <<plasma:scribe,scribe>> in addition to a plasma torch.
For more information, see <<plasma:scribe,scribe>>.

[[plasma:velocity-reduction]]
=== Velocity Reduction

There is a HAL pin available named *motion.analog-out-03* that can be changed in G-code with the *M67 (Synchronized with Motion)/M68 (Immediate)* commands.
This pin will reduce the velocity to the percentage specified in the command.

It is important to thoroughly understand the difference between *Synchronized with Motion* and *Immediate*:

* `M67` (Synchronized with Motion) - The actual change of the specified output (P2 (THC) for example) will happen at the beginning of the next motion command. If there is no subsequent motion command, the output changes will not occur. It is best practice to program a motion code (G0 or G1 for example) right after a M67.
* `M68` (Immediate) - These commands happen immediately as they are received by the motion controller. Since these are not synchronized with motion, they will break blending. This means if these codes are used in the middle of active motion codes, the motion will pause to activate these commands.

Examples:

* `M67 E3 Q0` would set the velocity to 100% of *CutFeedRate*.
* `M67 E3 Q40` would set the velocity to 40% of *CutFeedRate*.
* `M67 E3 Q60` would set the velocity to 60% of *CutFeedRate*.
* `M67 E3 Q100` would set the velocity to 100% of *CutFeedRate*.

The minimum percentage allowed is 10%, values below this will be set to 10%.

The maximum percentage allowed is 100%, values above this will be set to 100%.

If the user intends to use this feature it would be prudent to add `M68 E3 Q0` to both the preamble and postamble of the G-code program so the machine starts and ends in a known state.

IMPORTANT: *G-CODE THC* AND *VELOCITY BASED THC* ARE NOT ABLE TO BE USED IF *CUTTER COMPENSATION* IS IN EFFECT; AN ERROR MESSAGE WILL BE DISPLAYED.

WARNING: If Cut Feed Rate in the MATERIAL section of the <<plasma:parameters-tab,PARAMETERS Tab>> is set to Zero then QtPlasmaC will use *motion.requested-velocity* (as set by a standard Feedrate call in the G-code) for the THC calculations. This is not recommended as it is not a reliable way of implementing velocity based THC.

[NOTE]
All references to CutFeedRate refer to the *Cut Feed Rate* value displayed in the MATERIAL section of the <<plasma:parameters-tab,PARAMETERS Tab>>.

[[plasma:thc]]
=== THC (Torch Height Controller)

The THC can be enabled or disabled from the THC frame of the <<plasma:main-tab,MAIN Tab>>.

The THC can also be enabled or disabled directly from the G-code program.

The THC does not become active until the velocity reaches 99.9% of the *CutFeedRate* and then the THC *Delay* time if any in the THC section of the <<plasma:parameters-tab,PARAMETERS Tab>> has timed out. This is to allow the arc voltage to stabilize.

QtPlasmaC uses a control voltage which is dependent on the state of the *AUTO VOLTS* checkbox on the <<plasma:main-tab,MAIN Tab>>:

. If *Use Auto Volts* is checked then the actual cut voltage is sampled at the end of the THC *Delay* time and this is used as the target voltage to adjust the height of the torch.
. If *Use Auto Volts* is not checked then the voltage displayed as Cut Volts in the MATERIAL section of the <<plasma:parameters-tab,PARAMETERS Tab>> is used as the target voltage to adjust the height of the torch.

.*G-code THC*

THC may be disabled and enabled directly from G-code, provided the THC is not disabled in the THC Section of the <<plasma:main-tab,MAIN Tab>>, by setting or resetting the *motion.digital-out-02* pin with the M-Codes M62-M65:

* `M62 P2` will disable THC (Synchronized with Motion)
* `M63 P2` will enable THC (Synchronized with Motion)
* `M64 P2` will disable THC (Immediately)
* `M65 P2` will enable THC (Immediately)

It is important to thoroughly understand the difference between *Synchronized with Motion* and *Immediate*:

* `M62` and `M63` (Synchronized with Motion) - The actual change of the specified output (P2 (THC) for example) will happen at the beginning of the next motion command. If there is no subsequent motion command, the output changes will not occur. It is best practice to program a motion code (G0 or G1 for example) right after a M62 or M63.
* `M64` and `M65` (Immediate) - These commands happen immediately as they are received by the motion controller. Since these are not synchronized with motion, they will break blending. This means if these codes are used in the middle of active motion codes, the motion will pause to activate these commands.

[[plasma:velocity_thc]]
.*Velocity Based THC*

If the cut velocity falls below a percentage of *CutFeedRate* (as defined by the VAD Threshold % value in the THC frame of the CONFIGURATION section of the <<plasma:parameters-tab,PARAMETERS Tab>>) the THC will be locked until the cut velocity returns to at least 99.9% of *CutFeedRate*.
This will be made apparent by the *VELOCITY ANTI DIVE* indicator illuminating in the <<plasma:control-panel,CONTROL Panel>> on the <<plasma:main-tab,MAIN Tab>>.

Velocity based THC prevents the torch height being changed when velocity is reduced for a sharp corner or a small hole.

It is important to note that <<plasma:velocity-reduction,Velocity Reduction>> affects the Velocity Based THC in the following ways:

. If Velocity Reduction is invoked in the middle of the cut, the THC will be locked.
. The THC will remain locked until the velocity reduction is canceled by returning it to a value that is above the *VAD Threshold*, and the torch actually reaches 99.9% of the *CutFeedRate*.

[[plasma:cutter-compensation]]
=== Cutter Compensation

LinuxCNC (QtPlasmaC) has the ability to automatically adjust the cut path of the current program by the amount specified in Kerf Width of the selected material's Cut Parameters.
This is helpful if the G-code is programmed to the nominal cut path and the user will be running the program on different thickness materials to help ensure consistently sized parts.

To use cutter compensation the user will need to use G41.1, G42.1 and G40 with the kerf width HAL pin:

* `G41.1 D#<_hal[plasmac.kerf-width]>` : offsets torch to the left of the programmed path
* `G42.1 D#<_hal[plasmac.kerf-width]>` : offsets torch to the right of the programmed path
* `G40` turns the cutter compensation off

IMPORTANT: IF *CUTTER COMPENSATION* IS IN EFFECT *G-CODE THC*, *VELOCITY BASED THC* AND *OVER CUT* ARE NOT ABLE TO BE USED; AN ERROR MESSAGE WILL BE DISPLAYED.

[[plasma:ihs-skip]]
=== Initial Height Sense (IHS) Skip

Initial Height Sense may be skipped in one of two different ways:

. If the THC is disabled, or the THC is enabled but not active, then the IHS skip will occur if the start of the cut is less than *Skip IHS*
  distance from the last successful probe.
. If the THC is enabled and active, then the IHS skip will occur if the start of the cut is less than *Skip IHS* distance from the end of the last cut.

A value of zero for *Skip IHS* will disable all IHS skipping.

Any errors encountered during a cut will disable IHS skipping for the next cut if *Skip IHS* is enabled.

[[plasma:probing]]
=== Probing

Probing may be done with either ohmic sensing or a float switch.
It is also possible to combine the two methods, in which case the float switch will provide a fallback to ohmic probing.
An alternative to ohmic probing is <<plasma:offset_probing,Offset Probing>>

If the machine's torch does not support ohmic probing, the user could have a separate probe next to the torch.
In this case the user would extend the probe below the torch.
The probe must NOT extend more than the minimum Cut Height below the torch and the Z axis offset distance needs to be entered as the *Ohmic Offset* in the PROBING frame of the CONFIGURATION section of the <<plasma:parameters-tab,PARAMETERS Tab>>.

Probing setup is done in the PROBING frame of the CONFIGURATION section of the <<plasma:parameters-tab,PARAMETERS Tab>>.

QtPlasmaC can probe at the full Z axis velocity so long as the machine has enough movement in the float switch to absorb any overrun.
If the machine's float switch travel is suitable, the user could set the Probe Height to near the Z axis MINIMUM_LIMIT and do all probing at full speed.

Some float switches can exhibit a large switching hysteresis which shows up in the probing sequence as an excessive time to complete the final probe up.

* This time may be decreased by changing the speed of the final probe up.
* This speed defaults to 0.001 mm (0.000039") per servo cycle.
* It is possible to increase this speed by up to a factor of 10 by adding the following line to the custom.hal file:

[source,{hal}]
----
setp plasmac.probe-final-speed n
----

where _n_ is a value from 1-10. It is recommended to keep this value as low as possible.

Using this feature will change the final height slightly and will require thorough probe testing to confirm the final height.

This speed value affects ALL probing so if the user uses ohmic probing and the user changes this speed value then the user will need to probe test to set the require offset to compensate for this speed change as well as the float travel.

The reliability of this feature will only be as good as the repeatability of the float switch.

[NOTE]
Probe Height refers to the height above the Z axis MINIMUM_LIMIT.

[[plasma:offset_probing]]
=== Offset Probing

Offset Probing is the use of a probe that is offset from the torch.
This method is an alternative to Ohmic Probing and uses the `plasmac.ohmic-enable` output pin to operate a solenoid for extending and retracting the probe.
The `plasmac.ohmic-probe` input pin is used to detect the material and the *Ohmic Offset* in the PROBING frame of the CONFIGURATION section of the <<plasma:parameters-tab,PARAMETERS Tab>> is used to set the correct measured height.

The probe could be a mechanically deployed probe, a permanently mounted proximity sensor or even simply a stiff piece of wire extending about 0.5 mm (0.2") below the torch tip.
If the probe is mechanically deployed then it needs to extend/retract rather quickly to avoid excessive probing times and would commonly be pneumatically operated.

To use this feature, the user must set the probe's offset from the torch center by following the procedure described in <<peripheral-offsets,Peripheral Offsets>>.

To modify the offsets manually, the user could edit either or both the following lines in the *[OFFSET_PROBING]* section of the _<machine_name>_.prefs file:

[source,{ini}]
----
X axis = n.n
Y axis = n.n
Delay = t.t
----

where _n.n_ is the offset of the probe from the torch center in machine units for the X and Y axes and _t.t_ is the time in seconds to allow for any mechanical deployment of the probe if required.

Each of these parameters is optional and also may appear in any order. If a parameter is not detected then the default is 0.0. There can be no space after the X or Z, lower case is permissible.

When this variable appears in the INI file with either X or Y not equal to zero then QtPlasmaC will do *all* Ohmic Probing as Offset Probing.
When a probe sequence has begun, the `plasmac.ohmic-enable` pin will be set True causing the probe to extend. When the material is detected the `plasmac.ohmic-enable` pin will be reset to false causing the probe to retract.

The probe will begin moving to the offset position simultaneously with the Z axis moving down to the Probe Height, probing will not commence unless the deployment timer has completed.
It is required that the *Probe Height* in the PROBING frame of the CONFIGURATION section of the <<plasma:parameters-tab,PARAMETERS Tab>> is above the top of the material to ensure that the probe is fully offset to the correct X/Y position before the final vertical probe down movement.

IMPORTANT: PROBE HEIGHT NEEDS TO BE SET ABOVE THE TOP OF THE MATERIAL FOR OFFSET PROBING.

[[plasma:cut-types]]
=== Cut Types

QtPlasmaC allows two different cut modes:

. *NORMAL CUT* - runs the loaded G-code program to pierce then cut.
. *PIERCE ONLY* - only pierces the material at each cut start position, useful prior to a *NORMAL CUT* on <<plasma:thick-materials,thick materials>>

There are two ways of enabling this feature:

. Utilize the default <<plasma:button-cut,custom user button>> to toggle between the cut types.
. Adding the following line to the G-code program before the first cut to enable *Pierce Only* mode for the current file:

[source,{ngc}]
----
#<pierce-only> = 1
----

If using a custom user button is utilized then QtPlasmaC will automatically reload the file when the cut type is toggled.

=== Hole Cutting - Intro

It is recommended that any holes to be cut have a diameter no less than one and a half times the thickness of the material to be cut.

It is also recommended that holes with a diameter of less than 32&#8239;mm (1.26") are cut at 60% of the feed rate used for profile cuts. This should also lock out THC due to velocity constraints.

QtPlasmaC can utilize G-code commands usually set by a CAM Post Processor (PP) to aid in hole cutting or if the user does not have a PP or the user's PP does not support these methods then QtPlasmaC can automatically adapt the G-code to suit. This automatic mode is disabled by default.

There are three methods available for improving the quality of small holes:

. *Velocity Reduction* - <<plasma:hole-cutting-velocity-reduction,Reducing the velocity>> to approximately 60% of the *CutFeedRate*.
. *Arc Dwell (<<plasma:pause-at-end,Pause At End>>)* - Keeping the torch on for a short time at the end of the hole while motion is stopped to allow the arc to catch up.
. *Over cut* - Turning the torch off at the end of the hole then continue along the path.

[NOTE]
If both *Arc Dwell* and *Over cut* are active at the same time then *Over cut* will take precedence.

IMPORTANT: *OVER CUT* IS NOT ABLE TO BE USED IF CUTTER COMPENSATION IS IN EFFECT; AN ERROR MESSAGE WILL BE DISPLAYED.

=== Hole Cutting

G-code commands can be set up by either by a CAM Post Processor (PP) or by hand coding.

[[plasma:hole-cutting-velocity-reduction]]
.*Hole Cutting Velocity Reduction*

If cutting a hole requires a reduced velocity then the user would use the following command to set the velocity:
`M67 E3 Qnn` where `nn` is the percentage of the velocity desired.
For example, `M67 E3 Q60` would set the velocity to 60% of the current material's *CutFeedRate*.

See the <<plasma:velocity_thc,Velocity Based THC>> section.

.Sample code for hole cutting with reduced velocity.
[source,{ngc}]
----
G21 (metric)
G64 P0.005
M52 P1 (allow paused motion)
F#<_hal[plasmac.cut-feed-rate]> (feed rate from cut parameters)
G0 X10 Y10
M3 $0 S1 (start cut)
G1 X0
M67 E3 Q60 (reduce feed rate to 60%)
G3 I10 (the hole)
M67 E3 Q0 (restore feed rate to 100%)
M5 $0 (end cut)
G0 X0 Y0
M2 (end job)
----

.*Arc Dwell (Pause At End)*

This method can be invoked by setting the <<plasma:pause-at-end,Pause At End>> parameter in the MATERIAL frame of the <<plasma:parameters-tab,PARAMETERS Tab>>.

[[plasma:overcut]]
.*Over cut*

The torch can be turned off at the end of the hole by setting the `motion.digital-out-03` pin with the M-Codes `M62` (Synchronized with Motion)* or `M64` (Immediate).
After turning the torch off it is necessary to allow the torch to be turned on again before beginning the next cut by resetting the `motion.digital-out-03` pin with the M-Codes `M63` or `M65`, this will be done automatically by the QtPlasmaC G-code parser if it reaches an M5 command without seeing a `M63 P3` or `M65 P3`.

After the torch is turned off the hole path will be followed for a default length of 4 mm (0.157"). This distance may be specified by adding `#<oclength> =` _n_ to the G-code file.

* `M62 P3` will turn the torch off (Synchronized with Motion)
* `M63 P3` will allow the torch to be turned on (Synchronized with Motion)
* `M64 P3` will turn the torch off (Immediately)
* `M65 P3` will allow the torch to be turned on (Immediately)

It is important to thoroughly understand the difference between *Synchronized with motion* and *Immediate*:

* `M62 and M63` (Synchronized with Motion) - The actual change of the specified output (P2 (THC) for example) will happen at the beginning of the next motion command.
  If there is no subsequent motion command, the output changes will not occur. It is best practice to program a motion code (G0 or G1 for example) right after a M62 or M63.
* `M64 and M65` (Immediate) - These commands happen immediately as they are received by the motion controller. Since these are not synchronized with motion, they will break blending.
  This means if these codes are used in the middle of active motion codes, the motion will pause to activate these commands.

Sample code:

[source,{ngc}]
----
G21 (metric)
G64 P0.005
M52 P1 (allow paused motion)
F#<_hal[plasmac.cut-feed-rate]> (feed rate from cut parameters)
G0 X10 Y10
M3 $0 S1 (start cut)
G1 X0
M67 E3 Q60 (reduce feed rate to 60%)
G3 I10 (the hole)
M62 P3 (turn torch off)
G3 X0.8 Y6.081 I10 (continue motion for 4 mm)
M63 P3 (allow torch to be turned on)
M67 E3 Q0 (restore feed rate to 100%)
M5 $0 (end cut)
G0 X0 Y0
M2 (end job)
----

[[plasma:hole-cutting]]
=== Hole Cutting - Automatic

QtPlasmaC has the ability to automatically modify the G-code to reduce the velocity and/or apply *Over cut* which can be useful when cutting holes.

For valid hole sensing it is required that all values in the G2 or G3 G-code line are explicit, an error dialog will be displayed if any values are mathematically calculated.

QtPlasmaC Hole Sensing is disabled by default. It can be enabled/disabled by using the following G-code parameters to select the desired hole sensing mode:

* `#<holes> = 0` - Causes QtPlasmaC to disable hole sensing if it was previously enabled.
* `#<holes> = 1` - Causes QtPlasmaC to reduce the speed of holes less than 32 mm (1.26") to 60% of *CutFeedRate*.
* `#<holes> = 2` - Causes QtPlasmaC to <<plasma:overcut,Over cut>> the hole in addition to the velocity changes in setting 1.
* `#<holes> = 3` - Causes QtPlasmaC to reduce the speed of holes less than 32 mm (1.26") and arcs less than 16 mm (0.63") to 60% of *CutFeedRate*.
* `#<holes> = 4` - Causes QtPlasmaC to <<plasma:overcut,Over cut>> the hole in addition to the velocity change in setting 3.

The default hole size for QtPlasmaC hole sensing is 32&#8239;mm (1.26"). It is possible to change this value with the following command in a G-code file:

* `#<h_diameter> =` _nn_ - To set a diameter (_nn_) in the same units system as the rest of the G-code file.

The default velocity for QtPlasmaC small holes is 60% of the current feed rate.
It is possible to change this value with the following command in a G-code file:

* `#<h_velocity> =` _nn_ - to set the percentage (_nn_) of the current feed rate required.

.*Over cut*

If Hole Sensing modes 2 or 4 are active, QtPlasmaC will over cut the hole in addition to the velocity changes associated with modes 1 and 3.

The default over cut length for QtPlasmaC hole sensing is 4&#8239;mm (0.157").
It is possible to change this value with the following command in a G-code file:

* `#<oclength> =` _nn_ to specify an over cut length (_nn_) in the same units system as the rest of the G-code file.

.*Arc Dwell (Pause At End)*

This feature can be used in addition to setting the desired hole sensing mode via the appropriate G-code parameter by setting the <<plasma:pause-at-end,Pause At End>> parameter in the MATERIAL frame of the <<plasma:parameters-tab,PARAMETERS Tab>>.

.Sample code:
[source,{ngc}]
----
G21 (metric)
G64 P0.005
M52 P1 (allow paused motion)
F#<_hal[plasmac.cut-feed-rate]> (feed rate from cut parameters)
#<holes> = 2 (over cut for holes)
#<oclength> = 6.5 (optional, 6.5 mm over cut length)
G0 X10 Y10
M3 $0 S1 (start cut)
G1 X0
G3 I10 (the hole)
M5 $0 (end cut)
G0 X0 Y0
M2 (end job)
----

[NOTE]
It is OK to have multiple and mixed hole commands in a single G-code file.

=== Single Cut

A single cut is a single unidirectional cutting move often used to cut a sheet into smaller pieces prior to running a G-code program.

The machine needs to be homed before commencing a single cut.

A single cut will commence from the machine's current X/Y position.

[[plasma:single-cut]]
.*Automatic Single Cut*

This is the preferred method. The parameters for this method are entered in the following dialog box that is displayed after pressing a <<plasma:button-single,user button>> which has been coded to run single cut:

image::images/qtplasmac_single_cut.png[width=300,align="center"]

. Jog to the required X/Y start position.
. Set required appropriate material, or edit the Feed Rate for the default material in the <<plasma:parameters-tab,PARAMETERS Tab>>.
. Press the assigned single cut user button.
. Enter the length of the cut along the X and/or Y axes.
. Press the *CUT* button and the cut will commence.

.*Pendant Single Cut*

If the machine is equipped with a pendant that can start and stop the spindle plus jog the X and Y axes, the user can manually perform a single cut.

. Jog to the required X/Y start position.
. Set the required feed rate with the Jog Speed slider.
. Start the cut process by starting the spindle.
. After probing the torch will fire.
. When the Arc OK is received the machine can be jogged along the cut line using the jog buttons.
. When the cut is complete stop the spindle.
. The torch will turn off and the Z axis will return to the starting position.

[[plasma:manual-single-cut]]
.*Manual Single Cut*

Manual single cut requires that either <<plasma:keyboard-shortcuts,keyboard shortcuts>> are enabled in the GUI SETTINGS section of the <<plasma:settings-tab,SETTINGS Tab>>,
or a custom user button is specified as a <<plasma:button-mancut,manual cut>> button.

If the user is using a custom user button then substitute *F9* with *User Button* in the following description.

. Jog to the required X/Y start position.
. Start the procedure by pressing *F9*. The jog speed will be automatically set to the feed rate of the currently selected material.
  The jog label will blink to indicate that the jog speed is temporarily being overridden (jog speed manipulation will be disabled while a manual cut is active).
  *CYCLE START* will change to *MANUAL CUT* and blink.
. After probing the torch will fire.
. When the Arc OK is received the machine can be jogged along the cut line using the jog keys.
. The Z height will remain locked at the cut height for the duration of the manual cut, regardless of the Torch Height Controller *ENABLE* status.
. When the cut is complete press *F9* or *Esc* or the *CYCLE STOP* button.
. The torch will turn off and the Z axis will return to the starting position.
. The jog speed will automatically be returned to the value it was prior to initiating the manual cut process, the label will stop blinking and the jog speed manipulation will be enabled. *MANUAL CUT* will stop blinking and revert to *CYCLE START*.

[NOTE]
If the torch flames out during cutting, the user must still press *F9* or *Esc* or the *CYCLE STOP* button to end the cut.
This clears the Z offsets and returns the torch to the starting position.

[[plasma:thick-materials]]
=== Thick Materials

Cutting thick materials can be problematic in that the large amount of molten metal caused by piercing can shorten the life of consumables and also may cause a puddle high enough that the torch may hit the puddle while moving to cut height.

The are two functions built into QtPlasmaC to help alleviate these issues.

.*Pierce Only*

*Pierce Only* mode converts the loaded G-code program and then runs the program to pierce the material at the start position of each cut. Scribe and Spotting commands will be ignored and no pierce will take place in those locations.

This mode is useful for thick materials which may produce enough dross on the material surface from piercing to interfere with the torch while cutting. The entire sheet can pierced and then cleaned off prior to cutting.

It is possible to use near-end-of-life consumables for piercing and then they can be swapped out for good consumables to be used while cutting.

*Pierce Only* is one of two different <<plasma:cut-types,cut types>>

.*Puddle Jump*

*Puddle Jump* is the height that the torch will move to after piercing and prior to moving to *Cut Height* and is expressed as a percentage of *Pierce Height*.
This allows the torch to clear any puddle of molten material tht may be caused by piercing.
The maximum allowable height is 200% of the *Pierce Height*

Setting for *Puddle Jump* are described in <<plasma:material,cut parameters>>

The recommended option is to use *Pierce Only* due to it being able to utilise near end of life consumables.

IMPORTANT: *PUDDLE JUMP* IS DISABLED DURING CUT RECOVERY

[[plasma:mesh-mode]]
=== Mesh Mode (Expanded Metal Cutting)

QtPlasmaC is capable of cutting of expand (mesh) metal provided the machine has a pilot arc torch and it is capable of Constant Pilot Arc (CPA) mode.

*Mesh Mode* disables the THC and also ignores a lost Arc OK signal during a cut.
It can be selected by checking the *Mesh Mode* check button in the CONTROL section of the <<plasma:main-tab,MAIN Tab>>.

If the machine has <<plasma:pm_comms,RS485>> communications enabled with a Hypertherm PowerMax plasma cutter, selecting *Mesh Mode* will automatically override the *Cut Mode* for the currently selected material and set it to cut mode 2 (CPA). When *Mesh Mode* is disabled, the *Cut Mode* will be return to the default cut mode for the currently selected material.

It is also possible to start a *Mesh Mode* cut without receiving an Arc OK signal by checking the *Ignore Arc OK* check button in the CONTROL section of the <<plasma:main-tab,MAIN Tab>>.

Both *Mesh Mode* and *Ignore Arc OK* can be enabled/disabled at any time during a job.

[[plasma:ignore-ok]]
=== Ignore Arc OK

*Ignore Arc OK* mode disables the THC, will begin a cut without requiring an Arc OK signal, and will ignore a lost Arc OK signal during a cut.

This mode can be selected by:

. Checking the *Ignore Arc OK* check button in the CONTROL section of the <<plasma:main-tab,MAIN Tab>>.
. Setting HAL pin *motion.digital-out-01* to 1 via G-code.

* `M62 P1` will enable *Ignore Arc OK* (Synchronized with Motion)
* `M63 P1` will disable *Ignore Arc OK* (Synchronized with Motion)
* `M64 P1` will enable *Ignore Arc OK* (Immediately)
* `M65 P1` will disable *Ignore Arc OK* (Immediately)

It is important to thoroughly understand the difference between *Synchronized with motion* and *Immediate*:

* `M62` and `M63` (Synchronized with Motion) - The actual change of the specified output (P2 (THC) for example) will happen at the beginning of the next motion command.
  If there is no subsequent motion command, the output changes will not occur.
  It is best practice to program a motion code (G0 or G1 for example) right after a M62 or M63.
* `M64` and `M65` (Immediate) - These commands happen immediately as they are received by the motion controller. Since these are not synchronized with motion, they will break blending.
  This means if these codes are used in the middle of active motion codes, the motion will pause to activate these commands.

This mode may also be used in conjunction with *Mesh Mode* if the user doesn't require an Arc OK signal to begin the cut.

Both *Mesh Mode* and *Ignore Arc OK* can be enabled/disabled at any time during a job.

[[plasma:cut-recovery]]
=== Cut Recovery

image::images/qtplasmac_cut_recovery.png[width=250,align="center"]

This feature will produce a CUT RECOVERY panel that will allow the torch to be moved away from the cut path during a <<plasma:paused-motion,paused motion>> event in order to position the torch over a scrap portion of the material being cut so that the cut restarts with a minimized arc-divot.
The CUT RECOVERY panel will display automatically over top of the JOGGING panel when motion is paused.

It is preferable to make torch position adjustments from the point at which paused motion occurred, however if moving along the cut path is necessary prior to setting the new start point, the user may use the paused motion controls (*REV*, *FWD*, and a *JOG-SPEED* slider) at the top of the CUT RECOVERY panel.
Once the user is satisfied with the positioning of the torch along the cut path, moving off the cut path is achieved by pressing the *DIRECTION* buttons.
Each press of the *DIRECTION* button will move the torch a distance equivalent to the *Kerf Width* parameter of the currently selected material.

The moment the torch has been moved off the cut path, the paused motion controls (*REV*, *FWD*, and a *JOG-SPEED* slider) at the top of the CUT RECOVERY panel will become disabled.

Once the torch position is satisfactory, press *CYCLE RESUME* and the cut will resume from the new position and travel the shortest distance to the original paused motion location. The CUT RECOVERY panel will close and the JOGGING panel will display when the torch returns to the original paused motion location.

Pressing *CANCEL MOVE* will cause the torch to move back to where it was positioned before the direction keys were used to offset the torch.
It will not reset any *REV* or *FWD* motion.

Pressing *CYCLE STOP* will cause the torch to move back to where it was positioned before the direction keys were used to offset the torch and the CUT RECOVERY panel overlay will return to the JOGGING panel.
It will not reset any *REV* or *FWD* motion.

If an alignment laser has been set up then it is possible to use the laser during cut recovery for very accurate positioning of the new start coordinates.
If either the X axis offset or Y axis offset for the laser would cause the machine to move out of bounds then an error message will be displayed.

*To use a laser for cut recovery when paused during a cut:*

. Click the *LASER* button.
. *LASER* button will change to disabled, the HAL pin named qtplasmac.laser_on will be turned on and the X and Y axis will offset so that the laser cross hairs will indicate the starting coordinates of the cut when it is resumed.
. Continue the cut recovery as described above.

If a laser offset is in effect when *CANCEL MOVE* is pressed then this offset will also be cleared.

[NOTE]
Cut recovery movements will be limited to a radius of 10&#8239;mm (0.4") from either the point the program was paused,
or from the last point on the cut path if paused motion was used.

IMPORTANT: PUDDLE JUMP IS DISABLED DURING CUT RECOVERY

[[plasma:run-from-line]]
=== Run From Line

If the user has the Run From Line option enabled in the GUI SETTINGS section of the <<plasma:settings-tab,SETTINGS Tab>> then they will have the ability to start from any line in a G-code program via the following methods:

. Clicking any line in the Preview Window
. Clicking any line in the G-code Window

Note that the "Run From Line"-function will run from the beginning of the selected line.

It is important to note that G-code programs can be run from any selected line using this method, however a leadin may not be possible depending on the line selected.
In this case, an error message will be displayed to let the user know the leadin calculation was not possible.

Once the user has selected the starting place, the *CYCLE START* button will blink *"SELECTED __nn__"* where _nn_ is the corresponding line number selected.
Clicking this button will bring up the following Run From Line dialog box:

It is not possible to use Run From Line from within a subroutine.
If the user selects a line within a subroutine and clicks *"SELECTED __nn__"* then an error message will be displayed that includes the O-code name of the subroutine.

It is not possible to use Run From Line if previous G-code has set cutter compensation active.
If the user selects a line while cutter compensation is active and clicks *"SELECTED __nn__"* then an error message will be displayed.

It is possible to select a new line while Run From Line is active.

image::images/qtplasmac_run_from_line.png[width=350,align="center"]

[cols="4,16",options="header"]
|===
|Name          |Description
|USE LEADIN    |This radio button will allow the user to start the selected line with a leadin.
|LEADIN LENGTH |If USE LEADIN is selected, this will set the length of the lead in the machine units.
|LEADIN ANGLE  |If USE LEADIN is selected, this will set the angle of approach for the leadin. +
The angle is measured such that positive increases in value move the leadin counter-clockwise: +
0 Degrees = 3 o'clock position +
90 Degrees = 12 o'clock position +
180 Degrees = 9 o'clock position +
270 Degrees = 6 o'clock position
|CANCEL |This button will cancel the Run From Line dialog box and any selections.
|LOAD |This button will load a temporary "rfl.ngc" program with any selected leadin parameters applied. +
If the leadin cannot be calculated for the selected line, the following error message will be displayed: +
"Unable to calculate a leadin for this cut +
Program will run from selected line with no leadin applied"
|===

After pressing *LOAD*, the blinking "SELECTED _nn_" button will change to *RUN FROM LINE CYCLE START* button.
Click this button to start the program from the beginning of the selected line.

*Run From Line selections may be canceled in the following ways:*

. Click the background of the preview window - this method will cancel a selection of either a cut line in the preview window, or a G-code line in the G-code window.
. Click the text of the first line of the G-code program in the G-code display - this method will cancel a selection of either a cut line in the preview window, or a G-code line in the G-code window.
. Clicking *RELOAD* in the G-code window header - this method will cancel the Run From Line process if LOAD was clicked on the Run From Line dialog box and "rfl.ngc" is displayed as the loaded file name in the G-code window header. This will return the user to the originally loaded file.

[[plasma:scribe]]
=== Scribe

A scribe may be operated by QtPlasmaC in addition to the plasma torch.

Using a scribe requires the use of the LinuxCNC tool table. Tool 0 is assigned to the plasma torch and Tool 1 is assigned to the scribe. The scribe X and Y axes offsets from the plasma torch need to be entered into the LinuxCNC tool table. This is done by editing the tool table via the main GUI, or by editing the *tool.tbl* file in the *_<machine_name>_* configuration directory. This will be done after the scribe can move to the work piece to help determine the appropriate offset.

The plasma torch offsets for X and Y will always be zero. The tools are selected by the *T__n__ M6* command followed by a *G43 H0* command which is required to apply the offsets.
The tool is then started with a *M3 $_n_ S1* command. For _n_, use 0 for torch cutting or 1 for scribing.

To stop the scribe, use the G-code command *M5 $1*.

If the user has not yet assigned the HAL pins for the scribe in the configuration wizard then they may do so by using the appropriate <<configuring,configuration wizard>> or by manually editing the HAL file,
see <<plasma:modify-config,modifying QtPlasmaC>>.

There are two HAL output pins used to operate the scribe, the first pin is used to arm the scribe which moves the scribe to the surface of the material.
After the <<plasma:scribe-config,Arm Delay>> has elapsed, the second pin is used to start the scribe. After the <<plasma:scribe-config,On Delay>> has elapsed, motion will begin.

Using QtPlasmaC after enabling the scribe requires the selection of either the torch or the scribe in each G-code file as a LinuxCNC tool.

The first step is to set the offsets for the scribe by following the procedure described in <<peripheral-offsets,Peripheral Offsets>>.

The final step is to set the <<plasma:scribe-config,scribe delays>> required:

. *Arm Delay* - allows time for the scribe to descend to the surface of the material.
. *On Delay* - allows time for the scribe to start before motion begins.

Save the parameters in the Config tab.

After the above directions are completed, the scribe may be tested manually by issuing a *M3 $1 S1* command in the MDI input. The user may find it helpful to use this method to scribe a small divot and then try to pulse the torch in the same location to align the offsets between the scribe and the torch.

To use the scribe from G-code:

[source,{ngc}]
----
...
M52 P1 (paused motion on)
F#<_hal[plasmac.cut-feed-rate]>
T1 M6 (select scribe)
G43 H0 (apply offsets for current tool)
M3 $1 S1 (start the scribe)
.
M5 $1 (stop the scribe)
.
T0 M6 (select torch)
G43 H0 (apply offsets for current tool)
G0 X0 Y0 (parking position)
M5 $-1 (end all)
----

It is a good idea to switch back to the torch at the end of the program before the final rapid parking move so the machine is always in the same state at idle.

The user can switch between the torch and the scribe any number of times during a program by using the appropriate G-codes.

Issuing *M3 S1* (without $_n_) will cause the machine to behave as if an *M3 $0 S1* had been issued and issuing *M5* (without $_n_) will cause the machine to behave as if an *M5 $0* had been issued.
This will control the torch firing by default in order to provide backward compatibility for previous G-code files.

WARNING: If there is an existing manual tool change parameter set in the _<machine_name>_.hal file then QtPlasmaC will convert it to an automatic tool change.

[[plasma:spotting]]
=== Spotting

To achieve spotting to mark the material prior to drilling etc., QtPlasmaC can pulse the torch for a short duration to mark the spot to drill.

Spotting can be configured by following these steps:

. Set the arc voltage *Threshold* in the Spotting section of the <<plasma:parameters-tab,PARAMETERS Tab>>. Setting the voltage threshold to zero will cause the delay timer to begin immediately upon starting the torch. Setting the voltage threshold above zero will cause the delay timer to begin when the arc voltage reaches the threshold voltage.
. Set the *Time On* in the Spotting section of the <<plasma:parameters-tab,PARAMETERS Tab>>. When the *Time On* timer has elapsed, the torch will turn off. Times are adjustable from 0 to 9999 milliseconds.

The torch is then turned on in G-code with the *M3 $2 S1* command which selects the plasma torch as a spotting tool.

To turn the torch off, use the G-code command *M5 $2*.

For more information on multiple tools, see <<plasma:multi-tool,multiple tools>>.

LinuxCNC (QtPlasmaC) requires some motion between any *M3* and *M5* commands.
For this reason, a minimal movement at a high speed is required to be programmed.

An example G-code is:

[source,{ngc}]
----
G21 (metric)
F99999 (high feed rate)
.
.
G0 X10 Y10
M3 $2 S1 (spotting on)
G91 (relative distance mode)
G1 X0.000001
G90 (absolute distance mode)
M5 $2 (spotting off)
.
.
G0 X0 Y0
G90
M2
----

[NOTE]
The *high feed rate* of 99999 is to ensure that the motion is at the machine's highest feed rate.

IMPORTANT: SOME PLASMA CUTTERS WILL NOT BE SUITABLE FOR THIS FEATURE. +
IT IS RECOMMENDED THAT THE USER CARRY OUT SOME TEST SPOTTING TO ENSURE THAT THE PLASMA CUTTER IS CAPABLE OF UTILIZING THIS FEATURE.

[[custom_kb_layouts]]
=== Virtual Keyboard Custom Layouts

Virtual keyboard support is available for only the "onboard" onscreen keyboard. If it is not already on the system it may be installed by typing the following in a terminal:

----
sudo apt install onboard
----

The following two custom layouts are used for soft key support:

image::images/qtplasmac_numpad.png[caption="", title="Number keypad - used for the CONVERSATIONAL Tab and the PARAMETERS Tab",width=240,align="center"]

image::images/qtplasmac_keypad.png[caption="", title="Alpha-numeric keypad - used for G-code editing and file management.",width=700,align="center"]

If the virtual keyboard has been repositioned and on the next opening of a virtual keyboard it is not visible then clicking twice on the onboard icon in the system tray will reposition the virtual keyboard so the move handle is visible.

[[plasma:keyboard-shortcuts]]
=== Keyboard Shortcuts

Below is a list of all available keyboard shortcuts in QtPlasmaC.

[NOTE]
All keyboard shortcuts are disabled by default.

In order to utilize them, *KB Shortcuts* must be enabled in the *GUI SETTINGS* section of the <<plasma:settings-tab,SETTINGS Tab>>.

[cols="4,16",options="header"]
|===
|Keyboard Shortcut |Action
|ESC |Aborts current automated motion (example: a running program, a probe test, etc.) as well as an active torch pulse (behaves the same as clicking CYCLE STOP).
|F1 |Toggles the GUI E-STOP button (if the GUI E-STOP button is enabled).
|F2 |Toggles the GUI power button.
|F9 |Toggles the "Cutting" command, used to begin or end a manual cut.
|F12 |Show stylesheet editor.
|ALT+RETURN |Places QtPlasmaC into Manual Data Input (MDI) mode. +
Note that ALT + ENTER will achieve the same result. +
In addition, pressing RETURN (or ENTER) with no entry in the MDI will close the MDI window.
|`, 1-9, 0 |Changes jog speed to 0%, 10%-90%, 100% of the value present in the DEFAULT_LINEAR_VELOCITY variable in the *[DISPLAY]* section of the _<machine_name>_.ini file.
|SHIFT+`, 1-9, 0 |Changes rapid speed to 0%, 10%-90%, 100%.
|CTRL+1-9, 0 |Changes feed rate to 10%-90%, 100%.
|CTRL+HOME |Homes all axes if they are not yet homed and have a homing sequence set in the _<machine_name>_.ini file. If they are already homed, they will no longer be homed.
|CTRL+R |Cycle Start if the program is not already running. Cycle Resume if the program is paused.
|END |Touches off X and Y to 0.
|DEL |Allows the user to use a laser to set an origin with or without rotation. See the <<plasma:laser,LASER section>> for detailed instructions.
|SPACE BAR |Pauses motion.
|CTRL+SPACE BAR |Clears notifications.
|O |Opens a new program.
|L |Loads the previously opened program if no program is loaded. Reloads the current program if there is a program loaded.
|→ |Jogs the X axis positive.
|← |Jogs the X axis negative.
|↑ |Jogs the Y axis positive.
|↓ |Jogs the Y axis negative.
|PAGE UP |Jogs the Z axis positive.
|PAGE DOWN |Jogs the Z axis negative.
|[ |Jogs the A axis positive.
|] |Jogs the A axis negative.
|. |Jogs the B axis positive.
|, |Jogs the B axis negative.
|SHIFT (+ Jog Key) |The shift key is used with any jog key to invoke a rapid jog.
|+ (+Jog Key) |The plus key can be used with any jog key to invoke a rapid jog (behaves the same as SHIFT).
|- (+Jog Key) |The minus key can be used with any jog key to invoke a slow jog (10% of the displayed jog speed) +
If SLOW jogging is already active, the axis will jog at the displayed jog speed.
|===

[[plasma:mdi]]
=== MDI

In addition to the typical G and M codes that are allowed by LinuxCNC in MDI mode, the MDI in QtPlasmaC can be used to access several other handy features.
The following link outlines the features and their use:  <<sub:qtvcp:widgets:mdiline>>[MDILine Widget]

[NOTE]
M3, M4, and M5 are not allowed in the QtPlasmaC MDI.

*In addition, pressing RETURN (or ENTER) with no entry in the MDI will close the MDI window.*

[[plasma:shape-library]]
== Conversational Shape Library

image::images/qtplasmac_conversational.png[width=800,align="center"]

The *Conversational Shape Library* consists of several basic shapes and functions to assist the user with generating quick G-code at the machine to cut simple shapes quickly.
This feature is found on the <<plasma:conversational-tab,CONVERSATIONAL Tab>>.

[NOTE]
The Conversational Library is not meant to be a CAD/CAM replacement as there are limitations to what can be achieved.

Blank entries in the shape input boxes will use the current setting at the time the G-code was generated. For example, if *X start* was left blank then the current X axis position would be used.

All leadins and leadouts are arcs except for *Circles* and *Stars*:

*Circles:*

- If the circle is external then any leadin or leadout will be an arc.
- If the circle is internal and a *small hole* then any leadin will be perpendicular and there will be no lead out.
- If the circle is internal and not a *small hole* then any leadin and leadout will be an arc.
  If the leadin has a length greater than half the radius then the leadin will revert to perpendicular and there will be no leadout.
  If the leadout has a length greater than half the radius then there will be no leadout.

*Stars:*

- The leadin is at the same angle as the first cut and the leadout is at the same angle as the last cut.

NOTE: A *small hole* is a circle that is smaller than the SMALL HOLE DIAMETER specified in the CONVERSATIONAL SETTINGS page.

NOTE: The holes in a BOLT CIRCLE shape will also abide by the above rules.

*The cut order will occur in the same order as the shape was built.*

Pressing *Return* on the keyboard while editing parameters will automatically show the preview of the shape if there are enough parameters entered to create the shape.
Clicking any of the available check boxes will do the same.

The general functions are as follows:

[cols="4,16",options="header"]
|===
|Name               |Description
|Material Drop Down |Allows the user to select the desired material for cutting. +
If "VIEW MATERIAL" is selected on the <<plasma:settings-tab,SETTINGS Tab>>, a visual reference showing key material cut settings will be displayed on the Conversational Preview Window. +
Examples are:  Feed Rate, Pierce Height, Pierce Delay, Cut Height, and Kerf Width (for Conversational only). Cut Amps will be shown if PowerMax communications are enabled.
|NEW |Removes the current G-code file and load a blank G-code file.
|SAVE |Opens a dialog box allowing the current shape to be saved as a G-code file.
|SETTINGS |Allows the changing of the global settings.
|SEND |Loads the current shape into LinuxCNC (QtPlasmaC). If the last edit was not added then it will be discarded.
|PREVIEW |Displays a preview of the current shape provided the required information is present.
|CONTINUE |This button is used for lines and arcs only. Allows another segment to be added to the current segment/segments.
|ADD |Stores the current shape into the current job.
|UNDO |Reverts to the previously stored state. +
|RELOAD |Reloads the original G-code file or a blank file if none was loaded.
|===

If there is a G-code file loaded in LinuxCNC (QtPlasmaC) when the <<plasma:conversational-tab,CONVERSATIONAL Tab>> is selected,
that code will be imported into the conversational as the first shape of the job.
If this code is not required then it can be removed by pressing the *NEW* button.

If there is an added shape that is unsaved or unsent then it is not possible to switch tabs in the GUI.
To re-enable switching tabs it is necessary to either *SAVE* the shape, *SEND* the shape, or press *NEW* to remove the shape.

If *NEW* is pressed to remove an added shape that is unsaved or unsent then a warning dialog will be displayed.

[NOTE]
All distances are in machine units relative to the current User Coordinate System and all angles are in degrees.

=== Conversational Settings

Global settings for the shape library can be set by pressing the *SETTINGS* button in the <<plasma:conversational-tab,CONVERSATIONAL Tab>>.
This will display all of the available settings parameters that are used for G-code program creation. These include:

* *Preamble*
* *Postamble*
* *Origin (Center or Bottom Left)*
* *Leadin length*
* *Leadout length*
* *Small hole diameter*
* *Small hole speed*
* *Preview Window Grid Size*

Any internal circle that has a diameter less than *Small hole diameter* is classified as a small hole and will have a straight leadin with a length that is the lesser of either the radius of the hole or the specified leadin length. It will also have its feed rate set to *Small hole speed*.

Preamble and Postamble may be entered as a string of G-Codes and M-Codes separate by spaces.
If the user wishes for the generated G-code to have each code on an individual line then this is made possible by separating the codes with *\n*.

This will place all codes on the same line:

[source,{ngc}]
----
G21 G40 G49 G64p0.1 G80 G90 G92.1 G94 G97
----

This will place each code on its own line:

[source,{ngc}]
----
G21\nG40\nG49\nG64p0.1\nG80\nG90\nG92.1\nG94\nG97
----

Pressing the *RELOAD* button will discard any changed but unsaved settings.

Pressing the *SAVE* button will save all the settings as displayed.

Pressing the *EXIT* button will close the setting panel and return to the previous shape.

=== Conversational Lines And Arcs

image::images/qtplasmac_conv_line.png[width=100,align="left"]

Lines and arcs have an additional option in that they may be strung together to create a complex shape.

There are two line types and three arc types available:

. *Line* given a start point and an end point.
. *Line* given a start point, length, and angle.
. *Arc* given a start point, way point, and end point.
. *Arc* given a start point, end point, and radius.
. *Arc* given a start point, length, angle, and radius.

To use lines and arcs:

. Select the *Lines and Arcs* icon.
. Select the type of line or arc to create.
. Choose the material from the MATERIAL drop down.
  If no material is chosen, the default material (00000) will be used.
. Enter the desired parameters.
. Press *PREVIEW* to see the shape.
. If satisfied with the shape press *CONTINUE*.
. Change the line or arc type if needed and continue this procedure until the shape is complete.
. Press *SEND* to send the G-code file to LinuxCNC (QtPlasmaC) for cutting.

If the user wishes to create a closed shape, they will need to create any required leadin as the first segment of the shape. If a leadout is required it will need to be the last segment of the shape.

[NOTE]
At this stage there is no automatic option for a leadin/leadout creation if the shape is closed.

=== Conversational Single Shape

The following shapes are available for creation:

image::images/qtplasmac_conv_shapes.png[width=400,align="center"]

To create a shape:

. Select the corresponding icon for the shape to create.
  The available parameters will be displayed.
. Choose the material from the MATERIAL drop down.
  If no material is chosen, the default material (00000) will be used.
. Enter the appropriate values and press *PREVIEW* to display the shape.
. If the shape is not correct, edit the values and press *PREVIEW* and the new shape will be displayed. Repeat until satisfied with the shape.
. Press *ADD* to add the shape to the G-code file.
. Press *SEND* to send the G-code file to LinuxCNC (QtPlasmaC) for cutting.

For *CIRCLE*, the *OVER CUT* button will become valid when a CUT TYPE of INTERNAL is selected
and the value entered in the DIAMETER field is less than the Small Hole Diameter parameter in the Conversational SETTINGS section.

For *BOLT CIRCLE* the *OVER CUT* button will become valid if the value entered in the HOLE DIA field is less than the SMALL HOLES DIAMETER parameter in the Conversational SETTINGS section.

For the following shapes, KERF OFFSET will become active once a LEAD IN is specified:

. TRIANGLE
. RECTANGLE
. POLYGON
. SLOT
. STAR
. GUSSET

=== Conversational Group Of Shapes

Multiple shapes can be added together to create a complex group.

The cut order of the group is determined by the order in which the individual shapes are added to the group.

Once a shape is added to the group it cannot be edited or removed.

Groups cannot have shapes removed, only added to.

To create a group of shapes:

. Create the first shape as in *Single Shape*.
. Press *ADD* and the shape will be added to the group.
. If the user wishes to add another version of the same shape then edit the required parameters and press *ADD* when satisfied with the shape.
. If the user wishes to add a different shape, select that shape and create it as in *Single Shape*.
. Repeat until all the required shapes to complete the group have been added.
. Press *SEND* to send the G-code file to LinuxCNC (QtPlasmaC) for cutting.

=== Conversational Block

image::images/qtplasmac_conv_block.png[width=100,align="left"]

The Conversational Block feature allows block operations to be performed on the current shape or group of shapes displayed in the <<plasma:conversational-tab,CONVERSATIONAL Tab>>.
This can include a G-code file not created using the Conversational Shape Library that has been previously loaded from the <<plasma:main-tab,MAIN Tab>>.

A previously saved Block G-code file may also be loaded from the <<plasma:main-tab,MAIN Tab>> and then have any of its operations edited using the Conversational Block feature.

Block operations:

- Rotate
- Scale
- Array
- Mirror
- Flip

To create a block:

. Create a shape, a group, or use a previously loaded G-code file.
. Click the *Block* icon to open the Block tab.
. Enter the appropriate values in the Block tab and press *PREVIEW* to display the resulting changes.
. If the result is not correct, edit the values and press *PREVIEW* and the new result will be shown. Repeat until satisfied with the result.
. Press *ADD* to complete the procedure.
. Press *SEND* to send the G-code file to LinuxCNC (QtPlasmaC) for cutting, or *SAVE* to save the G-code file.

COLUMNS & ROWS:: specifies the number of duplicates of the original shape arranged in columns and rows as well as the offset distance from the original shape.
ORIGIN:: offset the result from the origin coordinates.
ANGLE:: rotate the result.
SCALE:: scale the result.
ROTATION:: rotate the shape within the result.
MIRROR:: mirror the shape about its X coordinates within the result.
FLIP:: flip the shape about its Y coordinates within the result.

If the result is an array of shapes then the cut order of the result is from the left column to the right column, starting at the bottom row and ending at the top row.

=== Conversational Saving A Job

The current job displayed in the Preview Panel may be saved at any time by using the bottom *SAVE* button.
If the G-code has been sent to LinuxCNC (QtPlasmaC) and the user has left the <<plasma:conversational-tab,CONVERSATIONAL Tab>>, the user may still save the G-code file from the GUI.
Alternatively, the user could click the <<plasma:conversational-tab,CONVERSATIONAL Tab>> which will reload the job, at which time they can press the *SAVE* button.

== Error Messages

=== Error Logging

All errors are logged into the machine log which is able to be viewed in the <<plasma:statistics-tab,STATISTICS Tab>>.
The log file is saved into the configuration directory when QtPlasmaC is shutdown.
The five last logfiles are kept, after which the oldest logfile is deleted each time a new log file is created.
These saved log files may be viewed with any text editor.

=== Error Message Display

By default, QtPlasmaC will display error messages via a Operator Error popup window.
In addition, QtPlasmaC will alert the user that an error has been sent to the machine log by displaying the message *"ERROR SENT TO MACHINE LOG"* in the lower left portion of the status bar.

The user may opt to disable the Operator Error popup window,
and view the error messages by going to the <<plasma:statistics-tab,STATISTICS Tab>>
by changing the following preference to *False* in the *[SCREEN_OPTIONS]* of the _<machine_name>_.prefs file in the _<machine_name>_ directory:

----
desktop_notify
----

[NOTE]
_<machine_name>_.prefs must be edited with QtPlasmaC closed or any changes will be overwritten on exit.

Additionally, it is possible for *ERROR SENT TO MACHINE LOG* to flash to get the user's attention by adding or editing the following line in the *[GUI_OPTIONS]* section of the _<machine_name>_.prefs file:

[source,{ini}]
----
Flash error = True
----

=== Critical Errors

There are a number of error messages printed by QtPlasmaC to inform the user of faults as they occur. The messages can be split into two groups, *Critical* and *Warning*.

Critical Errors will cause the running program to pause, and the operator will need to clear the cause of the error before proceeding.

If the error was received during cutting then forward or reverse motion is allowed while the machine is paused to enable the user to reposition the machine prior to resuming the cut.

When the error is cleared the program may be resumed.

These errors indicate the corresponding sensor was activated during cutting:

* *breakaway switch activated, program is paused*
* *float switch activated, program is paused*
* *ohmic probe activated, program is paused*

These errors indicate the corresponding sensor was activated before probing commenced:

* *ohmic probe detected before probing program is paused*
* *float switch detected before probing program is paused*
* *breakaway switch detected before probing program is paused*

The Arc OK signal was lost during cutting motion, before the *M5* command was reached:

* *valid arc lost program is paused*

The Z axis reached the bottom limit before the work piece was detected:

* *bottom limit reached while probing down program is paused*

The work piece is too high for any safe rapid removes:

* *material too high for safe traverse, program is paused*

One of these values in MATERIAL section of the <<plasma:parameters-tab,PARAMETERS Tab>> is invalid (For example: if they are set to zero):

* *invalid pierce height or invalid cut height or invalid cut volts, program is paused*

No arc has been detected after attempting to start the number of times indicated by *Max Starts* in the ARC frame of the CONFIGURATION section of the <<plasma:parameters-tab,PARAMETERS Tab>>:

* *no arc detected after __<n>__d start attempts program is paused*
* *no arc detected after __<n>__d start attempts manual cut is stopped*

THC has caused the bottom limit to be reached while cutting:

* *bottom limit reached while THC moving down program is paused*

THC has caused the top limit to be reached while cutting:

* *top limit reached while THC moving up program is paused*

These errors indicate move to pierce height would exceed the Z Axis MAX_LIMIT for the corresponding probe method:

* *pierce height would exceed Z axis maximum limit condition found while moving to probe height during float switch probing*
* *pierce height would exceed Z axis maximum limit condition found while moving to probe height during ohmic probing*

These errors indicate the move to pierce height would exceed the Z axis maximum safe height for the corresponding probe method:

* *pierce height would exceed Z axis maximum safe height condition found while float switch probing*
* *pierce height would exceed Z axis maximum safe height condition found while ohmic probing*

=== Warning Messages

Warning messages will not pause a running program and are informational only.

These messages indicate the corresponding sensor was activated before a probe test commenced:

* *ohmic probe detected before probing probe test aborted*
* *float switch detected before probing probe test aborted*
* *breakaway switch detected before probing probe test aborted*

This indicates that the corresponding sensor was activated during a consumable change:

* *breakaway, float, or ohmic activated during consumable change, motion is paused* +
  *WARNING: MOTION WILL RESUME IMMEDIATELY UPON RESOLVING THIS CONDITION!*

WARNING: CONSUMABLE CHANGE MOTION WILL RESUME IMMEDIATELY UPON RESOLVING THE CORRESPONDING SENSOR ACTIVATION.

This indicates that the corresponding sensor was activated during probe testing:

* *breakaway switch detected during probe test*

This indicates that probe contact was lost before probing up to find the zero point:

* *probe trip error while probing*

This indicates that the bottom limit was reached during a probe test:

* *bottom limit reached while probe testing*

This indicates that the move to pierce height would exceed the Z Axis MAX_LIMIT during the corresponding probe method:

* *pierce height would exceed Z axis maximum limit condition found while moving to probe height during float switch probe testing*
* *pierce height would exceed Z axis maximum limit condition found while moving to probe height during ohmic probe testing*

This indicates that the safe height has been reduced due to THC raising the Z axis during cutting:

* *safe traverse height has been reduced*

This indicates that the value for the Arc Voltage was invalid (NAN or INF) when QtPlasmaC launched.

* *invalid arc-voltage-in*

[[plasma:update]]
== Updating QtPlasmaC

=== Standard Update

QtPlasmaC update notices are posted at https://forum.linuxcnc.org/plasmac/37233-plasmac-updates .

*Users are strongly encouraged to create a Username and subscribe to the above thread to receive update notices.*

For a standard ISO installation, LinuxCNC will only be updated when a new minor release has been released.
QtPlasmaC will then automatically update its configuration the first time it is run after a LinuxCNC update.

LinuxCNC is normally updated by entering the following commands into a terminal window (one at a time):

----
sudo apt update
sudo apt dist-upgrade
----

=== Continuous Update

Enhancements and bug fixes will not be available on a standard installation until a new minor release of LinuxCNC has been released.
If the user wishes to update whenever a new QtPlasmaC version has been pushed, they could use the LinuxCNC Buildbot repository rather than the standard LinuxCNC repository by following the instructions at http://buildbot.linuxcnc.org/ .

== Modify An Existing QtPlasmaC Configuration

There are two ways to modify an existing QtPlasmaC configuration:

. Running the appropriate <<configuring,configuration wizard>> and loading the .conf file saved by the wizard.
. Manually edit the INI and/or the HAL file of the configuration.

IMPORTANT: Any manual modification to the _<machine_name>_.ini and _<machine_name>_.hal files will not be registered in PnCconf or StepConf.

[NOTE]
If unsure of the HAL pin's full name, the user may start LinuxCNC and run *HalShow* for a full listing of all HAL pins.

== Customizing QtPlasmaC GUI

Styling of the QtPlasmaC GUI is done with Qt stylesheets and some customization may be achieved by the use of a custom stylesheet.
This allows the user to change some GUI items such as color, border, size, etc. It cannot change the layout of the GUI.

Information on Qt stylesheets is available https://doc.qt.io/archives/qt-5.11/stylesheet.html[here].

There are two methods available to apply custom styles:

. Add A Custom Style: use this for minor style changes.
. Create A New Style use this for a complete style change.

=== Add A Custom Style

Adding style changes to the default stylesheet is achieved by creating a file in the _<machine_name>_ configuration directory.
This file MUST be named qtplasmac_custom.qss. Any required style changes are then added to this file.

For example the user may want the arc voltage display in red, a green Torch On LED of a larger size and a larger Torch Enable button.
This would be done with the following code in qtplasmac_custom.qss:

----
#arc_voltage {
    color: #ff0000 }

#led_torch_on {
    qproperty-diameter: 30;
    qproperty-color: green }

#torch_enable::indicator {
    width: 30;
    height: 30}
----

=== Create A New Style

Custom stylesheets are enable by a setting in the *[GUI_OPTIONS]* section of the _<machine_name>_.prefs file giving the filename of the stylesheet.

[source,{ini}]
----
Custom style = the_cool_style.qss
----

The filename may be any valid filename. The standard extension name is .qss but this is not mandatory.

There are some constraints on the custom stylesheet for QtPlasmaC, e.g., the jog buttons, cut-recovery buttons, and the conversational shape buttons are image files and are not able to be custom styled.

The custom style file requires a header in the following format:

----
/*****************************
Custom Stylesheet Header

color1 = #000000
#QtPlasmaC default = #ffee06

color2 = #e0e0e0
#QtPlasmaC default = #16160e

color3 = #c0c0c0
#QtPlasmaC default = #ffee06

color4 = #e0e0e0
#QtPlasmaC default = #26261e

color5 = #808080
#QtPlasmaC default = #b0b0b0

*****************************/
----

The colors may be expressed in any valid stylesheet format.

The above colors are used for the following widgets. So any custom styling will need to take these into account.
The colors shown below are the defaults used in QtPlasmaC along with the color name from the <<plasma:settings-tab,SETTINGS Tab>>.

[cols="1,1,2",options="header"]
|===
|Color |Parameter |Affects
|color1 (#ffee06) |Foreground |foreground of jog buttons +
foreground of latching user buttons +
foreground of camera/laser buttons +
foreground of conversational shape buttons +
background of active conversational shape buttons
|color2 (#16160e) |Background |background of latching user buttons +
background of camera/laser buttons +
background of G-code editor active line +
background of conversational shape buttons
|color3 (#ffee06) |Highlight |background of active latching user buttons +
background of active camera/laser buttons +
foreground of G-code editor cursor
|color4 (#36362e) |Alt Background |background of G-code display active line
|color5 (#b0b0b0) |foreground of disabled buttons
|===

[[plasma:default_styling]]
=== Returning To The Default Styling

The user may return to the default styling at any time by following the following steps:

. Close QtPlasmaC if open.
. Delete qtplasmac.qss from the machine config directory.
. Delete qtplasmac_custom.qss from the machine config directory (if it exists).
. Open _<machine_name>_.prefs file.
. Delete the *[COLOR_OPTIONS]* section.
. Delete the Custom style line from the *[GUI_OPTIONS]* section.
. Save the file.

The next time QtPlasmaC is loaded all custom styling will be removed and the default styling will return.

Below is an example of the section to be deleted from _<machine_name>_.prefs:

----
[COLOR_OPTIONS]
Foreground = #ffee06
Highlight = #ffee06
LED = #ffee06
Background = #16160e
Background Alt = #36362e
Frames = #ffee06
Estop = #ff0000
Disabled = #b0b0b0
Preview = #000000
----

=== Custom Python Code

It is possible to add custom Python code to change some existing functions or to add new ones.
Custom code can be added in two different way, a user command file or a user periodic file.

A user command file is specified in the DISPLAY section of the _<machine_name>_.ini file and contains Python code that is processed during startup.

[source,{ini}]
----
n USER_COMMAND_FILE = my_custom_code.py
----

A user periodic file must be named user_periodic.py and must be loated in the machines config directory.
This file is processed every cycle (usually 100 ms) and is used for functions that require regular updating.

== QtPlasmaC Advanced Topics

[[plasma:custom-user-buttons]]
=== Custom User Buttons

The QtPlasmaC GUI offers user buttons that can be customized by adding commands in the <<plasma:button_entries,USER BUTTON ENTRIES>> section of the <<plasma:settings-tab,SETTINGS Tab>> in the _<machine_name>_.prefs file.

The number of user buttons varies by display type and resolution as follows:

* 16:9 and 4:3 - Minimum 8, Maximum 20
* 9:16 - Minimum 15, Maximum 20

The user will need to run QtPlasmaC at the desired screen size to determine how many user buttons are available for use.

All _<machine_name>_.prefs file settings for the buttons are found in the *[BUTTONS]* section.

.Button Names

The text that appears on the button is set the following way:

[source,{ini}]
----
n Name = HAL Show
----

Where _n_ is the button number and *HAL Show* is the text.

For text on multiple lines, split the text with a \ (backslash):

[source,{ini}]
----
n Name = HAL\Show
----

If an ampersand is required to be displayed as text then two consecutive ampersands are required:

[source,{ini}]
----
n Name = PIERCE&&CUT
----

.Button Code

Buttons can run the following:

. <<plasma:button-cmds,External commands>>
. <<plasma:button-py,External python scripts>>
. <<plasma:button-code,G-code commands>>
. <<plasma:button-toggle,Toggle a HAL pin>>
. <<plasma:button-laser,Toggle the alignment laser HAL pin>>
. <<plasma:button-pulse,Pulse a HAL pin>>
. <<plasma:button-probe,Probe test>>
. <<plasma:button-ohmic,Ohmic Test>>
. <<plasma:button-cut,Cut Type>>
. <<plasma:button-consumables,Change consumables>>
. <<plasma:button-load,Load a G-code program>>
. <<plasma:button-torch,Pulse the torch on>>
. <<plasma:button-single,Single unidirectional cut>>
. <<plasma:button-framing,Framing a job>>
. <<plasma:button-mancut,Begin/End a manual cut>>
. <<plasma:button-offsets,Display/Hide an offsets viewer>>
. <<plasma:button-latest,Load the latest modified NGC file found in a directory>>

[[plasma:button-cmds]]
.External Commands

To run an external command, the command is preceded by a % character.

[source,{ini}]
----
n Code = %halshow
----

[[plasma:button-py]]
.External Python Scripts

To run an external Python script, the script name is preceded by a % character and it also requires a .py extension.
It is valid to use the ~ character as a shortcut for the users home directory.

[source,{ini}]
----
n Code = %halshow
----

[[plasma:button-code]]
.*G-code*

To run G-code, just enter the code to be run.

[source,{ini}]
----
n Code = G0 X100
----

To run an existing subroutine.

[source,{ini}]
----
n Code = o<the_subroutine> call
----

_<machine_name>_.ini file variables can be entered by using the standard LinuxCNC G-code format.
If expressions are included then they need to be surrounded by brackets.

[source,{ini}]
----
n Code = G0 X#<_ini[joint_0]home> Y1
n Code = G53 G0 Z[#<_ini[axis_z]max_limit> - 1.001]
----

[NOTE]
The original method of entering _<machine_name>_.ini file variables by enclosing in braces is deprecated and may be removed in the future.

Multiple codes can be run by separating the codes with a "\" (backslash) character.
The exception is the special commands which are required to be a single command per button.

[source,{ini}]
----
n Code = G0 X0 Y0 \ G1 X5 \ G1 Y5
----

External commands and G-code may be mixed on the same button.

[source,{ini}]
----
n Code = %halshow \ g0x.5y.5 \ %halmeter
----

[[plasma:button-toggle]]
.*Toggle HAL Pin*

The following code will allow the user to use a button to invert the current state of a HAL bit pin:

[source,{ini}]
----
n Code = toggle-halpin the-hal-pin-name
----

This code is required to be used as a single command and may only control one HAL bit pin per button.

The button colors will follow the state of the HAL pin.

After setting the code, upon clicking, the button will invert colors and the HAL pin will invert pin state.
The button will stay "latched" until the button is clicked again, which will return the button to the original colors and the HAL pin to the original pin state.

There are three <<plasma:ext-hal-pin,External HAL Pins>> that are available to toggle as an output,
the pin names are `qtplasmac.ext_out_0`, `qtplasmac.ext_out_1`, and `qtplasmac.ext_out_2`.
HAL connections to these HAL pins need to be specified in a postgui HAL file as the HAL pins are not available until the QtPlasmac GUI has loaded.

For toggle-halpin buttons, it is possible for the user to mark the associated HAL pin as being required to be turned "ON" before starting a cut cycle by adding "runcritical" after the HAL pin in the button code. If *TORCH ENABLE* is checked and *CYCLE START* is pressed while the "runcritical" button is not "ON" then the user will receive a dialog warning them as such and asking to CONTINUE or CANCEL.

[source,{ini}]
----
n Code = toggle-halpin the-hal-pin-name runcritical
----

[[plasma:button-laser]]
.*Toggle Alignment Laser HAL Pin*

The following code will allow the user to use a button to invert the current state of the alignment laser HAL bit pin:

[source,{ini}]
----
n Code = toggle-laser
----

This code is also able to be used as a multiple command with G-code or external commands but may control only the alignment laser HAL bit pin.

The button colors will follow the state of the alignment laser HAL pin.

After setting the code, upon clicking, the button will invert colors and the alignment laser HAL pin will invert pin state.
The button will stay "latched" until the button is clicked again,
which will return the button to the original colors and the alignment laser HAL pin to the original pin state.

The following code would allow the user to use a button to invert the current state of the alignment laser HAL bit pin and then move the X and Y axes to the offset for the alignment laser as specified in the _<machine_name>_.prefs file:

[source,{ini}]
----
n Code = G0 {QTPLASMAC LASER_TOUCHOFF} \ toggle-laser
----

The position of the "toggle-laser" command is not important as it is always the first command actioned regardless of position.

[[plasma:button-pulse]]
.Pulse HAL Pin

The following code will allow the user to use a button to pulse a HAL bit pin for a duration of 0.5 seconds:

[source,{ini}]
----
n Code = pulse-halpin the-hal-pin-name 0.5
----

This code is required to be used as a single command and may only control one HAL bit pin per button.

The pulse duration is specified in seconds, if the pulse duration is not specified then it will default to one second.

The button colors will follow the state of the HAL pin.

After setting the code, upon clicking the button, the button will invert colors, the HAL pin will invert pin state, and the time remaining will be displayed on the button.
The button color and the pin state will stay inverted until the pulse duration timer has completed, which will return the button to the original colors, the HAL pin to the original pin state, and the original button name.

An active pulse can be canceled by clicking the button again.

There are three <<plasma:ext-hal-pin,External HAL Pins>> that are available to pulse as an output, the pin names are qtplasmac.ext_out_0, qtplasmac.ext_out_1, and qtplasmac.ext_out_2.
HAL connections to these HAL pins need to be specified in a postgui HAL file as the HAL pins are not available until the QtPlasmac GUI has loaded.

[[plasma:button-probe]]
.Probe Test

QtPlasmaC will begin a probe and when the material is detected, the Z axis will rise to the Pierce Height currently displayed in the MATERIAL section of the <<plasma:parameters-tab,PARAMETERS Tab>>.
If the user has "View Material" selected in the GUI SETTINGS section of the <<plasma:settings-tab,SETTINGS Tab>>, this value will be displayed in the top left corner of the PREVIEW Window next to *PH:*.

QtPlasmaC will then wait in this state for the time specified (rounded to no decimal places) before returning the Z axis to the starting position.
An example of a 6 second delay is below. If there is no time specified then the probe time will default to 10 seconds.

[source,{ini}]
----
n Code = probe-test 6
----

[NOTE]
Enabling a user button as a Probe Test button will add an <<plasma:ext-hal-pin,external HAL pin>> that may be connected from a pendant etc. HAL connections to this HAL pin needs to be specified in a postgui HAL file as the HAL pin is not available until the QtPlasmac GUI has loaded.

[[plasma:button-ohmic]]
.Ohmic Test

QtPlasmaC will enable the Ohmic Probe Enable output signal and if the Ohmic Probe input is sensed, the LED indicator in the SENSOR Panel will light.
The main purpose of this is to allow a quick test for a shorted torch tip.

[source,{ini}]
----
n Code = ohmic-test
----

[NOTE]
Enabling a user button as an Ohmic Test button will add an <<plasma:ext-hal-pin,external HAL pin>> that may be connected from a pendant etc.
HAL connections to this HAL pin needs to be specified in a postgui HAL file as the HAL pin is not available until the QtPlasmac GUI has loaded.

[[plasma:button-cut]]
.Cut Type

This button if selected will toggle between the two <<plasma:cut-types,cut types>>, Pierce and Cut (default cutting mode) or Pierce Only.

[source,{ini}]
----
n Code = cut-type
----

[[plasma:button-consumables]]
.Change Consumables

Pressing this button moves the torch to the specified coordinates when the machine is paused to allow the user easy access to change the torch consumables.

Valid entries are X__nnn__ Y__nnn__ F__nnn__. Feed Rate (F) is mandatory and at least one of the X or Y coordinates are required.

The X and Y coordinates are in absolute machine coordinates. If X or Y are missing then the current coordinate for that axis will be used.

There are three methods to return to the previous coordinates:

. Press the *Change Consumables* button again - the torch will return to the original coordinates and the machine will wait in this position for the user to resume the program.
. Press *CYCLE RESUME* - the torch will return to the original coordinates and the program will resume.
. Press *CYCLE STOP* - the torch will return to the original coordinates and the program will abort.

[source,{ini}]
----
n Code = change-consumables X10 Y10 F1000
----

[NOTE]
Enabling a user button as a Change Consumables button will add an <<plasma:ext-hal-pin,external HAL pin>> that may be connected from a pendant etc.
HAL connections to this HAL pin needs to be specified in a postgui HAL file as the HAL pin is not available until the QtPlasmac GUI has loaded.

[[plasma:button-load]]
.Load

Loading a G-code program from the directory specified by the *PROGRAM_PREFIX* variable in the _<machine_name>_.ini file (usually ~/linuxcnc/nc_files) is possible by using the following format:

[source,{ini}]
----
n Code = load G-code.ngc
----

If the user's G-code file is located in a sub-directory of the *PROGRAM_PREFIX* directory, it would be accessed by adding the sub-directory name to the beginning of the G-code file name.
Example for a sub-directory named *plasma*:

[source,{ini}]
----
n Code = load plasma/G-code.ngc
----

Note that the first "/" is not necessary as it will be added automatically.

[[plasma:button-torch]]
.Torch Pulse

Pulse the torch on for a predetermined time.
The time must be specified in seconds using up to one decimal place.
The maximum allowable time is 3 seconds, anything specified above that value will be limited to 3 seconds.
An example of a 0.5 second pulse is below.
It there is no time specified then it will default to 1 second.
Pulse times with more than one decimal place will be rounded to one decimal place.

Pressing the button again during the countdown will cause the torch to be turned off,
as will pressing 'Esc' if keyboard shortcuts are enabled in the <<plasma:settings-tab,SETTINGS Tab>>.

If the button is released before the countdown is complete then the torch will turn off at countdown completion,
holding the button on until after the countdown has completed will cause the torch to remain on until the button has been released.

[source,{ini}]
----
n Code = torch-pulse 0.5
----

[NOTE]
Enabling a user button as a Torch Pulse button will add an <<plasma:ext-hal-pin,external HAL pin>> that may be connected from a pendant etc.
HAL connections to this HAL pin needs to be specified in a postgui HAL file as the HAL pin is not available until the QtPlasmac GUI has loaded.

[[plasma:button-single]]
.Single Cut

Run a single unidirectional cut. This utilises the automatic <<plasma:single-cut,Single Cut>> feature.

[source,{ini}]
----
n Code = single-cut
----

[[plasma:button-framing]]
.Framing

Framing is the ability to move the torch around the perimeter of a rectangle that encompasses the bounds of the current job.

The laser enable HAL pin (qtplasmac.laser_on) will be turned on during the framing moves
and any X/Y offsets for the laser pointer in the _<machine_name>_.prefs file will also be applied to the X/Y motion.
After the framing motion is completed,
the torch will move to the X0 Y0 position to clear any applied laser offsets and qtplasmac.laser_on will be turned off.

Upon starting a Framing cycle,
it is important to note that by default the Z axis will be moved to a height of [AXIS_Z]MAX_LIMIT - 5 mm (0.2") before X/Y motion begins.

The velocity for the XY movements of the Framing motion can be specified so that Framing motion always occurs at a set velocity.
This can be achieved by adding the feed rate (F) as the as the last portion of the button code.
If the feed rate is omitted from the button code, framing motion velocity will default to the feed rate for the currently selected material.

The following GUI buttons and Keyboard Shortcuts (if enabled in the <<plasma:settings-tab,SETTINGS Tab>>) are valid during Framing motion:

. Pressing *CYCLE STOP* or the ESC <<plasma:keyboard-shortcuts,keyboard shortcut>> - Stops Framing motion.
. Pressing *CYCLE PAUSE* or the SPACE BAR <<plasma:keyboard-shortcuts,keyboard shortcut>>- Pauses Framing motion.
. Pressing *CYCLE RESUME* or the CTRL+r <<plasma:keyboard-shortcuts,keyboard shortcut>>- Resumes paused Framing motion.
. Changing the *FEED SLIDER* or any of the CTRL+0-9 <<plasma:keyboard-shortcuts,keyboard shortcuts>> - Slows the feed rate.

[NOTE]
IF THE FEED RATE IS CHANGED FOR THE FRAMING MOTION, IT WILL BE NECESSARY TO RETURN THE FEED SLIDER TO 100% BEFORE PRESSING CYCLE START AND CUTTING THE LOADED JOB.

[source,{ini}]
----
n Code = framing
----

It is possible for the user to omit the initial default Z movement and run the framing sequence at the current Z height by adding "usecurrentzheight" after "framing".

[source,{ini}]
----
n Code = framing usecurrentzheight
----

To specify a feed rate:

[source,{ini}]
----
n Code = framing F100
----

or:

[source,{ini}]
----
n Code = framing usecurrentzheight F100
----

Enabling a user button as a framing button will add an <<plasma:ext-hal-pin,external HAL pin>> that may be connected from a pendant etc.
HAL connections to this HAL pin needs to be specified in a postgui HAL file as the HAL pin is not available until the QtPlasmac GUI has loaded.

[[plasma:button-mancut]]
.Manual Cut

Manual Cut functions identically to the *F9* button to begin or end a <<plasma:manual-single-cut,manual cut>>.

[source,{ini}]
----
n Code = manual-cut
----

[[plasma:button-offsets]]
.Offset Viewer

This allows the showing/hiding of an offset viewing screen that displays all machine offsets. All relative offsets can be edited and the G54 ~ G59.3 work system coordinates are able to be given custom names.

[source,{ini}]
----
n Code = offsets-view
----

[[plasma:button-latest]]
.Load Latest File

this allows the loading of the last modified file in a directory.
The directory name is optional and if omitted will default to the last directory a file was loaded from.

[source,{ini}]
----
n Code = latest-file /home/me/linuxcnc/nc_files/qtplasmac-test
----

[[peripheral-offsets]]
=== Peripheral Offsets (Laser, Camera, Scribe, Offset Probe)

Use the following sequence to set the offsets for a laser, camera, scribe, or offset probe:

. Place a piece of scrap material under the torch.
. The machine must be homed and idle before proceeding.
. Open the <<plasma:settings-tab,SETTINGS tab>>.
. Click the SET OFFSETS button which opens the Set Peripheral Offsets dialog.
+
image::images/qtplasmac_peripheral_offsets_set.png[width=400,align="left"]
. Click the X0Y0 button to set the torch position to zero.
. Make a mark on the material by one of:
.. Jog the torch down to pierce height then pulse the torch on to make a dimple in the material.
.. Place marking dye on the torch shield then jog the torch down to mark the material.
. Click the appropriate button to activate the peripheral.
. The Get Peripheral Offsets dialog will now be showing.
+
image::images/qtplasmac_peripheral_offsets_get.png[width=400,align="left"]
. Raise the Z axis so the torch and peripheral are clear of the material.
. Jog the X/Y axes so that the peripheral is centered in the mark from the torch.
. Click the GET OFFSETS button to get the offsets and a confirmation dialog will open.
+
image::images/qtplasmac_peripheral_offsets_confirm.png[width=300,align="left"]
. Click SET OFFSETS and the offsets will now be saved.

Canceling may be done at any stage by pressing the CANCEL button which will close the dialog and no changes will be saved.

If CAMERA was selected at item 7 above and more than one camera exists then a camera selection dialog will show.
The appropriate camera needs to be selected before the Get Peripheral Offsets dialog will appear.

image::images/qtplasmac_peripheral_offsets_cam.png[width=200,align="left"]

If PROBE was selected at item 7 above then a delay dialog will show prior to the confirmation dialog at item 11.
This is for the delay required for the probe to deploy to its working position.

image::images/qtplasmac_peripheral_offsets_delay.png[width=200,align="left"]

[NOTE]
It may be necessary to click the preview window to enable jogging.
By following the above procedure the offsets are available for use immediately and no restart of LinuxCNC is required.

=== Keep Z Motion

By default, QtPlasmaC will remove all Z motion from a loaded G-code file and add an initial Z movement to bring the torch near the top of travel at the beginning of the file.
If the user wishes to use their table with a marker, a drag knife, diamond scribe, etc. mounted in the torch holder,
QtPlasmaC has the ability to retain the Z movements when executing a program by adding the following command in a G-code file:

[source,{ngc}]
----
#<keep-z-motion> = 1
----

Omitting this command, or setting this value to anything but 1 will cause QtPlasmaC to revert to the default behavior of stripping all Z motion from a loaded G-code file
and making an initial Z movement to bring the torch near the top of travel at the beginning of the file.

[[plasma:ext-hal-pin]]
=== External HAL Pins

QtPlasmaC creates some HAL pins that may be used to connect a momentary external button or pendant etc.

HAL connections to these HAL pins need to be specified in a postgui HAL file as the HAL pins are not available until the QtPlasmac GUI has loaded.

The following HAL bit pins are always created. The HAL pin has the identical behaviour of the related QtPlasmaC GUI button.

[cols="3,2,3",options="header"]
//[grid=none,frame=ends]
|===
|User Button Function |HAL Pin |GUI Function
|Toggle machine power m|qtplasmac.ext_power |POWER
|Run the loaded G-code program m|qtplasmac.ext_run |CYCLE START
|Pause/Resume the loaded G-code program m|qtplasmac.ext_pause |CYCLE PAUSE
|Abort the loaded G-code program m|qtplasmac.ext_abort |CYCLE STOP
|Touchoff X & Y axes to zero m|qtplasmac.ext_touchoff |X0Y0
|Use a laser to set an origin with or without rotation m|qtplasmac.ext_laser_touchoff |LASER
|Run/Pause/Resume the loaded G-code program m|qtplasmac.ext_run_pause |CYCLE START, CYCLE PAUSE, CYCLE RESUME in sequence
|Torch height override plus m|qtplasmac.ext_height_ovr_plus |OVERRIDE + 
|Torch height override minus m|qtplasmac.ext_height_ovr_minus |OVERRIDE -
|Torch height override reset m|qtplasmac.ext_height_ovr_reset |OVERRIDE RESET TO 0.00
|Torch height override scale m|qtplasmac.ext_height_ovr_scale |N/A
|Toggle jogging speed between fast and slow m|qtplasmac.ext_jog_slow |JOGGING FAST/SLOW
|Toggle THC enable m|qtplasmac.ext_thc_enable |THC ENABLE
|Toggle torch enable m|qtplasmac.ext_torch_enable |TORCH ENABLE
|Toggle corner Lock enable m|qtplasmac.ext_cornerlock_enable |VELOCITY ANTI DIVE ENABLE
|Toggle voidlock enable m|qtplasmac.ext_voidlock_enable |VOID ANTI DIVE ENABLE
|Toggle use auto volts m|qtplasmac.ext_auto_volts_enable |AUTO VOLTS
|Toggle ohmic probe enable m|qtplasmac.ext_ohmic_probe_enable |OHMIC ENABLE
|Toggle mesh mode m|qtplasmac.ext_mesh_mode |MESH MODE
|Toggle arc ignore OK m|qtplasmac.ext_ignore_arc_ok |IGNORE OK
|Forward along the programmed path m|qtplasmac.ext_cutrec_fwd |CUT RECOVERY FWD
|Reverse along the programmed path m|qtplasmac.ext_cutrec_rev |CUT RECOVERY REV
|Cancel any Cut Recovery movement m|qtplasmac.ext_cutrec_cancel | CUT RECOVERY CANCEL MOVE
|Move up m|qtplasmac.ext_cutrec_n | CUT RECOVERY arrow up
|Move down m|qtplasmac.ext_cutrec_s | CUT RECOVERY arrow down
|Move right m|qtplasmac.ext_cutrec_e | CUT RECOVERY arrow right
|Move left m|qtplasmac.ext_cutrec_w | CUT RECOVERY arrow left
|Move up-right m|qtplasmac.ext_cutrec_ne | CUT RECOVERY arrow up-right
|Move up-left m|qtplasmac.ext_cutrec_nw | CUT RECOVERY arrow up-left
|Move down-right m|qtplasmac.ext_cutrec_se | CUT RECOVERY arrow down-right
|Move down-left m|qtplasmac.ext_cutrec_sw | CUT RECOVERY arrow down-left
|===

The following HAL pins which allow the use of an MPG to control height override are always created.

[cols="2,3",options="header"]
//[grid=none,frame=ends]
|===
|Function                   |HAL Pin
|Enable MPG height control m|qtplasmac.ext_height_ovr_count_enable
|MPG height change         m|qtplasmac.ext_height_ovr_counts
|===

The following HAL bit pins are only created if the function is specified in a <<plasma:custom-user-buttons,custom user button>>.
The HAL pin has the identical behaviour of the related custom user button.

[cols="1,1",options="header"]
//[grid=none,frame=ends]
|===
|User Button Function  |HAL Pin
|Probe Test           m|qtplasmac.ext_probe
|Torch Pulse          m|qtplasmac.ext_pulse
|Ohmic Test           m|qtplasmac.ext_ohmic
|Change Consumables   m|qtplasmac.ext_consumables
|Framing              m|qtplasmac.ext_frame_job
|===

The following HAL bit output pins are always created and can be used by either the <<plasma:button-toggle,Toggle HAL Pin>> or <<plasma:button-pulse,Pulse HAL Pin>> custom user buttons to change the state of an output.

[options="header"]
//[frame=ends,grid=none]
|===
|HAL Pin
|qtplasmac.ext_out_0
|qtplasmac.ext_out_1
|qtplasmac.ext_out_2
|===

=== Hide Program Buttons

If the user has external buttons and/or a pendant that emulates any of the program buttons, CYCLE START, CYCLE PAUSE, or CYCLE STOP
then it is possible to hide any or all of these GUI program buttons by adding the following code to the *[GUI_OPTIONS]* section of the _<machine_name>_.prefs file:

[source,{ini}]
----
Hide run = True
Hide pause = True
Hide abort = True
----

For the 16:9 or 4:3 GUIs, the hiding of each of these GUI buttons will expose two more custom user buttons in the GUI.

[[mode0-arcok]]
=== Tuning Mode 0 Arc OK

Mode 0 Arc OK relies on the arc voltage to set the Arc OK signal.
This is accomplished by sampling the arc voltage every servo thread cycle.
There needs to be a specified number of consecutive samples, all within a specified threshold for the Arc OK signal to be set.
These voltages are also required to be within a specified range.

There are two settings in the <<plasma:parameters-tab,PARAMETERS Tab>> for setting the range, these are:

- *OK High Volts* which is the upper value of the voltage range. The default is 250 V.

- *OK Low Volts* which is the lower value of the voltage range. The default is 60 V.

Both of these values may be changed by direct entry or by the use of the increment/decrement buttons.

There are also two HAL pins that have been provided to allow the user to tune the set point. These HAL pins are:

- `plasmac.arc-ok-counts` which is the number of consecutive readings within the threshold that are required to set the Arc OK signal. The default is 10.

- `plasmac.arc-ok-threshold` which is the maximum voltage deviation that is allowed for a valid voltage to set the Arc OK signal. The default is 10.

The following example would set the number of valid consecutive readings required to 6:

[source,{hal}]
----
setp plasmac.arc-ok-counts 6
----

These settings if used should be in the custom.hal file of the configuration.

=== Lost Arc Delay

Some plasma power sources/machine configurations may lose the Arc OK signal either momentarily during a cut, or permanently near the end of a cut causing QtPlasmaC to pause the program and report a "valid arc lost" error.

There is a HAL pin named `plasmac.arc-lost-delay` that may be used to set a delay (in seconds) that will prevent a paused program/error if the lost Arc OK signal is regained, or the *M5* command is reached before the set delay period expires.

It is important to note that the THC will be disabled and locked at the cutting height at the time the Arc OK signal was lost.

The following code would set a delay of 0.1 seconds:

[source,{hal}]
----
setp plasmac.arc-lost-delay 0.1
----

It is recommended that the user set this pin in the custom.hal file.

This setting should only be used if the user experiences the above symptoms.
It should also be noted that the user could use the appropriate <<plasma:ignore-ok,Ignore Arc OK>> G-code commands to achieve a similar result.

=== Zero Window

Small fluctuations in the arc voltage displayed while the machine is at idle are possible depending on many different variables (electrical noise, incorrect THCAD tuning, etc.).

After all contributing factors have been mitigated, if a small fluctuation still exists it is possible to eliminate it by widening the voltage window for which QtPlasmaC will display 0 V.

The pin for adjusting this value is named plasmac.zero-window and the default value is set to 0.1. To change this value, add the pin and the required value to the custom.hal file.

The following example would set the voltage window to be displayed as 0 V from -5 V to +5 V:

[source,{hal}]
----
setp plasmac.zero-window 5
----

=== Tuning Void Sensing

In addition to the *Void Slope* setting in the <<plasma:parameters-tab,PARAMETERS Tab>> there are two HAL pins to aid in the fine tuning of void anti-dive.
These HAL pins are:

- *plasmac.void-on-cycles* which is the number of times the slope rate needs to be exceeded to activate void anti-dive. The default is 2.
- *plasmac.void-off-cycles* which is the number of cycles without the slope rate being exceeded to deactivate void anti-dive. The default is 10.

The following example would set the number of on cycles required to 3:

[source,{hal}]
----
setp plasmac.void-on-cycles 3
----

The objective is to have as low a value of Void Slope as possible without any false triggering then adjust on and off cycles to ensure clean activation and deactivation of void anti-dive.
In most cases it should not be necessary to change on and off cycles from the default value.

These settings if used should be in the custom.hal file of the configuration.

=== Max Offset

Max Offset is the distance (in millimeters) away from the Z MAX_LIMIT that QtPlasmaC will allow the Z axis to travel while under machine control.

The pin for adjusting this value is named plasmac.max-offset and the default value (in millimeters) is set to 5.
To change this value, add the pin and the required value to the custom.hal file.
It is not recommended to use values less than 5 mm as offset overrun may cause unforeseen issues.

The following example would set the distance from Z MAX_LIMIT to 10 mm:

[source,{hal}]
----
setp plasmac.max-offset 10
----

=== Enable Tabs During Automated Motion

By default, all tabs except the <<plasma:main-tab,MAIN Tab>> are disabled during automated motion.
It is possible for every tab but the <<plasma:conversational-tab,CONVERSATIONAL Tab>> to be enabled during automated motion by setting the following HAL pin True:

[source,{hal}]
----
setp qtplasmac.tabs_always_enabled 1
----

[WARNING]
====
It is the responsibility of the operator to ensure that the machine is equipped with a suitable, working hardware E-stop.
If using only a touchscreen to navigate the QtPlasmaC GUI, there is no way to stop automated machine motion on any tab but the MAIN tab.
====

=== Override Jog Inhibit Via Z+ Jog

It is possible to override the jog inhibit by using the GUI or keyboard to jog in the Z+ direction rather than checking the Override Jog box on the <<plasma:settings-tab,SETTINGS Tab>>.

This is done by changing the following preference to *True* in the *[GUI_OPTIONS]* of the _<machine_name>_.prefs file in the _<machine_name>_ folder: +
`Override jog inhibit via Z+`

=== QtPlasmaC State Outputs

The plasmac HAL component has a HAL pin named *plasmac.state-out* which can be used to interface with user-coded components to provide the current state of the component.

.Different states QtPlasmaC could encounter
[width="100%",cols="1,4,12",options="header"]
//[grid=none,frame=ends]
|===
|State |Name                  |Description
|0    m|IDLE                  |idle and waiting for a start command
|1    m|PROBE_HEIGHT          |move down to probe height
|2    m|PROBE_DOWN            |probe down until material sensed
|3    m|PROBE_UP              |probe up until material not sensed, this sets the zero height
|4    m|ZERO_HEIGHT           |not used at present
|5    m|PIERCE_HEIGHT         |move up to pierce height
|6    m|TORCH_ON              |turn the torch on
|7    m|ARC_OK                |wait until arc ok detected
|8    m|PIERCE_DELAY          |wait for pierce delay time
|9    m|PUDDLE_JUMP           |xy motion begins, move to puddle jump height
|10   m|CUT_HEIGHT            |move to cut height
|11   m|CUT_MODE_01           |cutting in either mode 0 or mode 1
|12   m|CUT_MODE_2            |cutting in mode 2
|13   m|PAUSE_AT_END          |pause motion at end of cut
|14   m|SAFE_HEIGHT           |move to safe height
|15   m|MAX_HEIGHT            |move to maximum height
|16   m|END_CUT               |end the current cut
|17   m|END_JOB               |end the current job
|18   m|TORCHPULSE            |a torch pulse is active
|19   m|PAUSED_MOTION         |cut recovery motion is active while paused
|20   m|OHMIC_TEST            |an ohmic test is active
|21   m|PROBE_TEST            |a probe test is active
|22   m|SCRIBING              |a scribing job is active
|23   m|CONSUMABLE_CHANGE_ON  |move to consumable change coordinates
|24   m|CONSUMABLE_CHANGE_OFF |return from consumable change coordinates
|25   m|CUT_RECOVERY_ON       |cut recovery is active
|26   m|CUT_RECOVERY_OFF      |cut recovery is deactivated
|27   m|DEBUG
|===

The DEBUG state is for testing purposes only and will not normally be encountered.

=== QtPlasmaC Debug Print

The plasmac HAL component has a HAL pin named *plasmac.debug-print* which if set to 1 (true) will print to terminal every state change as a debug aid.

[[plasma:pm_comms]]
=== Hypertherm PowerMax Communications

Communications can be established with a Hypertherm PowerMax plasma cutter that has a RS485 port.
This feature enables the setting of *Cut Mode*, *Cutting Amperage* and *Gas Pressure* automatically from the *Cut Parameters* of the material file.
In addition, the user will be able to view the PowerMax's *Arc On Time* in hh:mm:ss format on the <<plasma:statistics-tab,STATISTICS Tab>>.

If *Gas Pressure* is set to Zero then the PowerMax will automatically calculate the required pressure from the *Cut Mode*, *Cut Current*, torch type, and torch length.

Changing the cutting mode will set the gas pressure to zero causing the machine to use its automatic gas pressure mode.

The maximum and minimum values of these parameters are read from the plasma cutter and the related spin-buttons in the Cut Parameters are then limited by these values.
Gas pressure cannot be changed from zero until communications have been established.

This feature is enabled by setting the correct port name for the PM_PORT option in the *[POWERMAX]* section of the _<machine_name>_.prefs file.
If the PM_PORT option is not set in the _<machine_name>_.prefs file then the widgets associated with this feature will not be visible.

Example showing enabling the Hypertherm PowerMax Communications on USB0:

[source,{ini}]
----
[POWERMAX]
Port = /dev/ttyusb0
----

If the user is unsure of the name of the port, there is a Python script in the configuration directory
that will show all available ports and can also be used to test communications with the plasma unit prior to enabling this feature in the QtPlasmaC GUI.

To use the test script follow these instructions:

For a package installation (Buildbot) enter the following command in a terminal window:
----
pmx485-test
----

For a run in place installation enter the following two commands in a terminal window:
----
source ~/linuxcnc-dev/scripts/rip-environment
pmx485-test
----

The gas pressure units display (psi or bar) is determined by the data received during initial setup of the communication link
and is then shown next to the Gas Pressure setting in the MATERIAL section of the <<plasma:parameters-tab,PARAMETERS Tab>>.

The PowerMax machine will go into remote mode after communications have been established and may only be controlled remotely (via the QtPlasmaC GUI) at this point.
The connection can be validated by observing the PowerMax display.

To switch the PowerMax back to local mode the user can either:

. Disable PowerMax Comms from the <<plasma:main-tab, MAIN Tab>>
. Close LinuxCNC which will put the PowerMax into local mode during shutdown.
. Turn the PowerMax off for 30 seconds and then power it back on.

TIP: If PowerMax communications is active then selecting <<plasma:mesh-mode,Mesh Mode>> will automatically select CPA mode on the PowerMax unit.

[NOTE]
To use the PowerMax communications feature it is necessary to have the Python pyserial module installed. +
If pyserial is not installed an error message will be displayed.

To install pyserial, enter the following command into a terminal window:
----
sudo apt install python-serial
----

A typical <<plasma:rs485_connections,connection diagram>> is shown in the appendix of this document as well as confirmed working interfaces.

== Internationalisation

It is possible to create translation files for QtPlasmaC to display in the language of the current locale.

To create and or edit a translation file requires that LinuxCNC has been installed as run in place.

The following assumes that the linuxcnc git directory is ~/linuxcnc-dev.

All language files are kept in ~/linuxcnc-dev/share/screens/qtplasmac/languages.

The qtplasmac.py file is a Python version of the GUI file used for translation purposes.

The .ts files are the translation source files for the translations.
These are the files that require creating/editing for each language.

The .qm files are the compiled translation files used by pyqt.

The language is determined by an underscore plus the first two letters of the locale,
for example if an Italian translation was being done then it would be `_it`.
It will be referred to as `_xx` in this document, so `qtplasmac_xx.ts` in this document would actually be `qtplasmac_it.ts` for an Italian translation.

The default locale for QtPlasmaC is `_en` which means that any translation files created as `qtplasmac_en.*` will not be used for translations.

If any of the required utilities (pyuic5, pylupdate5, linguist) are not installed then the user will need to install pyqt5-dev-tools:
----
sudo apt install pyqt5-dev-tools
----

Change to the languages directory:
----
cd ~/linuxcnc-dev/share/qtvcp/screens/qtplasmac/languages
----

If any text changes have been made to the GUI then run the following to update the GUI Python file:
----
pyuic5 ../qtplasmac.ui > qtplasmac.py
----

The user can either create a new translation source file for a non-existing language translation
or modify an existing translation source file due to changes being made to some text in a QtPlasmaC source file.
If modifying an existing translation that has had no source file changes then this step is not required.

Create or edit a .ts file:
----
langfile xx
----

[NOTE]
this command is a script which runs the following: $ pylupdate5 *.py ../*.py ../../../../../lib/python/qtvcp/lib/qtplasmac/*.py -ts qtplasmac_xx.ts

The editing of the translation is done with the linguist application:
----
linguist
----

. Open the TS file and translate the strings

It is not necessary to provide a translation for every text string, if no translation is specified for a string then the original string will be used in the application.
The user needs to be careful with the length of strings that appear on widgets as space is limited. If possible try to make the translation no longer than the original.

When editing is complete save the file: +
`File -> Save`


Then create the .qm file: +
`File -> Release`


Then create links to the compiled .qm file for the other QtPlasmaC GUIs.
----
$ ln -s qtplasmac_en.qm ../../qtplasmac_4x3/languages/
$ ln -s qtplasmac_en.qm ../../qtplasmac_9x16/languages/
----

QtPlasmaC will be translated to the language of the current locale on the next start so long as a .qm file exists in that language.

== Appendix

=== Example Configurations

There are example configuration files which use the QtPlasmaC GUI to simulate plasma cutting machines.

They can be found in the LinuxCNC chooser under: Sample Configurations -> sim -> qtplasmac

Three versions are available in both metric and imperial units:

. qtplasmac_l - 16:9 format, minimum resolution 1366x768
. qtplasmac_p - 9:16 format, minimum resolution 786x1366
. qtplasmac_s - 4:3 format, minimum resolution 1024x768

Each sample configuration includes a popup control panel to simulate various inputs to the GUI such as:

. ARC VOLTAGE
. OHMIC SENSE
. FLOAT SWITCH
. BREAKAWAY SWITCH
. ESTOP

=== NGC Samples

There are some sample G-code files in the ~/linuxcnc/nc_files/examples/plasmac directory.

=== QtPlasmaC Specific G-codes

[cols="1,2",options="header"]
//[frame=ends,grid=none]
|===
|Description |Code
|Begin <<plasma:multi-tool,cut>> m|M3 $0 S1
|End <<plasma:multi-tool,cut>> m|M5 $0
|Begin <<plasma:scribe,scribe>> m|M3 $1 S1
|End <<plasma:scribe,scribe>> m|M5 $1
|Begin <<plasma:spotting,center spot>> m|M3 $2 S1
|End <<plasma:spotting,center spot>> m|M5 $2
|End all the above. m|M5 $-1
|Select a <<plasma:material-handling,material>>. m|`M190 P`__n__ +
_n_ denotes the material number.
|Wait for <<plasma:material-handling,material>> change confirmation. |`M66 P3 L3 Q`__n __+
_n_ is delay time (in seconds).
This value may need to be increased for very large material files.
|Set feed rate from <<plasma:material-handling,material>>. m|F#<_hal[plasmac.cut-feed-rate]>
|Enable <<plasma:ignore-ok,Ignore Arc OK>> |`M62 P1` (synchronized with motion) +
`M64 P1` (immediate)
|Disable <<plasma:ignore-ok,Ignore Arc OK>> |`M63 P1` (synchronized with motion) +
`M65 P1` (immediate)
|Disable <<plasma:thc,THC>> |`M62 P2` (synchronized with motion) +
`M64 P2` (immediate)
|Enable <<plasma:thc,THC>> |`M63 P2` (synchronized with motion) +
`M65 P2` (immediate)
|Disable <<plasma:overcut,Torch>> |`M62 P3` (synchronized with motion) +
`M64 P3` (immediate)
|Enable <<plasma:overcut,Torch>> |`M63 P3` (synchronized with motion) +
`M65 P3` (immediate)
|Set <<plasma:velocity_thc,velocity>> to a percentage of feed rate. |`M67 E3 Q`__n__ (synchronized with motion) +
`M68 E3 Q`__n__ (immediate) +
_n_ is the percentage to set +
10 is the minimum, below this will be set to 100% +
100 is the maximum, above this will be set to 100% +
*It is recommended to have M68 E3 Q0 in both the preamble and postamble.*
|Cutter <<plasma:cutter-compensation,compensation>> - left of path m|G41.1 D#<_hal[plasmac.kerf-width]>
|Cutter <<plasma:cutter-compensation,compensation>> - right of path m|G42.1 D#<_hal[plasmac.kerf-width]>
|Cutter <<plasma:cutter-compensation,compensation>> off |`G40` +
*Note that M62 through M68 are invalid while cutter compensation is on.*
|Cut <<plasma:hole-cutting,holes>> at 60% feed rate |`#<holes> = 1` +
for holes less than 32 mm (1.26") diameter
|Cut <<plasma:hole-cutting,holes>> at 60% feed rate, turn torch off at hole end, continue hole path for over cut. |`#<holes> = 2` +
for holes less than 32 mm (1.26") diameter +
over cut length = 4 mm (0.157")
|Cut <<plasma:hole-cutting,holes>> and arcs at 60% feed rate. |`#<holes> = 3` +
for holes less than 32 mm (1.26") diameter +
for arcs less than 16 mm (0.63") radius
|Cut <<plasma:hole-cutting,holes>> and arcs at 60% feed rate, turn torch off at hole end, continue hole path for over cut. |`#<holes> = 4` +
for holes less than 32 mm (1.26") diameter +
for arcs less than 16 mm (0.63") radius +
over cut length = 4 mm (0.157")
|Specify <<plasma:hole-cutting,hole>> diameter for +
 #<holes> = 1-4. |`#<h_diameter> =` _n_ +
(_n_ is the diameter, use the same units system as the rest of the G-code file)
|Specify <<plasma:hole-cutting,hole>> velocity for +
 #<holes>=1-4. |`#<h_velocity> =` _n_ +
(_n_ is the percentage, set the percentage of the current feed rate)
|Specify <<plasma:overcut,over cut>> length. |`#<oclength> =` _n_ +
(_n_ is the length, use the same units system as the rest of the G-code file)
|Specify <<plasma:cut-types,pierce-only>> mode. |`#<pierce-only> =` _n_ +
(_n_ is the mode, 0=normal cut mode, 1=pierce only mode)
|Create or edit materials. +
Options: +
0 - Create temporary default +
1 - Add if not existing +
2 - Overwrite if existing else add new |mandatory parameters: +
<<<<<<< HEAD
(o=<option>, nu=<__nn__>, na=<__ll__>, ph=<__nn__>, pd=<__nn__>, ch=<__nn__>, fr=<__nn__>) +
=======
(o=<__option__>, nu=<__nn__>, na=<__ll__>, ph=<__nn__>, pd=<__nn__>, ch=<__nn__>, fr=<__nn__>) +
>>>>>>> 142cf8f3
optional parameters: +
(kw=<__nn__>, th=<__nn__>, ca=<__nn__>, cv=<__nn__>, pe=<__nn__>, gp=<__nn__>, cm=<__nn__>, jh=<__nn__>, jd=<__nn__>)
|<<plasma:magic-comments,Keep Z Motion>> m|#<keep-z-motion> = 1
|===

=== QtPlasmaC G-code Examples

[cols="1,2",options="header"]
//[grid=none,frame=ends]
|===
|Description |Example
|Select material and do a normal cut m|M190 P3 +
M66 P3 L3 Q1 +
F#<_hal[plasmac.cut-feed-rate]> +
M3 $0 S1 +
. +
. +
M5 $0
|Set velocity to 100% of CutFeedRate m|M67 E3 Q0 or M67 E3 Q100
|Set velocity to 60% of CutFeedRate m|M67 E3 Q60
|Set velocity to 40% of CutFeedRate m|M67 E3 Q40
|Cut a hole with 60% reduced speed using velocity setting m|G21 (metric) +
G64 P0.05 +
M52 P1 (allow paused motion) +
F#<_hal[plasmac.cut-feed-rate]> +
G0 X10 Y10 +
M3 $0 S1 (start cut) +
G1 X0 +
M67 E3 Q60 (reduce feed rate to 60%) +
G3 I10 (the hole) +
M67 E3 Q100 (restore feed rate to 100%) +
M5 $0 (end cut) +
G0 X0 Y0 +
M2 (end job)
|Cut a hole with 60% reduced speed using the #<holes> command m|G21 (metric) +
G64 P0.05 +
M52 P1 (allow paused motion) +
\#<holes> = 1 (velocity reduction for holes) +
F#<_hal[plasmac.cut-feed-rate]> +
G0 X10 Y10 +
M3 $0 S1 (start cut) +
G1 X0 +
G3 I10 (the hole) +
M5 $0 (end cut) +
G0 X0 Y0 +
M2 (end job)
|Cut a hole with over cut using torch disable m|G21 (metric) +
G64 P0.05 +
M52 P1 (allow paused motion) +
F#<_hal[plasmac.cut-feed-rate]> +
G0 X10 Y10 +
M3 $0 S1 (start cut) +
G1 X0 +
M67 E3 Q60 (reduce feed rate to 60%) +
G3 I10 (the hole) +
M62 P3 (turn torch off) +
G3 X0.8 Y6.081 I10 (continue motion for 4 mm) +
M63 P3 (allow torch to be turned on) +
M67 E3 Q0 (restore feed rate to 100%) +
M5 $0 (end cut) +
G0 X0 Y0 +
M2 (end job)
|Cut a hole with over cut using the #<holes> command m|G21 (metric) +
G64 P0.05 +
M52 P1 (allow paused motion) +
\#<holes> = 2 (over cut for holes) +
F#<_hal[plasmac.cut-feed-rate]> +
G0 X10 Y10 +
M3 $0 S1 (start cut) +
G1 X0 +
G3 I10 (the hole) +
M5 $0 (end cut) +
G0 X0 Y0 +
M2 (end job) +
|Cut a hole with 6.5 mm over cut using the #<holes> command m|G21 (metric) +
G64 P0.05 +
M52 P1 (allow paused motion) +
\#<holes> = 2 (over cut for holes) +
#<oclength> = 6.5 (6.5 mm over cut length) +
F#<_hal[plasmac.cut-feed-rate]> +
G0 X10 Y10 +
M3 $0 S1 (start cut) +
G1 X0 +
G3 I10 (the hole) +
M5 $0 (end cut) +
G0 X0 Y0 +
M2 (end job)
|Select scribe and select torch at end of scribing m|. +
. +
M52 P1 (paused motion on) +
F#<_hal[plasmac.cut-feed-rate]> +
T1 M6 (select scribe) +
G43 H0 (apply offsets) +
M3 $1 S1 (start plasmac with scribe) +
. +
. +
T0 M6 (select torch) +
G43 H0 (apply offsets) +
G0 X0 Y0 (parking position) +
M5 $1 (end)
|Hole center spotting. m|(Requires a small motion command or nothing happens) +
G21 (metric) +
F99999 (high feed rate) +
G0 X10 Y10 +
M3 $2 S1 (spotting on) +
G91 (relative distance mode) +
G1 X0.000001 +
G90 (absolute distance mode) +
M5 $2 (spotting off) +
G0 X0 Y0 +
G90 +
M2
|Create temporary default material m|(o=0, nu=2, na=5mm Mild Steel 40A, ph=3.1, pd=0.1, ch=0.75, fr=3000)
|Edit material, if not existing create a new one m|(o=2, nu=2, na=5mm Mild Steel 40A, ph=3.1, pd=0.1, ch=0.75, fr=3000, kw=1.0)
|===

[[plasma:mesa-thcad]]
=== Mesa THCAD

The Mesa THCAD is a common way of obtaining the arc voltage from a plasma cutter and is also useful for ohmic sensing of the material during probing.
The THCAD may be used for parallel port configurations as well as configurations using Mesa Electronics hardware.
The THCAD is available in three different models, THCAD-5, THCAD-10, and THCAD-300.

There is a mode jumper on each THCAD card which should be set to *UNIPOLAR*

There is a frequency divider jumper on each THCAD card which should be set according to the hardware type:

[options="header"]
//[grid=none,frame=ends]
|===
|Input Device |Recommended Setting
|Parallel Port with very low latency |F/32
|Parallel Port recommended starting point |F/64
|Parallel Port with higher latency, or when cutting thick material |F/128
|Mesa Card |F/32
|===

This value is required to be entered into PnCconf during installation.

[NOTE]
If using a parallel port it may be necessary for the user to adjust the jumper setting and the subsequent scaling values on the <<plasma:parameters-tab,Parameters Tab>> to achieve optimal results.
Symptoms may include random torch raises or dives during otherwise stable cutting. Halscope plots may be useful in diagnosing these issues.

[[plasma:calibration-values]]
Located on the rear of the THCAD is a calibration sticker showing:

----
    THCAD-nnn

 0V  121.1 kHz
 5V  925.3 kHz
----

or similar values, these values are required to be entered into PnCconf during installation.

PnCconf has entries for all required THCAD parameters and will calculate and configure any required settings.
The calculations used are as follows:

.Voltage Scale

----
vs = r / ((f - z) / d / v)
----

.Voltage Offset

----
vo = z / d
----

_r_ = divider ratio (see below).

_f_ = full scale value from calibration sticker.

_z_ = 0 V value from calibration sticker.

_d_ = value from jumper above.

_v_ = full scale voltage of THCAD

.Divider Ratio

_THCAD-5 or THCAD-10_

If connecting to a plasma CNC port then the divider ratio is selected from the plasma machine. A common ratio used is 20:1.

If connecting to the plasma machines full arc voltage then a common setup for a THCAD-10 is to use a 1 MΩ resistor from arc negative to THCAD negative
and a 1 MΩ resistor from arc positive to THCAD positive.
The divider ratio is obtained by:

----
r = (total_resistance + 100000) / 100000
----

_THCAD-300_

----
r = 1
----

IMPORTANT: IF THE USER IS USING A HF START PLASMA POWER SUPPLY THEN EACH OF THESE RESISTANCES SHOULD BE MADE UP OF SEVERAL HIGH VOLTAGE RESISTORS.

CAUTION: IF THE USER IS USING A HF START PLASMA POWER SUPPLY THEN OHMIC SENSING IS NOT RECOMMENDED.

[NOTE]
These values can be calculated by using https://jscalc.io/calc/NTr5QDX6WgMThBVb[this online calculator].

[NOTE]
There is a <<plasma:lowpass,lowpass filter>> available which may be useful if using a THCAD and there is a lot of noise on the returned arc voltage.

[[plasma:rs485_connections]]
=== RS485 Connections

Hypertherm RS485 Wiring Diagram (wire colors inside the Hypertherm in parentheses):

[cols="1,1",options="header"]
|===
|Connection at Machine Pin # |Connection at Breakout Board
|*1* - Tx+ (Red)             |->RXD+
|*2* - Tx- (Black)           |->RXD-
|*3* - Rx+ (Brown)           |->T/R+
|*4* - Rx- (White)           |->T/R-
|*5* - GND (Green)           |->GND
|===

image::images/qtplasmac_rs485_pmx.png[width=400,align="center"]

RS485 interfaces that are known to work:

DTECH DT-5019 USB to RS-485 converter adapter:

image::images/qtplasmac_rs485_dtech.png[width=400,align="center"]

The following is necessary to convert a motherboard Serial connection or Serial card (RS232) to RS485:

DTECH RS-232 to RS-485 converter:

image::images/qtplasmac_rs485_converter.png[width=400,align="center"]

Serial card example (Sunnix SER5037A PCI Card shown with Breakout Board):

image::images/qtplasmac_rs485_sunnix.png[width=400,align="center"]

[[plasma:reed-arc-ok]]
=== Arc OK With A Reed Relay

An effective and very reliable method of obtaining an Arc OK signal from a plasma power supply without a CNC port
is to mount a reed relay inside a non-conductive tube and wrap and secure three turns of the work lead around the tube.

This assembly will now act as a relay that will switch on when current is flowing through the work lead which only occurs when a cutting arc has been established.

This will require that QtPlasmaC be operated in Mode 1 rather than Mode 0.
See the <<plasma:modes,QtPlasmaC Modes>> sections for more information.

image::images/qtplasmac_reed_arc_ok.png[width=600,align="center"]

[[plasma:contact-load-schematics]]
=== Contact Load Schematics

image::images/qtplasmac_relay_contact.png[width=600,align="center"]

A full description is at <<plasma:qt-contact-load,Contact Load>>.

== Known Issues

=== Keyboard Jogging

There is a known issue with some combinations of hardware and keyboards that may affect the autorepeat feature of the keyboard
and will then affect keyboard jogging by intermittent stopping and starting during jogging.
This issue can be prevented by disabling the Operating System's autorepeat feature for all keys.
QtPlasmaC uses this disabling feature by default for all keys only when the <<plasma:main-tab,MAIN Tab>> is visible,
with the following exceptions when autorepeat is allowed with the <<plasma:main-tab,MAIN Tab>> visible:
G-code editor is active, MDI is active. When QtPlasmaC is shut down, the Operating System's autorepeat feature will be enabled for all keys.

If the user wishes to prevent QtPlasmaC from changing the Operating System's autorepeat settings,
enter the following in the *[GUI_OPTIONS]* section of the _<machine_name>_.prefs file:

[source,{ini}]
----
Autorepeat all == True
----

This issue does not affect any jogging using the GUI jog buttons.

[NOTE]
Disconnecting and reconnecting a keyboard during an active QtPlasmaC session will cause the autorepeat feature to re-enable itself automatically which may cause intermittent stopping and starting during jogging.
The user must restart QtPlasmaC to disable the autorepeat feature again.

== Support

Online help and support is available from the https://forum.linuxcnc.org/plasmac[PlasmaC section] of the https://forum.linuxcnc.org/[LinuxCNC Forum].

The user can create a compressed file containing the complete machine configuration to aid in fault diagnosis by pressing following the directions in the <<plasma:backup,backup>> section.
The resulting file is suitable for attaching to a post on the LinuxCNC Forum to help the community diagnose specific issues.

// vim: set syntax=asciidoc:<|MERGE_RESOLUTION|>--- conflicted
+++ resolved
@@ -4121,11 +4121,7 @@
 0 - Create temporary default +
 1 - Add if not existing +
 2 - Overwrite if existing else add new |mandatory parameters: +
-<<<<<<< HEAD
-(o=<option>, nu=<__nn__>, na=<__ll__>, ph=<__nn__>, pd=<__nn__>, ch=<__nn__>, fr=<__nn__>) +
-=======
 (o=<__option__>, nu=<__nn__>, na=<__ll__>, ph=<__nn__>, pd=<__nn__>, ch=<__nn__>, fr=<__nn__>) +
->>>>>>> 142cf8f3
 optional parameters: +
 (kw=<__nn__>, th=<__nn__>, ca=<__nn__>, cv=<__nn__>, pe=<__nn__>, gp=<__nn__>, cm=<__nn__>, jh=<__nn__>, jd=<__nn__>)
 |<<plasma:magic-comments,Keep Z Motion>> m|#<keep-z-motion> = 1
