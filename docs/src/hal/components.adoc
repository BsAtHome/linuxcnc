--- conflicted
+++ resolved
@@ -1,11 +1,7 @@
 :lang: en
 
-<<<<<<< HEAD
 [[cha:hal-components]]
-= HAL Components((("HAL Components")))
-=======
-= HAL Component List
->>>>>>> bdf10441
+= HAL Component List((("HAL Component List")))
 
 == Commands and Userspace Components
 
